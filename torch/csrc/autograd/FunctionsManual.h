--- conflicted
+++ resolved
@@ -307,11 +307,7 @@
     const Tensor & ggI,
     const Tensor & gO,
     const Tensor & input,
-<<<<<<< HEAD
-    bool approximate);
-=======
     c10::string_view approximate);
->>>>>>> ad38b92f
 Tensor as_strided_backward(Tensor grad, TensorGeometry input_geometry, IntArrayRef sizes, IntArrayRef strides, optional<int64_t> storage_offset_);
 std::tuple<Tensor, Tensor> atan2_backward(const Tensor& grad, const Tensor& self, const Tensor& other, std::array<bool, 2> output_mask);
 std::tuple<Tensor, Tensor, Tensor> layer_norm_double_backward(
