--- conflicted
+++ resolved
@@ -76,11 +76,7 @@
       payload_size,
       *RpcAgent::getCurrentRpcAgent()->getTypeResolver(),
       message.tensors());
-<<<<<<< HEAD
-  auto values = value.toTuple()->elements().vec();
-=======
   auto values = value.toTupleRef().elements().vec();
->>>>>>> 0b2f68ea
   return fromIValues(values);
 }
 
