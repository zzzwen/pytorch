--- conflicted
+++ resolved
@@ -14,7 +14,7 @@
 
 Function::Function(
     c10::QualifiedName name,
-    std::shared_ptr<Code> code,
+    Code code,
     at::optional<c10::FunctionSchema> schema)
     : name_(std::move(name)),
       code_(std::move(code)),
@@ -48,36 +48,30 @@
     int64_t model_version) { /* TODO: T90339189 deprecate all v3 when v3 models
                                 are removed */
   // Keep the original opname in code_
-<<<<<<< HEAD
   code_.op_names_.emplace_back(name, overload_name);
   const auto& opname = code_.op_names_.back();
-  const auto full_name = c10::toString(opname);
-=======
-  code_->op_names_.emplace_back(name, overload_name);
-  const auto& opname = code_->op_names_.back();
   auto func = makeOperatorFunction(opname, num_specified_args, model_version);
   if (!func.has_value()) {
     return false;
   }
-  code_->operators_.emplace_back(*func);
+  code_.operators_.emplace_back(*func);
   return true;
 }
->>>>>>> a66ff818
 
 void Function::append_constant(const c10::IValue& constant) {
-  code_->constants_.push_back(constant);
+  code_.constants_.push_back(constant);
 }
 
 void Function::append_type(const at::TypePtr& type) {
-  code_->types_.push_back(type);
+  code_.types_.push_back(type);
 }
 
 void Function::append_function(mobile::Function& function) {
-  code_->functions_.push_back(&function);
+  code_.functions_.push_back(&function);
 }
 
 void Function::set_register_size(size_t size) {
-  code_->register_size_ = size;
+  code_.register_size_ = size;
 }
 
 int64_t Function::get_debug_handle(size_t pc) const {
@@ -124,7 +118,7 @@
   return true;
 }
 
-const std::shared_ptr<Code> Function::get_code() const {
+const Code& Function::get_code() const {
   return code_;
 }
 
@@ -216,79 +210,7 @@
       }
     }
   }
-<<<<<<< HEAD
-  code_.operators_.emplace_back(fn);
-  return true;
-}
-
-void Function::append_constant(const c10::IValue& constant) {
-  code_.constants_.push_back(constant);
-}
-
-void Function::append_type(const at::TypePtr& type) {
-  code_.types_.push_back(type);
-}
-
-void Function::append_function(mobile::Function& function) {
-  code_.functions_.push_back(&function);
-}
-
-void Function::set_register_size(size_t size) {
-  code_.register_size_ = size;
-}
-
-int64_t Function::get_debug_handle(size_t pc) const {
-  TORCH_CHECK(
-      pc < code_.debug_handles_.size(),
-      "Module debug info index out of boundary.");
-  return code_.debug_handles_[pc];
-}
-
-torch::jit::Function& Function::setSchema(c10::FunctionSchema schema) {
-  schema_ = std::move(schema);
-  return *this;
-}
-
-bool Function::hasSchema() const {
-  return schema_.has_value();
-}
-
-const c10::FunctionSchema& Function::getSchema() const {
-  return *schema_;
-}
-
-void Function::run(Stack& stack) {
-  if (hasSchema()) { // if we have a schema then resolve optional args if any
-    getSchema().checkAndNormalizeInputs(
-        stack, std::unordered_map<std::string, IValue>{} /*kwargs*/);
-  }
-  InterpreterState interp_state(code_);
-  interp_state.run(stack);
-}
-
-at::IValue Function::operator()(Stack& stack) {
-  run(stack);
-  return stack.front();
-}
-
-size_t Function::num_inputs() const {
-  return schema_->arguments().size();
-}
-
-bool Function::call(Stack&, c10::function_ref<void(const mobile::Code&)> f) {
-  f(code_);
-  return true;
-}
-
-const Code& Function::get_code() const {
-  return code_;
-}
-
-const std::vector<int64_t>& Function::getExceptionDebugHandles() const {
-  return getInterpretersExceptionDebugHandles();
-=======
   return fn;
->>>>>>> a66ff818
 }
 
 } // namespace mobile
