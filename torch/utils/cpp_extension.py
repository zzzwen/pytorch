import copy
import glob
import importlib
import os
import re
import shlex
import setuptools
import subprocess
import sys
import sysconfig
import warnings
import collections

import torch
import torch._appdirs
from .file_baton import FileBaton
from ._cpp_extension_versioner import ExtensionVersioner
from .hipify import hipify_python
from .hipify.hipify_python import get_hip_file_path, GeneratedFileCleaner
from typing import List, Optional, Union

from setuptools.command.build_ext import build_ext
from pkg_resources import packaging  # type: ignore[attr-defined]

IS_WINDOWS = sys.platform == 'win32'
LIB_EXT = '.pyd' if IS_WINDOWS else '.so'
EXEC_EXT = '.exe' if IS_WINDOWS else ''
CLIB_PREFIX = '' if IS_WINDOWS else 'lib'
CLIB_EXT = '.dll' if IS_WINDOWS else '.so'
SHARED_FLAG = '/DLL' if IS_WINDOWS else '-shared'

_HERE = os.path.abspath(__file__)
_TORCH_PATH = os.path.dirname(os.path.dirname(_HERE))
TORCH_LIB_PATH = os.path.join(_TORCH_PATH, 'lib')


BUILD_SPLIT_CUDA = os.getenv('BUILD_SPLIT_CUDA') or (os.path.exists(os.path.join(
    TORCH_LIB_PATH, f'{CLIB_PREFIX}torch_cuda_cu{CLIB_EXT}')) and os.path.exists(os.path.join(TORCH_LIB_PATH, f'{CLIB_PREFIX}torch_cuda_cpp{CLIB_EXT}')))

SUBPROCESS_DECODE_ARGS = ('oem',) if IS_WINDOWS else ()

# Taken directly from python stdlib < 3.9
# See https://github.com/pytorch/pytorch/issues/48617
def _nt_quote_args(args: Optional[List[str]]) -> List[str]:
    """Quote command-line arguments for DOS/Windows conventions.

    Just wraps every argument which contains blanks in double quotes, and
    returns a new argument list.
    """
    # Cover None-type
    if not args:
        return []
    return [f'"{arg}"' if ' ' in arg else arg for arg in args]

def _find_cuda_home() -> Optional[str]:
    r'''Finds the CUDA install path.'''
    # Guess #1
    cuda_home = os.environ.get('CUDA_HOME') or os.environ.get('CUDA_PATH')
    if cuda_home is None:
        # Guess #2
        try:
            which = 'where' if IS_WINDOWS else 'which'
            with open(os.devnull, 'w') as devnull:
                nvcc = subprocess.check_output([which, 'nvcc'],
                                               stderr=devnull).decode(*SUBPROCESS_DECODE_ARGS).rstrip('\r\n')
                cuda_home = os.path.dirname(os.path.dirname(nvcc))
        except Exception:
            # Guess #3
            if IS_WINDOWS:
                cuda_homes = glob.glob(
                    'C:/Program Files/NVIDIA GPU Computing Toolkit/CUDA/v*.*')
                if len(cuda_homes) == 0:
                    cuda_home = ''
                else:
                    cuda_home = cuda_homes[0]
            else:
                cuda_home = '/usr/local/cuda'
            if not os.path.exists(cuda_home):
                cuda_home = None
    if cuda_home and not torch.cuda.is_available():
        print(f"No CUDA runtime is found, using CUDA_HOME='{cuda_home}'")
    return cuda_home

def _find_rocm_home() -> Optional[str]:
    r'''Finds the ROCm install path.'''
    # Guess #1
    rocm_home = os.environ.get('ROCM_HOME') or os.environ.get('ROCM_PATH')
    if rocm_home is None:
        # Guess #2
        try:
            pipe_hipcc = subprocess.Popen(
                ["which hipcc | xargs readlink -f"], stdout=subprocess.PIPE, stderr=subprocess.PIPE, shell=True)
            hipcc, _ = pipe_hipcc.communicate()
            # this will be either <ROCM_HOME>/hip/bin/hipcc or <ROCM_HOME>/bin/hipcc
            rocm_home = os.path.dirname(os.path.dirname(hipcc.decode(*SUBPROCESS_DECODE_ARGS).rstrip('\r\n')))
            if os.path.basename(rocm_home) == 'hip':
                rocm_home = os.path.dirname(rocm_home)
        except Exception:
            # Guess #3
            rocm_home = '/opt/rocm'
            if not os.path.exists(rocm_home):
                rocm_home = None
    if rocm_home and torch.version.hip is None:
        print(f"No ROCm runtime is found, using ROCM_HOME='{rocm_home}'")
    return rocm_home


def _join_rocm_home(*paths) -> str:
    r'''
    Joins paths with ROCM_HOME, or raises an error if it ROCM_HOME is not set.

    This is basically a lazy way of raising an error for missing $ROCM_HOME
    only once we need to get any ROCm-specific path.
    '''
    if ROCM_HOME is None:
        raise EnvironmentError('ROCM_HOME environment variable is not set. '
                               'Please set it to your ROCm install root.')
    elif IS_WINDOWS:
        raise EnvironmentError('Building PyTorch extensions using '
                               'ROCm and Windows is not supported.')
    return os.path.join(ROCM_HOME, *paths)


MINIMUM_GCC_VERSION = (5, 0, 0)
MINIMUM_MSVC_VERSION = (19, 0, 24215)
ABI_INCOMPATIBILITY_WARNING = '''

                               !! WARNING !!

!!!!!!!!!!!!!!!!!!!!!!!!!!!!!!!!!!!!!!!!!!!!!!!!!!!!!!!!!!!!!!!!!!!!!!!!!!!!!!!
Your compiler ({}) may be ABI-incompatible with PyTorch!
Please use a compiler that is ABI-compatible with GCC 5.0 and above.
See https://gcc.gnu.org/onlinedocs/libstdc++/manual/abi.html.

See https://gist.github.com/goldsborough/d466f43e8ffc948ff92de7486c5216d6
for instructions on how to install GCC 5 or higher.
!!!!!!!!!!!!!!!!!!!!!!!!!!!!!!!!!!!!!!!!!!!!!!!!!!!!!!!!!!!!!!!!!!!!!!!!!!!!!!!

                              !! WARNING !!
'''
WRONG_COMPILER_WARNING = '''

                               !! WARNING !!

!!!!!!!!!!!!!!!!!!!!!!!!!!!!!!!!!!!!!!!!!!!!!!!!!!!!!!!!!!!!!!!!!!!!!!!!!!!!!!!
Your compiler ({user_compiler}) is not compatible with the compiler Pytorch was
built with for this platform, which is {pytorch_compiler} on {platform}. Please
use {pytorch_compiler} to to compile your extension. Alternatively, you may
compile PyTorch from source using {user_compiler}, and then you can also use
{user_compiler} to compile your extension.

See https://github.com/pytorch/pytorch/blob/master/CONTRIBUTING.md for help
with compiling PyTorch from source.
!!!!!!!!!!!!!!!!!!!!!!!!!!!!!!!!!!!!!!!!!!!!!!!!!!!!!!!!!!!!!!!!!!!!!!!!!!!!!!!

                              !! WARNING !!
'''
CUDA_MISMATCH_MESSAGE = '''
The detected CUDA version ({0}) mismatches the version that was used to compile
PyTorch ({1}). Please make sure to use the same CUDA versions.
'''
CUDA_MISMATCH_WARN = "The detected CUDA version ({0}) has a minor version mismatch with the version that was used to compile PyTorch ({1}). Most likely this shouldn't be a problem."
CUDA_NOT_FOUND_MESSAGE = '''
CUDA was not found on the system, please set the CUDA_HOME or the CUDA_PATH
environment variable or add NVCC to your system PATH. The extension compilation will fail.
'''
ROCM_HOME = _find_rocm_home()
MIOPEN_HOME = _join_rocm_home('miopen') if ROCM_HOME else None
IS_HIP_EXTENSION = True if ((ROCM_HOME is not None) and (torch.version.hip is not None)) else False
ROCM_VERSION = None
if torch.version.hip is not None:
    ROCM_VERSION = tuple(int(v) for v in torch.version.hip.split('.')[:2])

CUDA_HOME = _find_cuda_home()
CUDNN_HOME = os.environ.get('CUDNN_HOME') or os.environ.get('CUDNN_PATH')
# PyTorch releases have the version pattern major.minor.patch, whereas when
# PyTorch is built from source, we append the git commit hash, which gives
# it the below pattern.
BUILT_FROM_SOURCE_VERSION_PATTERN = re.compile(r'\d+\.\d+\.\d+\w+\+\w+')

COMMON_MSVC_FLAGS = ['/MD', '/wd4819', '/wd4251', '/wd4244', '/wd4267', '/wd4275', '/wd4018', '/wd4190', '/EHsc']

MSVC_IGNORE_CUDAFE_WARNINGS = [
    'base_class_has_different_dll_interface',
    'field_without_dll_interface',
    'dll_interface_conflict_none_assumed',
    'dll_interface_conflict_dllexport_assumed'
]

COMMON_NVCC_FLAGS = [
    '-D__CUDA_NO_HALF_OPERATORS__',
    '-D__CUDA_NO_HALF_CONVERSIONS__',
    '-D__CUDA_NO_BFLOAT16_CONVERSIONS__',
    '-D__CUDA_NO_HALF2_OPERATORS__',
    '--expt-relaxed-constexpr'
]

COMMON_HIP_FLAGS = [
    '-fPIC',
    '-D__HIP_PLATFORM_HCC__=1',
    '-DUSE_ROCM=1',
]

COMMON_HIPCC_FLAGS = [
    '-DCUDA_HAS_FP16=1',
    '-D__HIP_NO_HALF_OPERATORS__=1',
    '-D__HIP_NO_HALF_CONVERSIONS__=1',
]

JIT_EXTENSION_VERSIONER = ExtensionVersioner()

PLAT_TO_VCVARS = {
    'win32' : 'x86',
    'win-amd64' : 'x86_amd64',
}


def _is_binary_build() -> bool:
    return not BUILT_FROM_SOURCE_VERSION_PATTERN.match(torch.version.__version__)


def _accepted_compilers_for_platform() -> List[str]:
    # gnu-c++ and gnu-cc are the conda gcc compilers
    return ['clang++', 'clang'] if sys.platform.startswith('darwin') else ['g++', 'gcc', 'gnu-c++', 'gnu-cc']


def get_default_build_root() -> str:
    r'''
    Returns the path to the root folder under which extensions will built.

    For each extension module built, there will be one folder underneath the
    folder returned by this function. For example, if ``p`` is the path
    returned by this function and ``ext`` the name of an extension, the build
    folder for the extension will be ``p/ext``.

    This directory is **user-specific** so that multiple users on the same
    machine won't meet permission issues.
    '''
    return os.path.realpath(torch._appdirs.user_cache_dir(appname='torch_extensions'))


def check_compiler_ok_for_platform(compiler: str) -> bool:
    r'''
    Verifies that the compiler is the expected one for the current platform.

    Args:
        compiler (str): The compiler executable to check.

    Returns:
        True if the compiler is gcc/g++ on Linux or clang/clang++ on macOS,
        and always True for Windows.
    '''
    if IS_WINDOWS:
        return True
    which = subprocess.check_output(['which', compiler], stderr=subprocess.STDOUT)
    # Use os.path.realpath to resolve any symlinks, in particular from 'c++' to e.g. 'g++'.
    compiler_path = os.path.realpath(which.decode(*SUBPROCESS_DECODE_ARGS).strip())
    # Check the compiler name
    if any(name in compiler_path for name in _accepted_compilers_for_platform()):
        return True
    # If compiler wrapper is used try to infer the actual compiler by invoking it with -v flag
    version_string = subprocess.check_output([compiler, '-v'], stderr=subprocess.STDOUT).decode(*SUBPROCESS_DECODE_ARGS)
<<<<<<< HEAD
    if sys.platform.startswith('linux'):
        # Check for 'gcc' or 'g++'
=======
    if IS_LINUX:
        # Check for 'gcc' or 'g++' for sccache warpper
>>>>>>> d71b8e1a
        pattern = re.compile("^COLLECT_GCC=(.*)$", re.MULTILINE)
        results = re.findall(pattern, version_string)
        if len(results) != 1:
            return False
        compiler_path = os.path.realpath(results[0].strip())
        # On RHEL/CentOS c++ is a gcc compiler wrapper
        if os.path.basename(compiler_path) == 'c++' and 'gcc version' in version_string:
            return True
        return any(name in compiler_path for name in _accepted_compilers_for_platform())
    if sys.platform.startswith('darwin'):
        # Check for 'clang' or 'clang++'
        return version_string.startswith("Apple clang")
    return False


def check_compiler_abi_compatibility(compiler) -> bool:
    r'''
    Verifies that the given compiler is ABI-compatible with PyTorch.

    Args:
        compiler (str): The compiler executable name to check (e.g. ``g++``).
            Must be executable in a shell process.

    Returns:
        False if the compiler is (likely) ABI-incompatible with PyTorch,
        else True.
    '''
    if not _is_binary_build():
        return True
    if os.environ.get('TORCH_DONT_CHECK_COMPILER_ABI') in ['ON', '1', 'YES', 'TRUE', 'Y']:
        return True

    # First check if the compiler is one of the expected ones for the particular platform.
    if not check_compiler_ok_for_platform(compiler):
        warnings.warn(WRONG_COMPILER_WARNING.format(
            user_compiler=compiler,
            pytorch_compiler=_accepted_compilers_for_platform()[0],
            platform=sys.platform))
        return False

    if sys.platform.startswith('darwin'):
        # There is no particular minimum version we need for clang, so we're good here.
        return True
    try:
        if sys.platform.startswith('linux'):
            minimum_required_version = MINIMUM_GCC_VERSION
            versionstr = subprocess.check_output([compiler, '-dumpfullversion', '-dumpversion'])
            version = versionstr.decode(*SUBPROCESS_DECODE_ARGS).strip().split('.')
        else:
            minimum_required_version = MINIMUM_MSVC_VERSION
            compiler_info = subprocess.check_output(compiler, stderr=subprocess.STDOUT)
            match = re.search(r'(\d+)\.(\d+)\.(\d+)', compiler_info.decode(*SUBPROCESS_DECODE_ARGS).strip())
            version = ['0', '0', '0'] if match is None else list(match.groups())
    except Exception:
        _, error, _ = sys.exc_info()
        warnings.warn(f'Error checking compiler version for {compiler}: {error}')
        return False

    if tuple(map(int, version)) >= minimum_required_version:
        return True

    compiler = f'{compiler} {".".join(version)}'
    warnings.warn(ABI_INCOMPATIBILITY_WARNING.format(compiler))

    return False


# See below for why we inherit BuildExtension from object.
# https://stackoverflow.com/questions/1713038/super-fails-with-error-typeerror-argument-1-must-be-type-not-classobj-when


class BuildExtension(build_ext, object):
    r'''
    A custom :mod:`setuptools` build extension .

    This :class:`setuptools.build_ext` subclass takes care of passing the
    minimum required compiler flags (e.g. ``-std=c++14``) as well as mixed
    C++/CUDA compilation (and support for CUDA files in general).

    When using :class:`BuildExtension`, it is allowed to supply a dictionary
    for ``extra_compile_args`` (rather than the usual list) that maps from
    languages (``cxx`` or ``nvcc``) to a list of additional compiler flags to
    supply to the compiler. This makes it possible to supply different flags to
    the C++ and CUDA compiler during mixed compilation.

    ``use_ninja`` (bool): If ``use_ninja`` is ``True`` (default), then we
    attempt to build using the Ninja backend. Ninja greatly speeds up
    compilation compared to the standard ``setuptools.build_ext``.
    Fallbacks to the standard distutils backend if Ninja is not available.

    .. note::
        By default, the Ninja backend uses #CPUS + 2 workers to build the
        extension. This may use up too many resources on some systems. One
        can control the number of workers by setting the `MAX_JOBS` environment
        variable to a non-negative number.
    '''

    @classmethod
    def with_options(cls, **options):
        r'''
        Returns a subclass with alternative constructor that extends any original keyword
        arguments to the original constructor with the given options.
        '''
        class cls_with_options(cls):  # type: ignore[misc, valid-type]
            def __init__(self, *args, **kwargs):
                kwargs.update(options)
                super().__init__(*args, **kwargs)

        return cls_with_options

    def __init__(self, *args, **kwargs) -> None:
        super(BuildExtension, self).__init__(*args, **kwargs)
        self.no_python_abi_suffix = kwargs.get("no_python_abi_suffix", False)

        self.use_ninja = kwargs.get('use_ninja', True)
        if self.use_ninja:
            # Test if we can use ninja. Fallback otherwise.
            msg = ('Attempted to use ninja as the BuildExtension backend but '
                   '{}. Falling back to using the slow distutils backend.')
            if not is_ninja_available():
                warnings.warn(msg.format('we could not find ninja.'))
                self.use_ninja = False

    def finalize_options(self) -> None:
        super().finalize_options()
        if self.use_ninja:
            self.force = True

    def build_extensions(self) -> None:
        self._check_abi()

        cuda_ext = False
        extension_iter = iter(self.extensions)
        extension = next(extension_iter, None)
        while not cuda_ext and extension:
            for source in extension.sources:
                _, ext = os.path.splitext(source)
                if ext == '.cu':
                    cuda_ext = True
                    break
            extension = next(extension_iter, None)

        if cuda_ext and not IS_HIP_EXTENSION:
            self._check_cuda_version()

        for extension in self.extensions:
            # Ensure at least an empty list of flags for 'cxx' and 'nvcc' when
            # extra_compile_args is a dict. Otherwise, default torch flags do
            # not get passed. Necessary when only one of 'cxx' and 'nvcc' is
            # passed to extra_compile_args in CUDAExtension, i.e.
            #   CUDAExtension(..., extra_compile_args={'cxx': [...]})
            # or
            #   CUDAExtension(..., extra_compile_args={'nvcc': [...]})
            if isinstance(extension.extra_compile_args, dict):
                for ext in ['cxx', 'nvcc']:
                    if ext not in extension.extra_compile_args:
                        extension.extra_compile_args[ext] = []

            self._add_compile_flag(extension, '-DTORCH_API_INCLUDE_EXTENSION_H')
            # See note [Pybind11 ABI constants]
            for name in ["COMPILER_TYPE", "STDLIB", "BUILD_ABI"]:
                val = getattr(torch._C, f"_PYBIND11_{name}")
                if val is not None and not IS_WINDOWS:
                    self._add_compile_flag(extension, f'-DPYBIND11_{name}="{val}"')
            self._define_torch_extension_name(extension)
            self._add_gnu_cpp_abi_flag(extension)

        # Register .cu, .cuh and .hip as valid source extensions.
        self.compiler.src_extensions += ['.cu', '.cuh', '.hip']
        # Save the original _compile method for later.
        if self.compiler.compiler_type == 'msvc':
            self.compiler._cpp_extensions += ['.cu', '.cuh']
            original_compile = self.compiler.compile
            original_spawn = self.compiler.spawn
        else:
            original_compile = self.compiler._compile

        def append_std14_if_no_std_present(cflags) -> None:
            # NVCC does not allow multiple -std to be passed, so we avoid
            # overriding the option if the user explicitly passed it.
            cpp_format_prefix = '/{}:' if self.compiler.compiler_type == 'msvc' else '-{}='
            cpp_flag_prefix = cpp_format_prefix.format('std')
            cpp_flag = cpp_flag_prefix + 'c++14'
            if not any(flag.startswith(cpp_flag_prefix) for flag in cflags):
                cflags.append(cpp_flag)

        def unix_cuda_flags(cflags):
            cflags = (COMMON_NVCC_FLAGS +
                      ['--compiler-options', "'-fPIC'"] +
                      cflags + _get_cuda_arch_flags(cflags))

            # NVCC does not allow multiple -ccbin/--compiler-bindir to be passed, so we avoid
            # overriding the option if the user explicitly passed it.
            _ccbin = os.getenv("CC")
            if (
                _ccbin is not None
                and not any([flag.startswith('-ccbin') or flag.startswith('--compiler-bindir') for flag in cflags])
            ):
                cflags.extend(['-ccbin', _ccbin])

            return cflags

        def convert_to_absolute_paths_inplace(paths):
            # Helper function. See Note [Absolute include_dirs]
            if paths is not None:
                for i in range(len(paths)):
                    if not os.path.isabs(paths[i]):
                        paths[i] = os.path.abspath(paths[i])

        def unix_wrap_single_compile(obj, src, ext, cc_args, extra_postargs, pp_opts) -> None:
            # Copy before we make any modifications.
            cflags = copy.deepcopy(extra_postargs)
            try:
                original_compiler = self.compiler.compiler_so
                if _is_cuda_file(src):
                    nvcc = [_join_rocm_home('bin', 'hipcc') if IS_HIP_EXTENSION else _join_cuda_home('bin', 'nvcc')]
                    self.compiler.set_executable('compiler_so', nvcc)
                    if isinstance(cflags, dict):
                        cflags = cflags['nvcc']
                    if IS_HIP_EXTENSION:
                        cflags = COMMON_HIPCC_FLAGS + cflags + _get_rocm_arch_flags(cflags)
                    else:
                        cflags = unix_cuda_flags(cflags)
                elif isinstance(cflags, dict):
                    cflags = cflags['cxx']
                if IS_HIP_EXTENSION:
                    cflags = COMMON_HIP_FLAGS + cflags
                append_std14_if_no_std_present(cflags)

                original_compile(obj, src, ext, cc_args, cflags, pp_opts)
            finally:
                # Put the original compiler back in place.
                self.compiler.set_executable('compiler_so', original_compiler)

        def unix_wrap_ninja_compile(sources,
                                    output_dir=None,
                                    macros=None,
                                    include_dirs=None,
                                    debug=0,
                                    extra_preargs=None,
                                    extra_postargs=None,
                                    depends=None):
            r"""Compiles sources by outputting a ninja file and running it."""
            # NB: I copied some lines from self.compiler (which is an instance
            # of distutils.UnixCCompiler). See the following link.
            # https://github.com/python/cpython/blob/f03a8f8d5001963ad5b5b28dbd95497e9cc15596/Lib/distutils/ccompiler.py#L564-L567
            # This can be fragile, but a lot of other repos also do this
            # (see https://github.com/search?q=_setup_compile&type=Code)
            # so it is probably OK; we'll also get CI signal if/when
            # we update our python version (which is when distutils can be
            # upgraded)

            # Use absolute path for output_dir so that the object file paths
            # (`objects`) get generated with absolute paths.
            output_dir = os.path.abspath(output_dir)

            # See Note [Absolute include_dirs]
            convert_to_absolute_paths_inplace(self.compiler.include_dirs)

            _, objects, extra_postargs, pp_opts, _ = \
                self.compiler._setup_compile(output_dir, macros,
                                             include_dirs, sources,
                                             depends, extra_postargs)
            common_cflags = self.compiler._get_cc_args(pp_opts, debug, extra_preargs)
            extra_cc_cflags = self.compiler.compiler_so[1:]
            with_cuda = any(map(_is_cuda_file, sources))

            # extra_postargs can be either:
            # - a dict mapping cxx/nvcc to extra flags
            # - a list of extra flags.
            if isinstance(extra_postargs, dict):
                post_cflags = extra_postargs['cxx']
            else:
                post_cflags = list(extra_postargs)
            if IS_HIP_EXTENSION:
                post_cflags = COMMON_HIP_FLAGS + post_cflags
            append_std14_if_no_std_present(post_cflags)

            cuda_post_cflags = None
            cuda_cflags = None
            if with_cuda:
                cuda_cflags = common_cflags
                if isinstance(extra_postargs, dict):
                    cuda_post_cflags = extra_postargs['nvcc']
                else:
                    cuda_post_cflags = list(extra_postargs)
                if IS_HIP_EXTENSION:
                    cuda_post_cflags = cuda_post_cflags + _get_rocm_arch_flags(cuda_post_cflags)
                    cuda_post_cflags = COMMON_HIP_FLAGS + COMMON_HIPCC_FLAGS + cuda_post_cflags
                else:
                    cuda_post_cflags = unix_cuda_flags(cuda_post_cflags)
                append_std14_if_no_std_present(cuda_post_cflags)
                cuda_cflags = [shlex.quote(f) for f in cuda_cflags]
                cuda_post_cflags = [shlex.quote(f) for f in cuda_post_cflags]

            _write_ninja_file_and_compile_objects(
                sources=sources,
                objects=objects,
                cflags=[shlex.quote(f) for f in extra_cc_cflags + common_cflags],
                post_cflags=[shlex.quote(f) for f in post_cflags],
                cuda_cflags=cuda_cflags,
                cuda_post_cflags=cuda_post_cflags,
                build_directory=output_dir,
                verbose=True,
                with_cuda=with_cuda)

            # Return *all* object filenames, not just the ones we just built.
            return objects

        def win_cuda_flags(cflags):
            return (COMMON_NVCC_FLAGS +
                    cflags + _get_cuda_arch_flags(cflags))

        def win_wrap_single_compile(sources,
                                    output_dir=None,
                                    macros=None,
                                    include_dirs=None,
                                    debug=0,
                                    extra_preargs=None,
                                    extra_postargs=None,
                                    depends=None):

            self.cflags = copy.deepcopy(extra_postargs)
            extra_postargs = None

            def spawn(cmd):
                # Using regex to match src, obj and include files
                src_regex = re.compile('/T(p|c)(.*)')
                src_list = [
                    m.group(2) for m in (src_regex.match(elem) for elem in cmd)
                    if m
                ]

                obj_regex = re.compile('/Fo(.*)')
                obj_list = [
                    m.group(1) for m in (obj_regex.match(elem) for elem in cmd)
                    if m
                ]

                include_regex = re.compile(r'((\-|\/)I.*)')
                include_list = [
                    m.group(1)
                    for m in (include_regex.match(elem) for elem in cmd) if m
                ]

                if len(src_list) >= 1 and len(obj_list) >= 1:
                    src = src_list[0]
                    obj = obj_list[0]
                    if _is_cuda_file(src):
                        nvcc = _join_cuda_home('bin', 'nvcc')
                        if isinstance(self.cflags, dict):
                            cflags = self.cflags['nvcc']
                        elif isinstance(self.cflags, list):
                            cflags = self.cflags
                        else:
                            cflags = []

                        cflags = win_cuda_flags(cflags) + ['--use-local-env']
                        for flag in COMMON_MSVC_FLAGS:
                            cflags = ['-Xcompiler', flag] + cflags
                        for ignore_warning in MSVC_IGNORE_CUDAFE_WARNINGS:
                            cflags = ['-Xcudafe', '--diag_suppress=' + ignore_warning] + cflags
                        cmd = [nvcc, '-c', src, '-o', obj] + include_list + cflags
                    elif isinstance(self.cflags, dict):
                        cflags = COMMON_MSVC_FLAGS + self.cflags['cxx']
                        cmd += cflags
                    elif isinstance(self.cflags, list):
                        cflags = COMMON_MSVC_FLAGS + self.cflags
                        cmd += cflags

                return original_spawn(cmd)

            try:
                self.compiler.spawn = spawn
                return original_compile(sources, output_dir, macros,
                                        include_dirs, debug, extra_preargs,
                                        extra_postargs, depends)
            finally:
                self.compiler.spawn = original_spawn

        def win_wrap_ninja_compile(sources,
                                   output_dir=None,
                                   macros=None,
                                   include_dirs=None,
                                   debug=0,
                                   extra_preargs=None,
                                   extra_postargs=None,
                                   depends=None):

            if not self.compiler.initialized:
                self.compiler.initialize()
            output_dir = os.path.abspath(output_dir)

            # Note [Absolute include_dirs]
            # Convert relative path in self.compiler.include_dirs to absolute path if any,
            # For ninja build, the build location is not local, the build happens
            # in a in script created build folder, relative path lost their correctness.
            # To be consistent with jit extension, we allow user to enter relative include_dirs
            # in setuptools.setup, and we convert the relative path to absolute path here
            convert_to_absolute_paths_inplace(self.compiler.include_dirs)

            _, objects, extra_postargs, pp_opts, _ = \
                self.compiler._setup_compile(output_dir, macros,
                                             include_dirs, sources,
                                             depends, extra_postargs)
            common_cflags = extra_preargs or []
            cflags = []
            if debug:
                cflags.extend(self.compiler.compile_options_debug)
            else:
                cflags.extend(self.compiler.compile_options)
            common_cflags.extend(COMMON_MSVC_FLAGS)
            cflags = cflags + common_cflags + pp_opts
            with_cuda = any(map(_is_cuda_file, sources))

            # extra_postargs can be either:
            # - a dict mapping cxx/nvcc to extra flags
            # - a list of extra flags.
            if isinstance(extra_postargs, dict):
                post_cflags = extra_postargs['cxx']
            else:
                post_cflags = list(extra_postargs)
            append_std14_if_no_std_present(post_cflags)

            cuda_post_cflags = None
            cuda_cflags = None
            if with_cuda:
                cuda_cflags = ['--use-local-env']
                for common_cflag in common_cflags:
                    cuda_cflags.append('-Xcompiler')
                    cuda_cflags.append(common_cflag)
                for ignore_warning in MSVC_IGNORE_CUDAFE_WARNINGS:
                    cuda_cflags.append('-Xcudafe')
                    cuda_cflags.append('--diag_suppress=' + ignore_warning)
                cuda_cflags.extend(pp_opts)
                if isinstance(extra_postargs, dict):
                    cuda_post_cflags = extra_postargs['nvcc']
                else:
                    cuda_post_cflags = list(extra_postargs)
                cuda_post_cflags = win_cuda_flags(cuda_post_cflags)

            cflags = _nt_quote_args(cflags)
            post_cflags = _nt_quote_args(post_cflags)
            if with_cuda:
                cuda_cflags = _nt_quote_args(cuda_cflags)
                cuda_post_cflags = _nt_quote_args(cuda_post_cflags)

            _write_ninja_file_and_compile_objects(
                sources=sources,
                objects=objects,
                cflags=cflags,
                post_cflags=post_cflags,
                cuda_cflags=cuda_cflags,
                cuda_post_cflags=cuda_post_cflags,
                build_directory=output_dir,
                verbose=True,
                with_cuda=with_cuda)

            # Return *all* object filenames, not just the ones we just built.
            return objects

        # Monkey-patch the _compile or compile method.
        # https://github.com/python/cpython/blob/dc0284ee8f7a270b6005467f26d8e5773d76e959/Lib/distutils/ccompiler.py#L511
        if self.compiler.compiler_type == 'msvc':
            if self.use_ninja:
                self.compiler.compile = win_wrap_ninja_compile
            else:
                self.compiler.compile = win_wrap_single_compile
        else:
            if self.use_ninja:
                self.compiler.compile = unix_wrap_ninja_compile
            else:
                self.compiler._compile = unix_wrap_single_compile

        build_ext.build_extensions(self)

    def get_ext_filename(self, ext_name):
        # Get the original shared library name. For Python 3, this name will be
        # suffixed with "<SOABI>.so", where <SOABI> will be something like
        # cpython-37m-x86_64-linux-gnu.
        ext_filename = super(BuildExtension, self).get_ext_filename(ext_name)
        # If `no_python_abi_suffix` is `True`, we omit the Python 3 ABI
        # component. This makes building shared libraries with setuptools that
        # aren't Python modules nicer.
        if self.no_python_abi_suffix:
            # The parts will be e.g. ["my_extension", "cpython-37m-x86_64-linux-gnu", "so"].
            ext_filename_parts = ext_filename.split('.')
            # Omit the second to last element.
            without_abi = ext_filename_parts[:-2] + ext_filename_parts[-1:]
            ext_filename = '.'.join(without_abi)
        return ext_filename

    def _check_abi(self):
        # On some platforms, like Windows, compiler_cxx is not available.
        if hasattr(self.compiler, 'compiler_cxx'):
            compiler = self.compiler.compiler_cxx[0]
        elif IS_WINDOWS:
            compiler = os.environ.get('CXX', 'cl')
        else:
            compiler = os.environ.get('CXX', 'c++')
        check_compiler_abi_compatibility(compiler)
        # Warn user if VC env is activated but `DISTUILS_USE_SDK` is not set.
        if IS_WINDOWS and 'VSCMD_ARG_TGT_ARCH' in os.environ and 'DISTUTILS_USE_SDK' not in os.environ:
            msg = ('It seems that the VC environment is activated but DISTUTILS_USE_SDK is not set.'
                   'This may lead to multiple activations of the VC env.'
                   'Please set `DISTUTILS_USE_SDK=1` and try again.')
            raise UserWarning(msg)

    def _check_cuda_version(self):
        if CUDA_HOME:
            nvcc = os.path.join(CUDA_HOME, 'bin', 'nvcc')
            cuda_version_str = subprocess.check_output([nvcc, '--version']).strip().decode(*SUBPROCESS_DECODE_ARGS)
            cuda_version = re.search(r'release (\d+[.]\d+)', cuda_version_str)
            if cuda_version is not None:
                cuda_str_version = cuda_version.group(1)
                cuda_ver = packaging.version.parse(cuda_str_version)
                torch_cuda_version = packaging.version.parse(torch.version.cuda)
                if cuda_ver != torch_cuda_version:
                    # major/minor attributes are only available in setuptools>=49.6.0
                    if getattr(cuda_ver, "major", float("nan")) != getattr(torch_cuda_version, "major", float("nan")):
                        raise RuntimeError(CUDA_MISMATCH_MESSAGE.format(cuda_str_version, torch.version.cuda))
                    warnings.warn(CUDA_MISMATCH_WARN.format(cuda_str_version, torch.version.cuda))

        else:
            raise RuntimeError(CUDA_NOT_FOUND_MESSAGE)

    def _add_compile_flag(self, extension, flag):
        extension.extra_compile_args = copy.deepcopy(extension.extra_compile_args)
        if isinstance(extension.extra_compile_args, dict):
            for args in extension.extra_compile_args.values():
                args.append(flag)
        else:
            extension.extra_compile_args.append(flag)

    def _define_torch_extension_name(self, extension):
        # pybind11 doesn't support dots in the names
        # so in order to support extensions in the packages
        # like torch._C, we take the last part of the string
        # as the library name
        names = extension.name.split('.')
        name = names[-1]
        define = f'-DTORCH_EXTENSION_NAME={name}'
        self._add_compile_flag(extension, define)

    def _add_gnu_cpp_abi_flag(self, extension):
        # use the same CXX ABI as what PyTorch was compiled with
        self._add_compile_flag(extension, '-D_GLIBCXX_USE_CXX11_ABI=' + str(int(torch._C._GLIBCXX_USE_CXX11_ABI)))


def CppExtension(name, sources, *args, **kwargs):
    r'''
    Creates a :class:`setuptools.Extension` for C++.

    Convenience method that creates a :class:`setuptools.Extension` with the
    bare minimum (but often sufficient) arguments to build a C++ extension.

    All arguments are forwarded to the :class:`setuptools.Extension`
    constructor.

    Example:
        >>> from setuptools import setup
        >>> from torch.utils.cpp_extension import BuildExtension, CppExtension
        >>> setup(
                name='extension',
                ext_modules=[
                    CppExtension(
                        name='extension',
                        sources=['extension.cpp'],
                        extra_compile_args=['-g']),
                ],
                cmdclass={
                    'build_ext': BuildExtension
                })
    '''
    include_dirs = kwargs.get('include_dirs', [])
    include_dirs += include_paths()
    kwargs['include_dirs'] = include_dirs

    library_dirs = kwargs.get('library_dirs', [])
    library_dirs += library_paths()
    kwargs['library_dirs'] = library_dirs

    libraries = kwargs.get('libraries', [])
    libraries.append('c10')
    libraries.append('torch')
    libraries.append('torch_cpu')
    libraries.append('torch_python')
    kwargs['libraries'] = libraries

    kwargs['language'] = 'c++'
    return setuptools.Extension(name, sources, *args, **kwargs)


def CUDAExtension(name, sources, *args, **kwargs):
    r'''
    Creates a :class:`setuptools.Extension` for CUDA/C++.

    Convenience method that creates a :class:`setuptools.Extension` with the
    bare minimum (but often sufficient) arguments to build a CUDA/C++
    extension. This includes the CUDA include path, library path and runtime
    library.

    All arguments are forwarded to the :class:`setuptools.Extension`
    constructor.

    Example:
        >>> from setuptools import setup
        >>> from torch.utils.cpp_extension import BuildExtension, CUDAExtension
        >>> setup(
                name='cuda_extension',
                ext_modules=[
                    CUDAExtension(
                            name='cuda_extension',
                            sources=['extension.cpp', 'extension_kernel.cu'],
                            extra_compile_args={'cxx': ['-g'],
                                                'nvcc': ['-O2']})
                ],
                cmdclass={
                    'build_ext': BuildExtension
                })

    Compute capabilities:

    By default the extension will be compiled to run on all archs of the cards visible during the
    building process of the extension, plus PTX. If down the road a new card is installed the
    extension may need to be recompiled. If a visible card has a compute capability (CC) that's
    newer than the newest version for which your nvcc can build fully-compiled binaries, Pytorch
    will make nvcc fall back to building kernels with the newest version of PTX your nvcc does
    support (see below for details on PTX).

    You can override the default behavior using `TORCH_CUDA_ARCH_LIST` to explicitly specify which
    CCs you want the extension to support:

    TORCH_CUDA_ARCH_LIST="6.1 8.6" python build_my_extension.py
    TORCH_CUDA_ARCH_LIST="5.2 6.0 6.1 7.0 7.5 8.0 8.6+PTX" python build_my_extension.py

    The +PTX option causes extension kernel binaries to include PTX instructions for the specified
    CC. PTX is an intermediate representation that allows kernels to runtime-compile for any CC >=
    the specified CC (for example, 8.6+PTX generates PTX that can runtime-compile for any GPU with
    CC >= 8.6). This improves your binary's forward compatibility. However, relying on older PTX to
    provide forward compat by runtime-compiling for newer CCs can modestly reduce performance on
    those newer CCs. If you know exact CC(s) of the GPUs you want to target, you're always better
    off specifying them individually. For example, if you want your extension to run on 8.0 and 8.6,
    "8.0+PTX" would work functionally because it includes PTX that can runtime-compile for 8.6, but
    "8.0 8.6" would be better.

    Note that while it's possible to include all supported archs, the more archs get included the
    slower the building process will be, as it will build a separate kernel image for each arch.

    '''
    library_dirs = kwargs.get('library_dirs', [])
    library_dirs += library_paths(cuda=True)
    kwargs['library_dirs'] = library_dirs

    libraries = kwargs.get('libraries', [])
    libraries.append('c10')
    libraries.append('torch')
    libraries.append('torch_cpu')
    libraries.append('torch_python')
    if IS_HIP_EXTENSION:
        assert ROCM_VERSION is not None
        libraries.append('amdhip64' if ROCM_VERSION >= (3, 5) else 'hip_hcc')
        libraries.append('c10_hip')
        libraries.append('torch_hip')
    else:
        libraries.append('cudart')
        libraries.append('c10_cuda')
        if BUILD_SPLIT_CUDA:
            libraries.append('torch_cuda_cu')
            libraries.append('torch_cuda_cpp')
        else:
            libraries.append('torch_cuda')
    kwargs['libraries'] = libraries

    include_dirs = kwargs.get('include_dirs', [])

    if IS_HIP_EXTENSION:
        build_dir = os.getcwd()
        hipify_result = hipify_python.hipify(
            project_directory=build_dir,
            output_directory=build_dir,
            includes=[os.path.join(os.path.relpath(include_dir, build_dir), '*') for include_dir in include_dirs] if include_dirs else ['*'],
            extra_files=[os.path.abspath(s) for s in sources],
            show_detailed=True,
            is_pytorch_extension=True,
        )

        hipified_sources = set()
        for source in sources:
            s_abs = os.path.abspath(source)
            hipified_sources.add(hipify_result[s_abs]["hipified_path"] if s_abs in hipify_result else s_abs)

        sources = list(hipified_sources)

    include_dirs += include_paths(cuda=True)
    kwargs['include_dirs'] = include_dirs

    kwargs['language'] = 'c++'

    return setuptools.Extension(name, sources, *args, **kwargs)


def include_paths(cuda: bool = False) -> List[str]:
    '''
    Get the include paths required to build a C++ or CUDA extension.

    Args:
        cuda: If `True`, includes CUDA-specific include paths.

    Returns:
        A list of include path strings.
    '''
    lib_include = os.path.join(_TORCH_PATH, 'include')
    paths = [
        lib_include,
        # Remove this once torch/torch.h is officially no longer supported for C++ extensions.
        os.path.join(lib_include, 'torch', 'csrc', 'api', 'include'),
        # Some internal (old) Torch headers don't properly prefix their includes,
        # so we need to pass -Itorch/lib/include/TH as well.
        os.path.join(lib_include, 'TH'),
        os.path.join(lib_include, 'THC')
    ]
    if cuda and IS_HIP_EXTENSION:
        paths.append(os.path.join(lib_include, 'THH'))
        paths.append(_join_rocm_home('include'))
        if MIOPEN_HOME is not None:
            paths.append(os.path.join(MIOPEN_HOME, 'include'))
    elif cuda:
        cuda_home_include = _join_cuda_home('include')
        # if we have the Debian/Ubuntu packages for cuda, we get /usr as cuda home.
        # but gcc doesn't like having /usr/include passed explicitly
        if cuda_home_include != '/usr/include':
            paths.append(cuda_home_include)
        if CUDNN_HOME is not None:
            paths.append(os.path.join(CUDNN_HOME, 'include'))
    return paths


def library_paths(cuda: bool = False) -> List[str]:
    r'''
    Get the library paths required to build a C++ or CUDA extension.

    Args:
        cuda: If `True`, includes CUDA-specific library paths.

    Returns:
        A list of library path strings.
    '''
    # We need to link against libtorch.so
    paths = [TORCH_LIB_PATH]

    if cuda and IS_HIP_EXTENSION:
        lib_dir = 'lib'
        paths.append(_join_rocm_home(lib_dir))
    elif cuda:
        if IS_WINDOWS:
            lib_dir = 'lib/x64'
        else:
            lib_dir = 'lib64'
            if (not os.path.exists(_join_cuda_home(lib_dir)) and
                    os.path.exists(_join_cuda_home('lib'))):
                # 64-bit CUDA may be installed in 'lib' (see e.g. gh-16955)
                # Note that it's also possible both don't exist (see
                # _find_cuda_home) - in that case we stay with 'lib64'.
                lib_dir = 'lib'

        paths.append(_join_cuda_home(lib_dir))
        if CUDNN_HOME is not None:
            paths.append(os.path.join(CUDNN_HOME, lib_dir))
    return paths


def load(name,
         sources: Union[str, List[str]],
         extra_cflags=None,
         extra_cuda_cflags=None,
         extra_ldflags=None,
         extra_include_paths=None,
         build_directory=None,
         verbose=False,
         with_cuda: Optional[bool] = None,
         is_python_module=True,
         is_standalone=False,
         keep_intermediates=True):
    r'''
    Loads a PyTorch C++ extension just-in-time (JIT).

    To load an extension, a Ninja build file is emitted, which is used to
    compile the given sources into a dynamic library. This library is
    subsequently loaded into the current Python process as a module and
    returned from this function, ready for use.

    By default, the directory to which the build file is emitted and the
    resulting library compiled to is ``<tmp>/torch_extensions/<name>``, where
    ``<tmp>`` is the temporary folder on the current platform and ``<name>``
    the name of the extension. This location can be overridden in two ways.
    First, if the ``TORCH_EXTENSIONS_DIR`` environment variable is set, it
    replaces ``<tmp>/torch_extensions`` and all extensions will be compiled
    into subfolders of this directory. Second, if the ``build_directory``
    argument to this function is supplied, it overrides the entire path, i.e.
    the library will be compiled into that folder directly.

    To compile the sources, the default system compiler (``c++``) is used,
    which can be overridden by setting the ``CXX`` environment variable. To pass
    additional arguments to the compilation process, ``extra_cflags`` or
    ``extra_ldflags`` can be provided. For example, to compile your extension
    with optimizations, pass ``extra_cflags=['-O3']``. You can also use
    ``extra_cflags`` to pass further include directories.

    CUDA support with mixed compilation is provided. Simply pass CUDA source
    files (``.cu`` or ``.cuh``) along with other sources. Such files will be
    detected and compiled with nvcc rather than the C++ compiler. This includes
    passing the CUDA lib64 directory as a library directory, and linking
    ``cudart``. You can pass additional flags to nvcc via
    ``extra_cuda_cflags``, just like with ``extra_cflags`` for C++. Various
    heuristics for finding the CUDA install directory are used, which usually
    work fine. If not, setting the ``CUDA_HOME`` environment variable is the
    safest option.

    Args:
        name: The name of the extension to build. This MUST be the same as the
            name of the pybind11 module!
        sources: A list of relative or absolute paths to C++ source files.
        extra_cflags: optional list of compiler flags to forward to the build.
        extra_cuda_cflags: optional list of compiler flags to forward to nvcc
            when building CUDA sources.
        extra_ldflags: optional list of linker flags to forward to the build.
        extra_include_paths: optional list of include directories to forward
            to the build.
        build_directory: optional path to use as build workspace.
        verbose: If ``True``, turns on verbose logging of load steps.
        with_cuda: Determines whether CUDA headers and libraries are added to
            the build. If set to ``None`` (default), this value is
            automatically determined based on the existence of ``.cu`` or
            ``.cuh`` in ``sources``. Set it to `True`` to force CUDA headers
            and libraries to be included.
        is_python_module: If ``True`` (default), imports the produced shared
            library as a Python module. If ``False``, behavior depends on
            ``is_standalone``.
        is_standalone: If ``False`` (default) loads the constructed extension
            into the process as a plain dynamic library. If ``True``, build a
            standalone executable.

    Returns:
        If ``is_python_module`` is ``True``:
            Returns the loaded PyTorch extension as a Python module.

        If ``is_python_module`` is ``False`` and ``is_standalone`` is ``False``:
            Returns nothing. (The shared library is loaded into the process as
            a side effect.)

        If ``is_standalone`` is ``True``.
            Return the path to the executable. (On Windows, TORCH_LIB_PATH is
            added to the PATH environment variable as a side effect.)

    Example:
        >>> from torch.utils.cpp_extension import load
        >>> module = load(
                name='extension',
                sources=['extension.cpp', 'extension_kernel.cu'],
                extra_cflags=['-O2'],
                verbose=True)
    '''
    return _jit_compile(
        name,
        [sources] if isinstance(sources, str) else sources,
        extra_cflags,
        extra_cuda_cflags,
        extra_ldflags,
        extra_include_paths,
        build_directory or _get_build_directory(name, verbose),
        verbose,
        with_cuda,
        is_python_module,
        is_standalone,
        keep_intermediates=keep_intermediates)


def load_inline(name,
                cpp_sources,
                cuda_sources=None,
                functions=None,
                extra_cflags=None,
                extra_cuda_cflags=None,
                extra_ldflags=None,
                extra_include_paths=None,
                build_directory=None,
                verbose=False,
                with_cuda=None,
                is_python_module=True,
                with_pytorch_error_handling=True,
                keep_intermediates=True):
    r'''
    Loads a PyTorch C++ extension just-in-time (JIT) from string sources.

    This function behaves exactly like :func:`load`, but takes its sources as
    strings rather than filenames. These strings are stored to files in the
    build directory, after which the behavior of :func:`load_inline` is
    identical to :func:`load`.

    See `the
    tests <https://github.com/pytorch/pytorch/blob/master/test/test_cpp_extensions_jit.py>`_
    for good examples of using this function.

    Sources may omit two required parts of a typical non-inline C++ extension:
    the necessary header includes, as well as the (pybind11) binding code. More
    precisely, strings passed to ``cpp_sources`` are first concatenated into a
    single ``.cpp`` file. This file is then prepended with ``#include
    <torch/extension.h>``.

    Furthermore, if the ``functions`` argument is supplied, bindings will be
    automatically generated for each function specified. ``functions`` can
    either be a list of function names, or a dictionary mapping from function
    names to docstrings. If a list is given, the name of each function is used
    as its docstring.

    The sources in ``cuda_sources`` are concatenated into a separate ``.cu``
    file and  prepended with ``torch/types.h``, ``cuda.h`` and
    ``cuda_runtime.h`` includes. The ``.cpp`` and ``.cu`` files are compiled
    separately, but ultimately linked into a single library. Note that no
    bindings are generated for functions in ``cuda_sources`` per  se. To bind
    to a CUDA kernel, you must create a C++ function that calls it, and either
    declare or define this C++ function in one of the ``cpp_sources`` (and
    include its name in ``functions``).

    See :func:`load` for a description of arguments omitted below.

    Args:
        cpp_sources: A string, or list of strings, containing C++ source code.
        cuda_sources: A string, or list of strings, containing CUDA source code.
        functions: A list of function names for which to generate function
            bindings. If a dictionary is given, it should map function names to
            docstrings (which are otherwise just the function names).
        with_cuda: Determines whether CUDA headers and libraries are added to
            the build. If set to ``None`` (default), this value is
            automatically determined based on whether ``cuda_sources`` is
            provided. Set it to ``True`` to force CUDA headers
            and libraries to be included.
        with_pytorch_error_handling: Determines whether pytorch error and
            warning macros are handled by pytorch instead of pybind. To do
            this, each function ``foo`` is called via an intermediary ``_safe_foo``
            function. This redirection might cause issues in obscure cases
            of cpp. This flag should be set to ``False`` when this redirect
            causes issues.

    Example:
        >>> from torch.utils.cpp_extension import load_inline
        >>> source = \'\'\'
        at::Tensor sin_add(at::Tensor x, at::Tensor y) {
          return x.sin() + y.sin();
        }
        \'\'\'
        >>> module = load_inline(name='inline_extension',
                                 cpp_sources=[source],
                                 functions=['sin_add'])

    .. note::
        By default, the Ninja backend uses #CPUS + 2 workers to build the
        extension. This may use up too many resources on some systems. One
        can control the number of workers by setting the `MAX_JOBS` environment
        variable to a non-negative number.
    '''
    build_directory = build_directory or _get_build_directory(name, verbose)

    if isinstance(cpp_sources, str):
        cpp_sources = [cpp_sources]
    cuda_sources = cuda_sources or []
    if isinstance(cuda_sources, str):
        cuda_sources = [cuda_sources]

    cpp_sources.insert(0, '#include <torch/extension.h>')

    # If `functions` is supplied, we create the pybind11 bindings for the user.
    # Here, `functions` is (or becomes, after some processing) a map from
    # function names to function docstrings.
    if functions is not None:
        module_def = []
        module_def.append('PYBIND11_MODULE(TORCH_EXTENSION_NAME, m) {')
        if isinstance(functions, str):
            functions = [functions]
        if isinstance(functions, list):
            # Make the function docstring the same as the function name.
            functions = dict((f, f) for f in functions)
        elif not isinstance(functions, dict):
            raise ValueError(f"Expected 'functions' to be a list or dict, but was {type(functions)}")
        for function_name, docstring in functions.items():
            if with_pytorch_error_handling:
                module_def.append(
                    'm.def("{0}", torch::wrap_pybind_function({0}), "{1}");'
                    .format(function_name, docstring))
            else:
                module_def.append('m.def("{0}", {0}, "{1}");'.format(function_name, docstring))
        module_def.append('}')
        cpp_sources += module_def

    cpp_source_path = os.path.join(build_directory, 'main.cpp')
    with open(cpp_source_path, 'w') as cpp_source_file:
        cpp_source_file.write('\n'.join(cpp_sources))

    sources = [cpp_source_path]

    if cuda_sources:
        cuda_sources.insert(0, '#include <torch/types.h>')
        cuda_sources.insert(1, '#include <cuda.h>')
        cuda_sources.insert(2, '#include <cuda_runtime.h>')

        cuda_source_path = os.path.join(build_directory, 'cuda.cu')
        with open(cuda_source_path, 'w') as cuda_source_file:
            cuda_source_file.write('\n'.join(cuda_sources))

        sources.append(cuda_source_path)

    return _jit_compile(
        name,
        sources,
        extra_cflags,
        extra_cuda_cflags,
        extra_ldflags,
        extra_include_paths,
        build_directory,
        verbose,
        with_cuda,
        is_python_module,
        is_standalone=False,
        keep_intermediates=keep_intermediates)


def _jit_compile(name,
                 sources,
                 extra_cflags,
                 extra_cuda_cflags,
                 extra_ldflags,
                 extra_include_paths,
                 build_directory: str,
                 verbose: bool,
                 with_cuda: Optional[bool],
                 is_python_module,
                 is_standalone,
                 keep_intermediates=True) -> None:
    if is_python_module and is_standalone:
        raise ValueError("`is_python_module` and `is_standalone` are mutually exclusive.")

    if with_cuda is None:
        with_cuda = any(map(_is_cuda_file, sources))
    with_cudnn = any(['cudnn' in f for f in extra_ldflags or []])
    old_version = JIT_EXTENSION_VERSIONER.get_version(name)
    version = JIT_EXTENSION_VERSIONER.bump_version_if_changed(
        name,
        sources,
        build_arguments=[extra_cflags, extra_cuda_cflags, extra_ldflags, extra_include_paths],
        build_directory=build_directory,
        with_cuda=with_cuda,
        is_python_module=is_python_module,
        is_standalone=is_standalone,
    )
    if version > 0:
        if version != old_version and verbose:
            print(f'The input conditions for extension module {name} have changed. ' +
                  f'Bumping to version {version} and re-building as {name}_v{version}...')
        name = f'{name}_v{version}'

    if version != old_version:
        baton = FileBaton(os.path.join(build_directory, 'lock'))
        if baton.try_acquire():
            try:
                with GeneratedFileCleaner(keep_intermediates=keep_intermediates) as clean_ctx:
                    if IS_HIP_EXTENSION and (with_cuda or with_cudnn):
                        hipify_python.hipify(
                            project_directory=build_directory,
                            output_directory=build_directory,
                            includes=os.path.join(build_directory, '*'),
                            extra_files=[os.path.abspath(s) for s in sources],
                            show_detailed=verbose,
                            is_pytorch_extension=True,
                            clean_ctx=clean_ctx
                        )
                    _write_ninja_file_and_build_library(
                        name=name,
                        sources=sources,
                        extra_cflags=extra_cflags or [],
                        extra_cuda_cflags=extra_cuda_cflags or [],
                        extra_ldflags=extra_ldflags or [],
                        extra_include_paths=extra_include_paths or [],
                        build_directory=build_directory,
                        verbose=verbose,
                        with_cuda=with_cuda,
                        is_standalone=is_standalone)
            finally:
                baton.release()
        else:
            baton.wait()
    elif verbose:
        print('No modifications detected for re-loaded extension '
              f'module {name}, skipping build step...')

    if verbose:
        print(f'Loading extension module {name}...')

    if is_standalone:
        return _get_exec_path(name, build_directory)

    return _import_module_from_library(name, build_directory, is_python_module)


def _write_ninja_file_and_compile_objects(
        sources: List[str],
        objects,
        cflags,
        post_cflags,
        cuda_cflags,
        cuda_post_cflags,
        build_directory: str,
        verbose: bool,
        with_cuda: Optional[bool]) -> None:
    verify_ninja_availability()
    if IS_WINDOWS:
        compiler = os.environ.get('CXX', 'cl')
    else:
        compiler = os.environ.get('CXX', 'c++')
    check_compiler_abi_compatibility(compiler)
    if with_cuda is None:
        with_cuda = any(map(_is_cuda_file, sources))
    build_file_path = os.path.join(build_directory, 'build.ninja')
    if verbose:
        print(f'Emitting ninja build file {build_file_path}...')
    _write_ninja_file(
        path=build_file_path,
        cflags=cflags,
        post_cflags=post_cflags,
        cuda_cflags=cuda_cflags,
        cuda_post_cflags=cuda_post_cflags,
        sources=sources,
        objects=objects,
        ldflags=None,
        library_target=None,
        with_cuda=with_cuda)
    if verbose:
        print('Compiling objects...')
    _run_ninja_build(
        build_directory,
        verbose,
        # It would be better if we could tell users the name of the extension
        # that failed to build but there isn't a good way to get it here.
        error_prefix='Error compiling objects for extension')


def _write_ninja_file_and_build_library(
        name,
        sources: List[str],
        extra_cflags,
        extra_cuda_cflags,
        extra_ldflags,
        extra_include_paths,
        build_directory: str,
        verbose: bool,
        with_cuda: Optional[bool],
        is_standalone: bool = False) -> None:
    verify_ninja_availability()
    if IS_WINDOWS:
        compiler = os.environ.get('CXX', 'cl')
    else:
        compiler = os.environ.get('CXX', 'c++')
    check_compiler_abi_compatibility(compiler)
    if with_cuda is None:
        with_cuda = any(map(_is_cuda_file, sources))
    extra_ldflags = _prepare_ldflags(
        extra_ldflags or [],
        with_cuda,
        verbose,
        is_standalone)
    build_file_path = os.path.join(build_directory, 'build.ninja')
    if verbose:
        print(f'Emitting ninja build file {build_file_path}...')
    # NOTE: Emitting a new ninja build file does not cause re-compilation if
    # the sources did not change, so it's ok to re-emit (and it's fast).
    _write_ninja_file_to_build_library(
        path=build_file_path,
        name=name,
        sources=sources,
        extra_cflags=extra_cflags or [],
        extra_cuda_cflags=extra_cuda_cflags or [],
        extra_ldflags=extra_ldflags or [],
        extra_include_paths=extra_include_paths or [],
        with_cuda=with_cuda,
        is_standalone=is_standalone)

    if verbose:
        print(f'Building extension module {name}...')
    _run_ninja_build(
        build_directory,
        verbose,
        error_prefix=f"Error building extension '{name}'")


def is_ninja_available():
    r'''
    Returns ``True`` if the `ninja <https://ninja-build.org/>`_ build system is
    available on the system, ``False`` otherwise.
    '''
    try:
        subprocess.check_output('ninja --version'.split())
    except Exception:
        return False
    else:
        return True


def verify_ninja_availability():
    r'''
    Raises ``RuntimeError`` if `ninja <https://ninja-build.org/>`_ build system is not
    available on the system, does nothing otherwise.
    '''
    if not is_ninja_available():
        raise RuntimeError("Ninja is required to load C++ extensions")


def _prepare_ldflags(extra_ldflags, with_cuda, verbose, is_standalone):
    if IS_WINDOWS:
        python_path = os.path.dirname(sys.executable)
        python_lib_path = os.path.join(python_path, 'libs')

        extra_ldflags.append('c10.lib')
        if with_cuda:
            extra_ldflags.append('c10_cuda.lib')
        extra_ldflags.append('torch_cpu.lib')
        if BUILD_SPLIT_CUDA and with_cuda:
            extra_ldflags.append('torch_cuda_cu.lib')
            # See [Note about _torch_cuda_cu_linker_symbol_op and torch_cuda_cu] in native_functions.yaml
            extra_ldflags.append('-INCLUDE:?_torch_cuda_cu_linker_symbol_op_cuda@native@at@@YA?AVTensor@2@AEBV32@@Z')
            extra_ldflags.append('torch_cuda_cpp.lib')
            # /INCLUDE is used to ensure torch_cuda_cpp is linked against in a project that relies on it.
            # Related issue: https://github.com/pytorch/pytorch/issues/31611
            extra_ldflags.append('-INCLUDE:?warp_size@cuda@at@@YAHXZ')
        elif with_cuda:
            extra_ldflags.append('torch_cuda.lib')
            # /INCLUDE is used to ensure torch_cuda is linked against in a project that relies on it.
            # Related issue: https://github.com/pytorch/pytorch/issues/31611
            extra_ldflags.append('-INCLUDE:?warp_size@cuda@at@@YAHXZ')
        extra_ldflags.append('torch.lib')
        extra_ldflags.append(f'/LIBPATH:{TORCH_LIB_PATH}')
        if not is_standalone:
            extra_ldflags.append('torch_python.lib')
            extra_ldflags.append(f'/LIBPATH:{python_lib_path}')

    else:
        extra_ldflags.append(f'-L{TORCH_LIB_PATH}')
        extra_ldflags.append('-lc10')
        if with_cuda:
            extra_ldflags.append('-lc10_hip' if IS_HIP_EXTENSION else '-lc10_cuda')
        extra_ldflags.append('-ltorch_cpu')
        if BUILD_SPLIT_CUDA and with_cuda:
            extra_ldflags.append('-ltorch_hip' if IS_HIP_EXTENSION else '-ltorch_cuda_cu -ltorch_cuda_cpp')
        elif with_cuda:
            extra_ldflags.append('-ltorch_hip' if IS_HIP_EXTENSION else '-ltorch_cuda')
        extra_ldflags.append('-ltorch')
        if not is_standalone:
            extra_ldflags.append('-ltorch_python')

        if is_standalone and "TBB" in torch.__config__.parallel_info():
            extra_ldflags.append('-ltbb')

        if is_standalone:
            extra_ldflags.append(f"-Wl,-rpath,{TORCH_LIB_PATH}")

    if with_cuda:
        if verbose:
            print('Detected CUDA files, patching ldflags')
        if IS_WINDOWS:
            extra_ldflags.append(f'/LIBPATH:{_join_cuda_home("lib/x64")}')
            extra_ldflags.append('cudart.lib')
            if CUDNN_HOME is not None:
                extra_ldflags.append(os.path.join(CUDNN_HOME, 'lib/x64'))
        elif not IS_HIP_EXTENSION:
            extra_ldflags.append(f'-L{_join_cuda_home("lib64")}')
            extra_ldflags.append('-lcudart')
            if CUDNN_HOME is not None:
                extra_ldflags.append(f'-L{os.path.join(CUDNN_HOME, "lib64")}')
        elif IS_HIP_EXTENSION:
            assert ROCM_VERSION is not None
            extra_ldflags.append(f'-L{_join_rocm_home("lib")}')
            extra_ldflags.append('-lamdhip64' if ROCM_VERSION >= (3, 5) else '-lhip_hcc')
    return extra_ldflags


def _get_cuda_arch_flags(cflags: Optional[List[str]] = None) -> List[str]:
    r'''
    Determine CUDA arch flags to use.

    For an arch, say "6.1", the added compile flag will be
    ``-gencode=arch=compute_61,code=sm_61``.
    For an added "+PTX", an additional
    ``-gencode=arch=compute_xx,code=compute_xx`` is added.

    See select_compute_arch.cmake for corresponding named and supported arches
    when building with CMake.
    '''
    # If cflags is given, there may already be user-provided arch flags in it
    # (from `extra_compile_args`)
    if cflags is not None:
        for flag in cflags:
            if 'arch' in flag:
                return []

    # Note: keep combined names ("arch1+arch2") above single names, otherwise
    # string replacement may not do the right thing
    named_arches = collections.OrderedDict([
        ('Kepler+Tesla', '3.7'),
        ('Kepler', '3.5+PTX'),
        ('Maxwell+Tegra', '5.3'),
        ('Maxwell', '5.0;5.2+PTX'),
        ('Pascal', '6.0;6.1+PTX'),
        ('Volta', '7.0+PTX'),
        ('Turing', '7.5+PTX'),
        ('Ampere', '8.0;8.6+PTX'),
    ])

    supported_arches = ['3.5', '3.7', '5.0', '5.2', '5.3', '6.0', '6.1', '6.2',
                        '7.0', '7.2', '7.5', '8.0', '8.6']
    valid_arch_strings = supported_arches + [s + "+PTX" for s in supported_arches]

    # The default is sm_30 for CUDA 9.x and 10.x
    # First check for an env var (same as used by the main setup.py)
    # Can be one or more architectures, e.g. "6.1" or "3.5;5.2;6.0;6.1;7.0+PTX"
    # See cmake/Modules_CUDA_fix/upstream/FindCUDA/select_compute_arch.cmake
    _arch_list = os.environ.get('TORCH_CUDA_ARCH_LIST', None)

    # If not given, determine what's best for the GPU / CUDA version that can be found
    if not _arch_list:
        arch_list = []
        # the assumption is that the extension should run on any of the currently visible cards,
        # which could be of different types - therefore all archs for visible cards should be included
        for i in range(torch.cuda.device_count()):
            capability = torch.cuda.get_device_capability(i)
            supported_sm = [int(arch.split('_')[1])
                            for arch in torch.cuda.get_arch_list() if 'sm_' in arch]
            max_supported_sm = max((sm // 10, sm % 10) for sm in supported_sm)
            # Capability of the device may be higher than what's supported by the user's
            # NVCC, causing compilation error. User's NVCC is expected to match the one
            # used to build pytorch, so we use the maximum supported capability of pytorch
            # to clamp the capability.
            capability = min(max_supported_sm, capability)
            arch = f'{capability[0]}.{capability[1]}'
            if arch not in arch_list:
                arch_list.append(arch)
        arch_list = sorted(arch_list)
        arch_list[-1] += '+PTX'
    else:
        # Deal with lists that are ' ' separated (only deal with ';' after)
        _arch_list = _arch_list.replace(' ', ';')
        # Expand named arches
        for named_arch, archval in named_arches.items():
            _arch_list = _arch_list.replace(named_arch, archval)

        arch_list = _arch_list.split(';')

    flags = []
    for arch in arch_list:
        if arch not in valid_arch_strings:
            raise ValueError(f"Unknown CUDA arch ({arch}) or GPU not supported")
        else:
            num = arch[0] + arch[2]
            flags.append(f'-gencode=arch=compute_{num},code=sm_{num}')
            if arch.endswith('+PTX'):
                flags.append(f'-gencode=arch=compute_{num},code=compute_{num}')

    return sorted(list(set(flags)))


def _get_rocm_arch_flags(cflags: Optional[List[str]] = None) -> List[str]:
    # If cflags is given, there may already be user-provided arch flags in it
    # (from `extra_compile_args`)
    if cflags is not None:
        for flag in cflags:
            if 'amdgpu-target' in flag:
                return ['-fno-gpu-rdc']
    # Use same defaults as used for building PyTorch
    # Allow env var to override, just like during initial cmake build.
    _archs = os.environ.get('PYTORCH_ROCM_ARCH', None)
    if not _archs:
        archs = torch.cuda.get_arch_list()
    else:
        archs = _archs.replace(' ', ';').split(';')
    flags = ['--amdgpu-target=%s' % arch for arch in archs]
    flags += ['-fno-gpu-rdc']
    return flags

def _get_build_directory(name: str, verbose: bool) -> str:
    root_extensions_directory = os.environ.get('TORCH_EXTENSIONS_DIR')
    if root_extensions_directory is None:
        root_extensions_directory = get_default_build_root()
        cu_str = ('cpu' if torch.version.cuda is None else
                  f'cu{torch.version.cuda.replace(".", "")}')  # type: ignore[attr-defined]
        python_version = f'py{sys.version_info.major}{sys.version_info.minor}'
        build_folder = f'{python_version}_{cu_str}'

        root_extensions_directory = os.path.join(
            root_extensions_directory, build_folder)

    if verbose:
        print(f'Using {root_extensions_directory} as PyTorch extensions root...')

    build_directory = os.path.join(root_extensions_directory, name)
    if not os.path.exists(build_directory):
        if verbose:
            print(f'Creating extension directory {build_directory}...')
        # This is like mkdir -p, i.e. will also create parent directories.
        os.makedirs(build_directory, exist_ok=True)

    return build_directory


def _get_num_workers(verbose: bool) -> Optional[int]:
    max_jobs = os.environ.get('MAX_JOBS')
    if max_jobs is not None and max_jobs.isdigit():
        if verbose:
            print(f'Using envvar MAX_JOBS ({max_jobs}) as the number of workers...')
        return int(max_jobs)
    if verbose:
        print('Allowing ninja to set a default number of workers... '
              '(overridable by setting the environment variable MAX_JOBS=N)')
    return None


def _run_ninja_build(build_directory: str, verbose: bool, error_prefix: str) -> None:
    command = ['ninja', '-v']
    num_workers = _get_num_workers(verbose)
    if num_workers is not None:
        command.extend(['-j', str(num_workers)])
    env = os.environ.copy()
    # Try to activate the vc env for the users
    if IS_WINDOWS and 'VSCMD_ARG_TGT_ARCH' not in env:
        from setuptools import distutils

        plat_name = distutils.util.get_platform()
        plat_spec = PLAT_TO_VCVARS[plat_name]

        vc_env = distutils._msvccompiler._get_vc_env(plat_spec)
        vc_env = {k.upper(): v for k, v in vc_env.items()}
        for k, v in env.items():
            uk = k.upper()
            if uk not in vc_env:
                vc_env[uk] = v
        env = vc_env
    try:
        sys.stdout.flush()
        sys.stderr.flush()
        # Warning: don't pass stdout=None to subprocess.run to get output.
        # subprocess.run assumes that sys.__stdout__ has not been modified and
        # attempts to write to it by default.  However, when we call _run_ninja_build
        # from ahead-of-time cpp extensions, the following happens:
        # 1) If the stdout encoding is not utf-8, setuptools detachs __stdout__.
        #    https://github.com/pypa/setuptools/blob/7e97def47723303fafabe48b22168bbc11bb4821/setuptools/dist.py#L1110
        #    (it probably shouldn't do this)
        # 2) subprocess.run (on POSIX, with no stdout override) relies on
        #    __stdout__ not being detached:
        #    https://github.com/python/cpython/blob/c352e6c7446c894b13643f538db312092b351789/Lib/subprocess.py#L1214
        # To work around this, we pass in the fileno directly and hope that
        # it is valid.
        stdout_fileno = 1
        subprocess.run(
            command,
            stdout=stdout_fileno if verbose else subprocess.PIPE,
            stderr=subprocess.STDOUT,
            cwd=build_directory,
            check=True,
            env=env)
    except subprocess.CalledProcessError as e:
        # Python 2 and 3 compatible way of getting the error object.
        _, error, _ = sys.exc_info()
        # error.output contains the stdout and stderr of the build attempt.
        message = error_prefix
        # `error` is a CalledProcessError (which has an `ouput`) attribute, but
        # mypy thinks it's Optional[BaseException] and doesn't narrow
        if hasattr(error, 'output') and error.output:  # type: ignore[union-attr]
            message += f": {error.output.decode(*SUBPROCESS_DECODE_ARGS)}"  # type: ignore[union-attr]
        raise RuntimeError(message) from e


def _get_exec_path(module_name, path):
    if IS_WINDOWS and TORCH_LIB_PATH not in os.getenv('PATH', '').split(';'):
        torch_lib_in_path = any(
            os.path.exists(p) and os.path.samefile(p, TORCH_LIB_PATH)
            for p in os.getenv('PATH', '').split(';')
        )
        if not torch_lib_in_path:
            os.environ['PATH'] = f"{TORCH_LIB_PATH};{os.getenv('PATH', '')}"
    return os.path.join(path, f'{module_name}{EXEC_EXT}')


def _import_module_from_library(module_name, path, is_python_module):
    filepath = os.path.join(path, f"{module_name}{LIB_EXT}")
    if is_python_module:
        # https://stackoverflow.com/questions/67631/how-to-import-a-module-given-the-full-path
        spec = importlib.util.spec_from_file_location(module_name, filepath)
        module = importlib.util.module_from_spec(spec)
        assert isinstance(spec.loader, importlib.abc.Loader)
        spec.loader.exec_module(module)
        return module
    else:
        torch.ops.load_library(filepath)


def _write_ninja_file_to_build_library(path,
                                       name,
                                       sources,
                                       extra_cflags,
                                       extra_cuda_cflags,
                                       extra_ldflags,
                                       extra_include_paths,
                                       with_cuda,
                                       is_standalone) -> None:
    extra_cflags = [flag.strip() for flag in extra_cflags]
    extra_cuda_cflags = [flag.strip() for flag in extra_cuda_cflags]
    extra_ldflags = [flag.strip() for flag in extra_ldflags]
    extra_include_paths = [flag.strip() for flag in extra_include_paths]

    # Turn into absolute paths so we can emit them into the ninja build
    # file wherever it is.
    user_includes = [os.path.abspath(file) for file in extra_include_paths]

    # include_paths() gives us the location of torch/extension.h
    system_includes = include_paths(with_cuda)
    # sysconfig.get_path('include') gives us the location of Python.h
    # Explicitly specify 'posix_prefix' scheme on non-Windows platforms to workaround error on some MacOS
    # installations where default `get_path` points to non-existing `/Library/Python/M.m/include` folder
    python_include_path = sysconfig.get_path('include', scheme='nt' if IS_WINDOWS else 'posix_prefix')
    if python_include_path is not None:
        system_includes.append(python_include_path)

    # Windows does not understand `-isystem`.
    if IS_WINDOWS:
        user_includes += system_includes
        system_includes.clear()

    common_cflags = []
    if not is_standalone:
        common_cflags.append(f'-DTORCH_EXTENSION_NAME={name}')
        common_cflags.append('-DTORCH_API_INCLUDE_EXTENSION_H')

    # Note [Pybind11 ABI constants]
    #
    # Pybind11 before 2.4 used to build an ABI strings using the following pattern:
    # f"__pybind11_internals_v{PYBIND11_INTERNALS_VERSION}{PYBIND11_INTERNALS_KIND}{PYBIND11_BUILD_TYPE}__"
    # Since 2.4 compier type, stdlib and build abi parameters are also encoded like this:
    # f"__pybind11_internals_v{PYBIND11_INTERNALS_VERSION}{PYBIND11_INTERNALS_KIND}{PYBIND11_COMPILER_TYPE}{PYBIND11_STDLIB}{PYBIND11_BUILD_ABI}{PYBIND11_BUILD_TYPE}__"
    #
    # This was done in order to further narrow down the chances of compiler ABI incompatibility
    # that can cause a hard to debug segfaults.
    # For PyTorch extensions we want to relax those restrictions and pass compiler, stdlib and abi properties
    # captured during PyTorch native library compilation in torch/csrc/Module.cpp

    for pname in ["COMPILER_TYPE", "STDLIB", "BUILD_ABI"]:
        pval = getattr(torch._C, f"_PYBIND11_{pname}")
        if pval is not None and not IS_WINDOWS:
            common_cflags.append(f'-DPYBIND11_{pname}=\\"{pval}\\"')

    common_cflags += [f'-I{include}' for include in user_includes]
    common_cflags += [f'-isystem {include}' for include in system_includes]

    common_cflags += ['-D_GLIBCXX_USE_CXX11_ABI=' + str(int(torch._C._GLIBCXX_USE_CXX11_ABI))]

    if IS_WINDOWS:
        cflags = common_cflags + COMMON_MSVC_FLAGS + extra_cflags
        cflags = _nt_quote_args(cflags)
    else:
        cflags = common_cflags + ['-fPIC', '-std=c++14'] + extra_cflags

    if with_cuda and IS_HIP_EXTENSION:
        cuda_flags = ['-DWITH_HIP'] + cflags + COMMON_HIP_FLAGS + COMMON_HIPCC_FLAGS
        cuda_flags += extra_cuda_cflags
        cuda_flags += _get_rocm_arch_flags(cuda_flags)
        sources = [s if not _is_cuda_file(s) else
                   os.path.abspath(os.path.join(
                       path, get_hip_file_path(os.path.relpath(s, path), is_pytorch_extension=True)))
                   for s in sources]
    elif with_cuda:
        cuda_flags = common_cflags + COMMON_NVCC_FLAGS + _get_cuda_arch_flags()
        if IS_WINDOWS:
            for flag in COMMON_MSVC_FLAGS:
                cuda_flags = ['-Xcompiler', flag] + cuda_flags
            for ignore_warning in MSVC_IGNORE_CUDAFE_WARNINGS:
                cuda_flags = ['-Xcudafe', '--diag_suppress=' + ignore_warning] + cuda_flags
            cuda_flags = _nt_quote_args(cuda_flags)
            cuda_flags += _nt_quote_args(extra_cuda_cflags)
        else:
            cuda_flags += ['--compiler-options', "'-fPIC'"]
            cuda_flags += extra_cuda_cflags
            if not any(flag.startswith('-std=') for flag in cuda_flags):
                cuda_flags.append('-std=c++14')
            if os.getenv("CC") is not None:
                cuda_flags = ['-ccbin', os.getenv("CC")] + cuda_flags
    else:
        cuda_flags = None

    def object_file_path(source_file: str) -> str:
        # '/path/to/file.cpp' -> 'file'
        file_name = os.path.splitext(os.path.basename(source_file))[0]
        if _is_cuda_file(source_file) and with_cuda:
            # Use a different object filename in case a C++ and CUDA file have
            # the same filename but different extension (.cpp vs. .cu).
            target = f'{file_name}.cuda.o'
        else:
            target = f'{file_name}.o'
        return target

    objects = [object_file_path(src) for src in sources]
    ldflags = ([] if is_standalone else [SHARED_FLAG]) + extra_ldflags

    # The darwin linker needs explicit consent to ignore unresolved symbols.
    if sys.platform.startswith('darwin'):
        ldflags.append('-undefined dynamic_lookup')
    elif IS_WINDOWS:
        ldflags = _nt_quote_args(ldflags)

    ext = EXEC_EXT if is_standalone else LIB_EXT
    library_target = f'{name}{ext}'

    _write_ninja_file(
        path=path,
        cflags=cflags,
        post_cflags=None,
        cuda_cflags=cuda_flags,
        cuda_post_cflags=None,
        sources=sources,
        objects=objects,
        ldflags=ldflags,
        library_target=library_target,
        with_cuda=with_cuda)


def _write_ninja_file(path,
                      cflags,
                      post_cflags,
                      cuda_cflags,
                      cuda_post_cflags,
                      sources,
                      objects,
                      ldflags,
                      library_target,
                      with_cuda) -> None:
    r"""Write a ninja file that does the desired compiling and linking.

    `path`: Where to write this file
    `cflags`: list of flags to pass to $cxx. Can be None.
    `post_cflags`: list of flags to append to the $cxx invocation. Can be None.
    `cuda_cflags`: list of flags to pass to $nvcc. Can be None.
    `cuda_postflags`: list of flags to append to the $nvcc invocation. Can be None.
    `sources`: list of paths to source files
    `objects`: list of desired paths to objects, one per source.
    `ldflags`: list of flags to pass to linker. Can be None.
    `library_target`: Name of the output library. Can be None; in that case,
                      we do no linking.
    `with_cuda`: If we should be compiling with CUDA.
    """
    def sanitize_flags(flags):
        if flags is None:
            return []
        else:
            return [flag.strip() for flag in flags]

    cflags = sanitize_flags(cflags)
    post_cflags = sanitize_flags(post_cflags)
    cuda_cflags = sanitize_flags(cuda_cflags)
    cuda_post_cflags = sanitize_flags(cuda_post_cflags)
    ldflags = sanitize_flags(ldflags)

    # Sanity checks...
    assert len(sources) == len(objects)
    assert len(sources) > 0

    if IS_WINDOWS:
        compiler = os.environ.get('CXX', 'cl')
    else:
        compiler = os.environ.get('CXX', 'c++')

    # Version 1.3 is required for the `deps` directive.
    config = ['ninja_required_version = 1.3']
    config.append(f'cxx = {compiler}')
    if with_cuda:
        if IS_HIP_EXTENSION:
            nvcc = _join_rocm_home('bin', 'hipcc')
        else:
            nvcc = _join_cuda_home('bin', 'nvcc')
        config.append(f'nvcc = {nvcc}')

    flags = [f'cflags = {" ".join(cflags)}']
    flags.append(f'post_cflags = {" ".join(post_cflags)}')
    if with_cuda:
        flags.append(f'cuda_cflags = {" ".join(cuda_cflags)}')
        flags.append(f'cuda_post_cflags = {" ".join(cuda_post_cflags)}')
    flags.append(f'ldflags = {" ".join(ldflags)}')

    # Turn into absolute paths so we can emit them into the ninja build
    # file wherever it is.
    sources = [os.path.abspath(file) for file in sources]

    # See https://ninja-build.org/build.ninja.html for reference.
    compile_rule = ['rule compile']
    if IS_WINDOWS:
        compile_rule.append(
            '  command = cl /showIncludes $cflags -c $in /Fo$out $post_cflags')
        compile_rule.append('  deps = msvc')
    else:
        compile_rule.append(
            '  command = $cxx -MMD -MF $out.d $cflags -c $in -o $out $post_cflags')
        compile_rule.append('  depfile = $out.d')
        compile_rule.append('  deps = gcc')

    if with_cuda:
        cuda_compile_rule = ['rule cuda_compile']
        nvcc_gendeps = ''
        # --generate-dependencies-with-compile was added in CUDA 10.2.
        # Compilation will work on earlier CUDA versions but header file
        # dependencies are not correctly computed.
        required_cuda_version = packaging.version.parse('10.2')
        has_cuda_version = torch.version.cuda is not None
        if has_cuda_version and packaging.version.parse(torch.version.cuda) >= required_cuda_version:
            cuda_compile_rule.append('  depfile = $out.d')
            cuda_compile_rule.append('  deps = gcc')
            # Note: non-system deps with nvcc are only supported
            # on Linux so use --generate-dependencies-with-compile
            # to make this work on Windows too.
            if IS_WINDOWS:
                nvcc_gendeps = '--generate-dependencies-with-compile --dependency-output $out.d'
        cuda_compile_rule.append(
            f'  command = $nvcc {nvcc_gendeps} $cuda_cflags -c $in -o $out $cuda_post_cflags')

    # Emit one build rule per source to enable incremental build.
    build = []
    for source_file, object_file in zip(sources, objects):
        is_cuda_source = _is_cuda_file(source_file) and with_cuda
        rule = 'cuda_compile' if is_cuda_source else 'compile'
        if IS_WINDOWS:
            source_file = source_file.replace(':', '$:')
            object_file = object_file.replace(':', '$:')
        source_file = source_file.replace(" ", "$ ")
        object_file = object_file.replace(" ", "$ ")
        build.append(f'build {object_file}: {rule} {source_file}')

    if library_target is not None:
        link_rule = ['rule link']
        if IS_WINDOWS:
            cl_paths = subprocess.check_output(['where',
                                                'cl']).decode(*SUBPROCESS_DECODE_ARGS).split('\r\n')
            if len(cl_paths) >= 1:
                cl_path = os.path.dirname(cl_paths[0]).replace(':', '$:')
            else:
                raise RuntimeError("MSVC is required to load C++ extensions")
            link_rule.append(f'  command = "{cl_path}/link.exe" $in /nologo $ldflags /out:$out')
        else:
            link_rule.append('  command = $cxx $in $ldflags -o $out')

        link = [f'build {library_target}: link {" ".join(objects)}']

        default = [f'default {library_target}']
    else:
        link_rule, link, default = [], [], []

    # 'Blocks' should be separated by newlines, for visual benefit.
    blocks = [config, flags, compile_rule]
    if with_cuda:
        blocks.append(cuda_compile_rule)
    blocks += [link_rule, build, link, default]
    with open(path, 'w') as build_file:
        for block in blocks:
            lines = '\n'.join(block)
            build_file.write(f'{lines}\n\n')


def _join_cuda_home(*paths) -> str:
    r'''
    Joins paths with CUDA_HOME, or raises an error if it CUDA_HOME is not set.

    This is basically a lazy way of raising an error for missing $CUDA_HOME
    only once we need to get any CUDA-specific path.
    '''
    if CUDA_HOME is None:
        raise EnvironmentError('CUDA_HOME environment variable is not set. '
                               'Please set it to your CUDA install root.')
    return os.path.join(CUDA_HOME, *paths)


def _is_cuda_file(path: str) -> bool:
    valid_ext = ['.cu', '.cuh']
    if IS_HIP_EXTENSION:
        valid_ext.append('.hip')
    return os.path.splitext(path)[1] in valid_ext<|MERGE_RESOLUTION|>--- conflicted
+++ resolved
@@ -23,6 +23,8 @@
 from pkg_resources import packaging  # type: ignore[attr-defined]
 
 IS_WINDOWS = sys.platform == 'win32'
+IS_MACOS = sys.platform.startswith('darwin')
+IS_LINUX = sys.platform.startswith('linux')
 LIB_EXT = '.pyd' if IS_WINDOWS else '.so'
 EXEC_EXT = '.exe' if IS_WINDOWS else ''
 CLIB_PREFIX = '' if IS_WINDOWS else 'lib'
@@ -221,7 +223,7 @@
 
 def _accepted_compilers_for_platform() -> List[str]:
     # gnu-c++ and gnu-cc are the conda gcc compilers
-    return ['clang++', 'clang'] if sys.platform.startswith('darwin') else ['g++', 'gcc', 'gnu-c++', 'gnu-cc']
+    return ['clang++', 'clang'] if IS_MACOS else ['g++', 'gcc', 'gnu-c++', 'gnu-cc']
 
 
 def get_default_build_root() -> str:
@@ -260,13 +262,8 @@
         return True
     # If compiler wrapper is used try to infer the actual compiler by invoking it with -v flag
     version_string = subprocess.check_output([compiler, '-v'], stderr=subprocess.STDOUT).decode(*SUBPROCESS_DECODE_ARGS)
-<<<<<<< HEAD
-    if sys.platform.startswith('linux'):
-        # Check for 'gcc' or 'g++'
-=======
     if IS_LINUX:
         # Check for 'gcc' or 'g++' for sccache warpper
->>>>>>> d71b8e1a
         pattern = re.compile("^COLLECT_GCC=(.*)$", re.MULTILINE)
         results = re.findall(pattern, version_string)
         if len(results) != 1:
@@ -276,7 +273,7 @@
         if os.path.basename(compiler_path) == 'c++' and 'gcc version' in version_string:
             return True
         return any(name in compiler_path for name in _accepted_compilers_for_platform())
-    if sys.platform.startswith('darwin'):
+    if IS_MACOS:
         # Check for 'clang' or 'clang++'
         return version_string.startswith("Apple clang")
     return False
@@ -307,11 +304,11 @@
             platform=sys.platform))
         return False
 
-    if sys.platform.startswith('darwin'):
+    if IS_MACOS:
         # There is no particular minimum version we need for clang, so we're good here.
         return True
     try:
-        if sys.platform.startswith('linux'):
+        if IS_LINUX:
             minimum_required_version = MINIMUM_GCC_VERSION
             versionstr = subprocess.check_output([compiler, '-dumpfullversion', '-dumpversion'])
             version = versionstr.decode(*SUBPROCESS_DECODE_ARGS).strip().split('.')
@@ -1876,7 +1873,7 @@
     ldflags = ([] if is_standalone else [SHARED_FLAG]) + extra_ldflags
 
     # The darwin linker needs explicit consent to ignore unresolved symbols.
-    if sys.platform.startswith('darwin'):
+    if IS_MACOS:
         ldflags.append('-undefined dynamic_lookup')
     elif IS_WINDOWS:
         ldflags = _nt_quote_args(ldflags)
