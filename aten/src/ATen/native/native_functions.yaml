# See README.md in this directory for more guidance

# *********NB: _cast_* operators are DEPRECATED and will be removed
# eventually. These were previously used before TorchScript IR supported
# representing ScalarType's. They are now superseded by usage of
# `aten::to()`. The ops remain here for backward compatibility purposes.

# DEPRECATED. DO NOT USE
- func: _cast_Byte(Tensor self, bool non_blocking=False) -> Tensor
  variants: function

# DEPRECATED. DO NOT USE
- func: _cast_Char(Tensor self, bool non_blocking=False) -> Tensor
  variants: function

# DEPRECATED. DO NOT USE
- func: _cast_Double(Tensor self, bool non_blocking=False) -> Tensor
  variants: function

# DEPRECATED. DO NOT USE
- func: _cast_Float(Tensor self, bool non_blocking=False) -> Tensor
  variants: function

# DEPRECATED. DO NOT USE
- func: _cast_Int(Tensor self, bool non_blocking=False) -> Tensor
  variants: function

# DEPRECATED. DO NOT USE
- func: _cast_Long(Tensor self, bool non_blocking=False) -> Tensor
  variants: function

# DEPRECATED. DO NOT USE
- func: _cast_Short(Tensor self, bool non_blocking=False) -> Tensor
  variants: function

# DEPRECATED. DO NOT USE
- func: _cast_Half(Tensor self, bool non_blocking=False) -> Tensor
  variants: function

# Computes the gradient of current tensor w.r.t. graph leaves.
- func: _backward(Tensor self, Tensor[] inputs, Tensor? gradient=None, bool? retain_graph=None, bool create_graph=False) -> ()
  manual_cpp_binding: True
  variants: method

# DEPRECATED. Sets the tensor data held by this `Variable` to be the same as
# `new_data`.  It requires that `new_data` and `Variable` have compatible tensor
# type, by checking `_has_compatible_shallow_copy_type(this, new_data)`.
#
# This function is deprecated because it doesn't really make sense in a world
# where Variables *are* Tensors (as opposed to them containing tensors, which
# is what the previous interpretation was.)
- func: set_data(Tensor(a!) self, Tensor new_data) -> ()
  manual_cpp_binding: True
  variants: method

- func: data(Tensor self) -> Tensor
  manual_cpp_binding: True
  variants: method

# True if this `Variable` is a leaf and thus does not have a `grad_fn`.
- func: is_leaf(Tensor self) -> bool
  manual_cpp_binding: True
  variants: method

# Returns the output index of this variable from the forward operation that
# produced it.  Conversely, it returns the input index of the gradient `Node` to
# which this `Variable` is connected (because in the gradient computation,
# inputs and outputs switch meaning).  For example:
#
#   y0, y1, y2 = f(x)
#   assert y0.output_nr == 0
#   assert y1.output_nr == 1
#   assert y2.output_nr == 2
#
- func: output_nr(Tensor self) -> int
  manual_cpp_binding: True
  variants: method

- func: _version(Tensor self) -> int
  manual_cpp_binding: True
  variants: method

- func: requires_grad_(Tensor(a!) self, bool requires_grad=True) -> Tensor(a!)
  manual_cpp_binding: True
  variants: method

# Enables .grad attribute for non-leaf Tensors.
- func: retain_grad(Tensor(a!) self) -> ()
  manual_cpp_binding: True
  variants: method

- func: retains_grad(Tensor self) -> bool
  manual_cpp_binding: True
  variants: method

- func: _fw_primal(Tensor(a) self, int level) -> Tensor(a)
  variants: method
  dispatch:
    CompositeExplicitAutograd: _fw_primal

- func: _make_dual(Tensor(a) primal, Tensor tangent, int level) -> Tensor(a)
  variants: function
  dispatch:
    CompositeExplicitAutograd: _make_dual

- func: _unpack_dual(Tensor(a) dual, int level) -> (Tensor(a) primal, Tensor tangent)
  variants: function

# NOTE: [_new_zeros_with_same_feature_meta]
# This function creates a new tensor with the layout and TensorOptions
# of `other` but also takes into account the batch dimensions of `self`
#
# This function has a couple extra constraints because it is also used for `jvp`
# in functorch.
# - is used for forward AD because there is the restriction
#   that the primal and tangent must have the same layout
# - We cannot assume that `self` and `other` have the same sizes or even dim
#   because in the inplace over view case, `other` is the base tensor, and
#   `self` is the forward grad with respect to the view, which can have an
#   entirely different shape
# - takes the number of batch dims for `self` because we also handle
#   some batching logic. We handle that here instead of a batching rule because
#   we'd like to avoid calling as_strided in the batching rule (as to enable
#   nested vmap in functorch).
# - needs to be CompositeExplicitAutograd for jvp support in functorch.
#   functorch currently relies on TensorWrapper which does not have storage
#   CompositeExplicitAutograd makes sure the TensorWrapper is unwrapped.
# - this function may eventually take on another int argument to store the
#   the number of batch dims for other once we support that use case
- func: _new_zeros_with_same_feature_meta(Tensor self, Tensor other, *, int self_num_batch_dims=0) -> Tensor
  variants: function
  dispatch:
    CompositeExplicitAutograd: _new_zeros_with_same_feature_meta

# This function compares the storage numel of self with that of other, where
# storage numel is cumputed as: `other.storage().nbytes() / other.itemsize()`.
# We create this function for composite compliance purposes. The batching rule
# always returns true because vmapped as_strided does not support accessing
# storage locations not indexable by the input tensor.
# See the note above for more information.
- func: _has_same_storage_numel(Tensor self, Tensor other) -> bool
  variants: function
  dispatch:
    CompositeExplicitAutograd: _has_same_storage_numel

- func: rename_(Tensor(a!) self, Dimname[]? names) -> Tensor(a!)
  variants: method
  tags: inplace_view

- func: rename(Tensor(a) self, Dimname[]? names) -> Tensor(a)
  variants: method

- func: align_to(Tensor(a) self, Dimname[] names) -> Tensor(a)
  variants: method

- func: align_to.ellipsis_idx(Tensor(a) self, Dimname[] order, int ellipsis_idx) -> Tensor(a)
  variants: method

- func: align_as(Tensor self, Tensor other) -> Tensor
  variants: method

- func: align_tensors(Tensor[] tensors) -> Tensor[]

# Not assert because it's a keyword; not Assert because FX already
# took that syntax
# TODO: need to specify this is side-effectful somehow
- func: _assert_async(Tensor self) -> ()
  dispatch:
    CPU: _assert_async_cpu
    CUDA: _assert_async_cuda

- func: refine_names(Tensor(a) self, Dimname[] names) -> Tensor(a)
  variants: method

- func: _use_cudnn_ctc_loss(Tensor log_probs, Tensor targets, int[] input_lengths, int[] target_lengths, int blank) -> bool
  device_check: NoCheck  # Tensor arguments allowed to be on different devices, see also _cudnn_ctc_loss
  dispatch:
    CUDA: _use_cudnn_ctc_loss

- func: _cudnn_ctc_loss(Tensor log_probs, Tensor targets, int[] input_lengths, int[] target_lengths, int blank, bool deterministic, bool zero_infinity) -> (Tensor, Tensor)
  device_check: NoCheck  # log_probs is expected to be on CUDA while targets is expected to be on CPU
  dispatch:
    CUDA: _cudnn_ctc_loss

- func: _use_cudnn_rnn_flatten_weight() -> bool

- func: _cudnn_rnn_flatten_weight(Tensor[] weight_arr, int weight_stride0, int input_size, int mode, int hidden_size, int proj_size, int num_layers, bool batch_first, bool bidirectional) -> Tensor
  dispatch:
    CUDA: _cudnn_rnn_flatten_weight

- func: _cudnn_rnn(Tensor input, Tensor[] weight, int weight_stride0, Tensor? weight_buf, Tensor hx, Tensor? cx, int mode, int hidden_size, int proj_size, int num_layers, bool batch_first, float dropout, bool train, bool bidirectional, int[] batch_sizes, Tensor? dropout_state) -> (Tensor, Tensor, Tensor, Tensor, Tensor)
  # rnn_tanh may or may not redispatch to _cudnn_rnn based on algorithm and build. Thus it might hit dispatch or kernel device check.
  # Disable dispatch time device check for consistent behavior.
  device_check: NoCheck
  dispatch:
    CUDA: _cudnn_rnn

- func: _cudnn_rnn_backward(Tensor input, Tensor[] weight, int weight_stride0, Tensor weight_buf, Tensor hx, Tensor? cx, Tensor output, Tensor? grad_output, Tensor? grad_hy, Tensor? grad_cy, int mode, int hidden_size, int proj_size, int num_layers, bool batch_first, float dropout, bool train, bool bidirectional, int[] batch_sizes, Tensor? dropout_state, Tensor reserve, bool[4] output_mask) -> (Tensor, Tensor, Tensor, Tensor[])
  dispatch:
    CUDA: _cudnn_rnn_backward

- func: _cudnn_init_dropout_state(float dropout, bool train, int dropout_seed, *, ScalarType? dtype=None, Layout? layout=None, Device? device=None, bool? pin_memory=False) -> Tensor
  dispatch:
    CUDA: _cudnn_init_dropout_state

- func: _debug_has_internal_overlap(Tensor self) -> int
  variants: function

- func: _fused_dropout(Tensor self, float p, Generator? generator=None) -> (Tensor, Tensor)
  variants: function
  dispatch:
    CUDA: fused_dropout_cuda

- func: _masked_scale(Tensor self, Tensor mask, float scale) -> Tensor
  variants: function
  dispatch:
    CUDA: masked_scale_cuda

- func: native_dropout(Tensor input, float p, bool? train) -> (Tensor, Tensor)
  variants: function
  dispatch:
    CPU: native_dropout_cpu
    CUDA: native_dropout_cuda

- func: native_dropout_backward(Tensor grad_output, Tensor mask, float scale) -> Tensor
  dispatch:
    CPU: native_dropout_backward_cpu
    CUDA: native_dropout_backward_cuda

- func: _sobol_engine_draw(Tensor quasi, int n, Tensor sobolstate, int dimension, int num_generated, ScalarType? dtype) -> (Tensor, Tensor)

- func: _sobol_engine_ff_(Tensor(a!) self, int n, Tensor sobolstate, int dimension, int num_generated) -> Tensor(a!)

- func: _sobol_engine_scramble_(Tensor(a!) self, Tensor ltm, int dimension) -> Tensor(a!)

- func: _sobol_engine_initialize_state_(Tensor(a!) self, int dimension) -> Tensor(a!)

- func: _reshape_from_tensor(Tensor self, Tensor shape) -> Tensor

- func: _shape_as_tensor(Tensor self) -> Tensor

- func: dropout(Tensor input, float p, bool train) -> Tensor

- func: dropout_(Tensor(a!) self, float p, bool train) -> Tensor(a!)

- func: feature_dropout(Tensor input, float p, bool train) -> Tensor

- func: feature_dropout_(Tensor(a!) self, float p, bool train) -> Tensor(a!)

- func: alpha_dropout(Tensor input, float p, bool train) -> Tensor

- func: alpha_dropout_(Tensor(a!) self, float p, bool train) -> Tensor(a!)

- func: feature_alpha_dropout(Tensor input, float p, bool train) -> Tensor

- func: feature_alpha_dropout_(Tensor(a!) self, float p, bool train) -> Tensor(a!)

- func: abs(Tensor self) -> Tensor
  device_check: NoCheck   # TensorIterator
  variants: function, method
  dispatch:
    CompositeExplicitAutograd: abs
    SparseCPU, SparseCUDA: abs_sparse
    SparseCsrCPU, SparseCsrCUDA: abs_sparse_csr

- func: abs_(Tensor(a!) self) -> Tensor(a!)
  device_check: NoCheck   # TensorIterator
  variants: function, method
  dispatch:
    CompositeExplicitAutograd: abs_
    SparseCPU, SparseCUDA: abs_sparse_
    SparseCsrCPU, SparseCsrCUDA: abs_sparse_csr_

- func: abs.out(Tensor self, *, Tensor(a!) out) -> Tensor(a!)
  device_check: NoCheck   # TensorIterator
  dispatch:
    CPU, CUDA: abs_out
    MPS: abs_out_mps
    SparseCPU, SparseCUDA: abs_sparse_out
    SparseCsrCPU, SparseCsrCUDA: abs_sparse_csr_out

# Note [Adding an alias]
# To add an alias do the following:
#
# 1) Copy the original functions native_functions.yaml entry, but replace the
#      original function's name with their own and delete any dispatch
#      keys for the aliases. Specifying a dispatch key will prevent
#      autograd from recording the operations the alias performs, which
#      will stop it from "inheriting" the original operation's autograd behavior.
# 2) Implement the corresponding functions and have them redispatch to the
#      original function.
# 3) Add docstrings to the new function that reference the original function,
#      and document the method as usual (if it exists.)
#    (See torch/_torch_docs.py and docs/source/torch.rst if adding a function,
#     torch/_tensor_docs.py and docs/source/tensors.rst if adding a method,
#     or module-specific doc bindings (like torch/linalg/__init__.py) if
#     adding an alias in a namespace.)
# 4) Update torch/overrides.py consistent with the original function.
# 5) Update the alias_map in torch/csrc/jit/passes/normalize_ops.cpp.
# 6) Add aliases argument to existing OpInfo/UnaryUfuncInfo or create new OpInfo/UnaryUfuncInfo entry
# in op_db list in torch/testing/_internal/common_methods_invocations.py
#
# See torch.absolute, an alias for torch.abs, as an example.

# Absolute, alias for abs
- func: absolute(Tensor self) -> Tensor
  device_check: NoCheck   # TensorIterator
  variants: function, method

- func: absolute_(Tensor(a!) self) -> Tensor(a!)
  device_check: NoCheck   # TensorIterator
  variants: method

- func: absolute.out(Tensor self, *, Tensor(a!) out) -> Tensor(a!)
  device_check: NoCheck   # TensorIterator

- func: angle(Tensor self) -> Tensor
  device_check: NoCheck   # TensorIterator
  variants: function, method
  dispatch:
    CPU, CUDA: angle
    SparseCsrCPU, SparseCsrCUDA: angle_sparse_csr

- func: angle.out(Tensor self, *, Tensor(a!) out) -> Tensor(a!)
  device_check: NoCheck   # TensorIterator
  dispatch:
    CPU, CUDA: angle_out
    SparseCsrCPU, SparseCsrCUDA: angle_sparse_csr_out

- func: view_as_real(Tensor(a) self) -> Tensor(a)
  variants: function
  dispatch:
    CPU, CUDA, MPS, Meta: view_as_real

- func: view_as_complex(Tensor(a) self) -> Tensor(a)
  variants: function
  dispatch:
    CPU, CUDA, Meta: view_as_complex

- func: sgn(Tensor self) -> Tensor
  variants: function, method
  structured_delegate: sgn.out
  dispatch:
    SparseCPU, SparseCUDA: sgn_sparse
    SparseCsrCPU, SparseCsrCUDA: sgn_sparse_csr

- func: sgn_(Tensor(a!) self) -> Tensor(a!)
  variants: method
  structured_delegate: sgn.out
  dispatch:
    SparseCPU, SparseCUDA: sgn_sparse_
    SparseCsrCPU, SparseCsrCUDA: sgn_sparse_csr_

- func: sgn.out(Tensor self, *, Tensor(a!) out) -> Tensor(a!)
  structured: True
  structured_inherits: TensorIteratorBase
  dispatch:
    CPU, CUDA: sgn_out
    SparseCPU, SparseCUDA: sgn_sparse_out
    SparseCsrCPU, SparseCsrCUDA: sgn_sparse_csr_out

- func: chalf(Tensor self, *, MemoryFormat? memory_format=None) -> Tensor
  variants: method

- func: real(Tensor(a) self) -> Tensor(a)
  device_check: NoCheck   # TensorIterator
  variants: function

- func: imag(Tensor(a) self) -> Tensor(a)
  device_check: NoCheck   # TensorIterator
  variants: function

- func: _conj(Tensor(a) self) -> Tensor(a)
  variants: function, method
  dispatch:
    CompositeExplicitAutograd: _conj

- func: conj(Tensor(a) self) -> Tensor(a)
  variants: function, method
  manual_cpp_binding: True

- func: _conj_physical(Tensor self) -> Tensor
  variants: function, method
  dispatch:
    CompositeExplicitAutograd: _conj_physical
    SparseCsrCPU, SparseCsrCUDA: conj_physical_sparse_csr

- func: conj_physical(Tensor self) -> Tensor
  variants: function, method

- func: conj_physical.out(Tensor self, *, Tensor(a!) out) -> Tensor(a!)
  dispatch:
    CPU, CUDA: conj_physical_out
    SparseCPU, SparseCUDA: conj_physical_out_sparse
    SparseCsrCPU, SparseCsrCUDA: conj_physical_sparse_csr_out

- func: conj_physical_(Tensor(a!) self) -> Tensor(a!)
  variants: function, method
  dispatch:
    CompositeExplicitAutograd: conj_physical_
    SparseCsrCPU, SparseCsrCUDA: conj_physical_sparse_csr_

- func: resolve_conj(Tensor(a) self) -> Tensor(a)
  variants: function, method

- func: resolve_neg(Tensor(a) self) -> Tensor(a)
  variants: function, method

- func: _neg_view(Tensor(a) self) -> Tensor(a)
  variants: function, method
  dispatch:
    CompositeExplicitAutograd: _neg_view

- func: acos(Tensor self) -> Tensor
  device_check: NoCheck   # TensorIterator
  variants: function, method
  structured_delegate: acos.out

- func: acos_(Tensor(a!) self) -> Tensor(a!)
  device_check: NoCheck   # TensorIterator
  variants: function, method
  structured_delegate: acos.out

- func: acos.out(Tensor self, *, Tensor(a!) out) -> Tensor(a!)
  device_check: NoCheck   # TensorIterator
  structured: True
  structured_inherits: TensorIteratorBase
  dispatch:
    CPU, CUDA: acos_out
    MPS: acos_out_mps

# arccos, alias of acos
- func: arccos(Tensor self) -> Tensor
  variants: function, method

- func: arccos_(Tensor(a!) self) -> Tensor(a!)
  variants: function, method

- func: arccos.out(Tensor self, *, Tensor(a!) out) -> Tensor(a!)

- func: avg_pool1d(Tensor self, int[1] kernel_size, int[1] stride=[], int[1] padding=0, bool ceil_mode=False, bool count_include_pad=True) -> Tensor

- func: adaptive_avg_pool1d(Tensor self, int[1] output_size) -> Tensor

# Return: (Tensor output, Tensor indices)
- func: adaptive_max_pool1d(Tensor self, int[1] output_size) -> (Tensor, Tensor)

- func: add.Tensor(Tensor self, Tensor other, *, Scalar alpha=1) -> Tensor
  device_check: NoCheck   # TensorIterator
  structured_delegate: add.out
  variants: function, method
  dispatch:
    SparseCPU, SparseCUDA: add_sparse
    SparseCsrCPU, SparseCsrCUDA: add_sparse_csr
    MkldnnCPU: mkldnn_add
    ZeroTensor: add_zerotensor
    NestedTensorCPU, NestedTensorCUDA: NestedTensor_add_Tensor

- func: add_.Tensor(Tensor(a!) self, Tensor other, *, Scalar alpha=1) -> Tensor(a!)
  device_check: NoCheck   # TensorIterator
  variants: method
  structured_delegate: add.out
  dispatch:
    SparseCPU, SparseCUDA: add_sparse_
    SparseCsrCPU, SparseCsrCUDA: add_sparse_csr_
    MkldnnCPU: mkldnn_add_
    NestedTensorCPU, NestedTensorCUDA: NestedTensor_add__Tensor

- func: add.out(Tensor self, Tensor other, *, Scalar alpha=1, Tensor(a!) out) -> Tensor(a!)
  device_check: NoCheck   # TensorIterator
  structured: True
  structured_inherits: TensorIteratorBase
  ufunc_inner_loop:
    Generic: add (AllAndComplex, BFloat16, Half, ComplexHalf)
    ScalarOnly: add (Bool)
  dispatch:
    SparseCPU: add_out_sparse_cpu
    SparseCUDA: add_out_sparse_cuda
    SparseCsrCPU: add_out_sparse_csr_cpu
    SparseCsrCUDA: add_out_sparse_csr_cuda
    MkldnnCPU: mkldnn_add_out
    MPS: add_out_mps

- func: _add_relu.Tensor(Tensor self, Tensor other, *, Scalar alpha=1) -> Tensor
  variants: function
  dispatch:
    CPU: add_relu

- func: _add_relu_.Tensor(Tensor(a!) self, Tensor other, *, Scalar alpha=1) -> Tensor(a!)
  variants: function
  dispatch:
    CPU: add_relu_

- func: _add_relu.out(Tensor self, Tensor other, *, Scalar alpha=1, Tensor(a!) out) -> Tensor(a!)
  variants: function
  dispatch:
    CPU: add_relu_out

- func: _add_relu.Scalar(Tensor self, Scalar other, Scalar alpha=1) -> Tensor
  variants: function
  dispatch:
    CPU: add_relu

- func: _add_relu_.Scalar(Tensor(a!) self, Scalar other, Scalar alpha=1) -> Tensor(a!)
  variants: function
  dispatch:
    CPU: add_relu_
  autogen: _add_relu.Scalar_out

# For C++ only, until we have conversion from C++ numbers to Tensor
- func: add.Scalar(Tensor self, Scalar other, Scalar alpha=1) -> Tensor
  device_check: NoCheck   # TensorIterator
  variants: function, method
  dispatch:
    CompositeExplicitAutograd: add

- func: add_.Scalar(Tensor(a!) self, Scalar other, Scalar alpha=1) -> Tensor(a!)
  device_check: NoCheck   # TensorIterator
  variants: method
  dispatch:
    CompositeExplicitAutograd: add_
  autogen: add.Scalar_out

- func: addmv(Tensor self, Tensor mat, Tensor vec, *, Scalar beta=1, Scalar alpha=1) -> Tensor
  structured_delegate: addmv.out
  variants: function, method

- func: addmv_(Tensor(a!) self, Tensor mat, Tensor vec, *, Scalar beta=1, Scalar alpha=1) -> Tensor(a!)
  structured_delegate: addmv.out
  variants: function, method

- func: addmv.out(Tensor self, Tensor mat, Tensor vec, *, Scalar beta=1, Scalar alpha=1, Tensor(a!) out) -> Tensor(a!)
  structured: True
  dispatch:
    CPU: addmv_out_cpu
    CUDA: addmv_out_cuda
    MPS: addmv_out_mps
    SparseCsrCPU: addmv_out_sparse_csr
    SparseCsrCUDA: addmv_out_sparse_csr_cuda

- func: addr(Tensor self, Tensor vec1, Tensor vec2, *, Scalar beta=1, Scalar alpha=1) -> Tensor
  variants: function, method
  dispatch:
    CPU, CUDA: addr
    CompositeImplicitAutograd: math_addr

- func: addr_(Tensor(a!) self, Tensor vec1, Tensor vec2, *, Scalar beta=1, Scalar alpha=1) -> Tensor(a!)
  variants: method
  dispatch:
    CompositeExplicitAutograd: addr_

- func: addr.out(Tensor self, Tensor vec1, Tensor vec2, *, Scalar beta=1, Scalar alpha=1, Tensor(a!) out) -> Tensor(a!)
  dispatch:
    CPU, CUDA: addr_out
    CompositeImplicitAutograd: math_addr_out

- func: affine_grid_generator(Tensor theta, int[] size, bool align_corners) -> Tensor
  variants: function
  dispatch:
    CompositeExplicitAutograd: affine_grid_generator

- func: affine_grid_generator_backward(Tensor grad, int[] size, bool align_corners) -> Tensor
  variants: function

- func: all.dim(Tensor self, int dim, bool keepdim=False) -> Tensor
  device_check: NoCheck   # TensorIterator
  structured_delegate: all.out
  variants: function, method

- func: all.out(Tensor self, int dim, bool keepdim=False, *, Tensor(a!) out) -> Tensor(a!)
  device_check: NoCheck   # TensorIterator
  structured: True
  precomputed:
  - dim -> int dim
  dispatch:
    CPU, CUDA: all_out
    MPS: all_out_mps

- func: all.dimname(Tensor self, Dimname dim, bool keepdim=False) -> Tensor
  device_check: NoCheck   # TensorIterator
  variants: function, method

- func: all.dimname_out(Tensor self, Dimname dim, bool keepdim=False, *, Tensor(a!) out) -> Tensor(a!)
  device_check: NoCheck   # TensorIterator

- func: allclose(Tensor self, Tensor other, float rtol=1e-05, float atol=1e-08, bool equal_nan=False) -> bool
  variants: function, method

- func: any.dim(Tensor self, int dim, bool keepdim=False) -> Tensor
  device_check: NoCheck   # TensorIterator
  structured_delegate: any.out
  variants: function, method

- func: any.out(Tensor self, int dim, bool keepdim=False, *, Tensor(a!) out) -> Tensor(a!)
  device_check: NoCheck   # TensorIterator
  structured: True
  precomputed:
  - dim -> int dim
  dispatch:
    CPU, CUDA: any_out
    MPS: any_out_mps

- func: any.dimname(Tensor self, Dimname dim, bool keepdim=False) -> Tensor
  device_check: NoCheck   # TensorIterator
  variants: function, method

- func: any.dimname_out(Tensor self, Dimname dim, bool keepdim=False, *, Tensor(a!) out) -> Tensor(a!)
  device_check: NoCheck   # TensorIterator

- func: arange(Scalar end, *, ScalarType? dtype=None, Layout? layout=None, Device? device=None, bool? pin_memory=None) -> Tensor

- func: arange.start(Scalar start, Scalar end, *, ScalarType? dtype=None, Layout? layout=None, Device? device=None, bool? pin_memory=None) -> Tensor

# Note [arange.start_step schema]
# We want `arange.start_step` to be grouped up with `arange.start_out`,
# But this doesn't happen automatically because the step argument
# is defaultable for .start_out but not for .start_step.
# We should probably just make "step" a defaultable param on arange.start,
# and kill arange.start_step.
- func: arange.start_step(Scalar start, Scalar end, Scalar step, *, ScalarType? dtype=None, Layout? layout=None, Device? device=None, bool? pin_memory=None) -> Tensor

- func: arange.out(Scalar end, *, Tensor(a!) out) -> Tensor(a!)

- func: arange.start_out(Scalar start, Scalar end, Scalar step=1, *, Tensor(a!) out) -> Tensor(a!)
  dispatch:
    CPU, Meta: arange_out
    CUDA: arange_cuda_out
    MPS: arange_mps_out

# This function is a temporary hack to allow tracing of arange like constructs with dynamic
# bounds on arange.  Normal arange is not traceable because it does not take any tensor inputs;
# if the range you need is based on another tensor, calling this function directly will
# preserve tracing.  Get rid of this when arange can directly take tensors for bounds
# (so that it can be traced directly).
- func: _dim_arange(Tensor like, int dim) -> Tensor

- func: argmax(Tensor self, int? dim=None, bool keepdim=False) -> Tensor
  structured_delegate: argmax.out
  device_check: NoCheck   # TensorIterator
  variants: function, method

- func: argmax.out(Tensor self, int? dim=None, bool keepdim=False, *, Tensor(a!) out) -> Tensor(a!)
  structured: True
  dispatch:
    CPU, CUDA: argmax_out
    MPS: argmax_out_mps

- func: argmin(Tensor self, int? dim=None, bool keepdim=False) -> Tensor
  structured_delegate: argmin.out
  device_check: NoCheck   # TensorIterator
  variants: function, method

- func: argmin.out(Tensor self, int? dim=None, bool keepdim=False, *, Tensor(a!) out) -> Tensor(a!)
  structured: True
  dispatch:
    CPU, CUDA: argmin_out

- func: acosh(Tensor self) -> Tensor
  variants: function, method
  structured_delegate: acosh.out

- func: acosh_(Tensor(a!) self) -> Tensor(a!)
  variants: function, method
  structured_delegate: acosh.out

- func: acosh.out(Tensor self, *, Tensor(a!) out) -> Tensor(a!)
  structured: True
  structured_inherits: TensorIteratorBase
  dispatch:
    CPU, CUDA: acosh_out
    MPS: acosh_out_mps

# arccosh, alias for acosh
- func: arccosh(Tensor self) -> Tensor
  variants: function, method

- func: arccosh_(Tensor(a!) self) -> Tensor(a!)
  variants: function, method

- func: arccosh.out(Tensor self, *, Tensor(a!) out) -> Tensor(a!)

- func: asinh(Tensor self) -> Tensor
  variants: function, method
  structured_delegate: asinh.out
  dispatch:
    SparseCPU, SparseCUDA: asinh_sparse
    SparseCsrCPU, SparseCsrCUDA: asinh_sparse_csr

- func: asinh_(Tensor(a!) self) -> Tensor(a!)
  variants: function, method
  structured_delegate: asinh.out
  dispatch:
    SparseCPU, SparseCUDA: asinh_sparse_
    SparseCsrCPU, SparseCsrCUDA: asinh_sparse_csr_

- func: asinh.out(Tensor self, *, Tensor(a!) out) -> Tensor(a!)
  structured: True
  structured_inherits: TensorIteratorBase
  dispatch:
    CPU, CUDA: asinh_out
    MPS: asinh_out_mps
    SparseCPU, SparseCUDA: asinh_sparse_out
    SparseCsrCPU, SparseCsrCUDA: asinh_sparse_csr_out

# arcsinh, alias for asinh
- func: arcsinh(Tensor self) -> Tensor
  variants: function, method

- func: arcsinh_(Tensor(a!) self) -> Tensor(a!)
  variants: function, method

- func: arcsinh.out(Tensor self, *, Tensor(a!) out) -> Tensor(a!)

- func: atanh(Tensor self) -> Tensor
  structured_delegate: atanh.out
  variants: function, method
  dispatch:
    CompositeExplicitAutograd: atanh
    SparseCPU, SparseCUDA: atanh_sparse
    SparseCsrCPU, SparseCsrCUDA: atanh_sparse_csr

- func: atanh_(Tensor(a!) self) -> Tensor(a!)
  structured_delegate: atanh.out
  variants: function, method
  dispatch:
    SparseCPU, SparseCUDA: atanh_sparse_
    SparseCsrCPU, SparseCsrCUDA: atanh_sparse_csr_

- func: atanh.out(Tensor self, *, Tensor(a!) out) -> Tensor(a!)
  structured: True
  structured_inherits: TensorIteratorBase
  dispatch:
    CPU, CUDA: atanh_out
    MPS: atanh_out_mps
    SparseCPU, SparseCUDA: atanh_sparse_out
    SparseCsrCPU, SparseCsrCUDA: atanh_sparse_csr_out

# arctanh, alias for atanh
- func: arctanh(Tensor self) -> Tensor
  variants: function, method

- func: arctanh_(Tensor(a!) self) -> Tensor(a!)
  variants: function, method

- func: arctanh.out(Tensor self, *, Tensor(a!) out) -> Tensor(a!)

- func: as_strided(Tensor(a) self, int[] size, int[] stride, int? storage_offset=None) -> Tensor(a)
  variants: function, method
  dispatch:
    ZeroTensor, CPU, CUDA, Meta: as_strided_tensorimpl
    MPS: as_strided_tensorimpl_mps
    QuantizedCPU, QuantizedCUDA: as_strided_qtensorimpl
  device_check: NoCheck
  device_guard: False

- func: as_strided_(Tensor(a!) self, int[] size, int[] stride, int? storage_offset=None) -> Tensor(a!)
  use_const_ref_for_mutable_tensors: True
  variants: function, method
  device_check: NoCheck
  device_guard: False
  tags: inplace_view
  dispatch:
    CompositeExplicitAutograd: as_strided_

- func: asin(Tensor self) -> Tensor
  device_check: NoCheck   # TensorIterator
  variants: function, method
  structured_delegate: asin.out
  dispatch:
    SparseCPU, SparseCUDA: asin_sparse
    SparseCsrCPU, SparseCsrCUDA: asin_sparse_csr

- func: asin_(Tensor(a!) self) -> Tensor(a!)
  device_check: NoCheck   # TensorIterator
  variants: function, method
  structured_delegate: asin.out
  dispatch:
    SparseCPU, SparseCUDA: asin_sparse_
    SparseCsrCPU, SparseCsrCUDA: asin_sparse_csr_

- func: asin.out(Tensor self, *, Tensor(a!) out) -> Tensor(a!)
  device_check: NoCheck   # TensorIterator
  structured: True
  structured_inherits: TensorIteratorBase
  dispatch:
    CPU, CUDA: asin_out
    MPS: asin_out_mps
    SparseCPU, SparseCUDA: asin_sparse_out
    SparseCsrCPU, SparseCsrCUDA: asin_sparse_csr_out

# arcsin, alias of asin
- func: arcsin(Tensor self) -> Tensor
  variants: function, method

- func: arcsin_(Tensor(a!) self) -> Tensor(a!)
  variants: function, method

- func: arcsin.out(Tensor self, *, Tensor(a!) out) -> Tensor(a!)

- func: atan(Tensor self) -> Tensor
  device_check: NoCheck   # TensorIterator
  structured_delegate: atan.out
  variants: function, method
  dispatch:
    SparseCPU, SparseCUDA: atan_sparse
    SparseCsrCPU, SparseCsrCUDA: atan_sparse_csr

- func: atan_(Tensor(a!) self) -> Tensor(a!)
  device_check: NoCheck   # TensorIterator
  structured_delegate: atan.out
  variants: function, method
  dispatch:
    SparseCPU, SparseCUDA: atan_sparse_
    SparseCsrCPU, SparseCsrCUDA: atan_sparse_csr_

- func: atan.out(Tensor self, *, Tensor(a!) out) -> Tensor(a!)
  device_check: NoCheck   # TensorIterator
  structured: True
  structured_inherits: TensorIteratorBase
  dispatch:
    CPU, CUDA: atan_out
    MPS: atan_out_mps
    SparseCPU, SparseCUDA: atan_sparse_out
    SparseCsrCPU, SparseCsrCUDA: atan_sparse_csr_out

# arctan, alias of atan
- func: arctan(Tensor self) -> Tensor
  variants: function, method

- func: arctan_(Tensor(a!) self) -> Tensor(a!)
  variants: function, method

- func: arctan.out(Tensor self, *, Tensor(a!) out) -> Tensor(a!)

- func: atleast_1d(Tensor self) -> Tensor
  variants: function

- func: atleast_1d.Sequence(Tensor[] tensors) -> Tensor[]

- func: atleast_2d(Tensor self) -> Tensor
  variants: function

- func: atleast_2d.Sequence(Tensor[] tensors) -> Tensor[]
  variants: function

- func: atleast_3d(Tensor self) -> Tensor
  variants: function

- func: atleast_3d.Sequence(Tensor[] tensors) -> Tensor[]
  variants: function

- func: baddbmm(Tensor self, Tensor batch1, Tensor batch2, *, Scalar beta=1, Scalar alpha=1) -> Tensor
  variants: function, method
  structured_delegate: baddbmm.out

- func: baddbmm_(Tensor(a!) self, Tensor batch1, Tensor batch2, *, Scalar beta=1, Scalar alpha=1) -> Tensor(a!)
  variants: method
  structured_delegate: baddbmm.out

- func: baddbmm.out(Tensor self, Tensor batch1, Tensor batch2, *, Scalar beta=1, Scalar alpha=1, Tensor(a!) out) -> Tensor(a!)
  structured: True
  variants: function
  dispatch:
    CPU: baddbmm_out_cpu
    CUDA: baddbmm_out_cuda
    MPS: baddbmm_out_mps
    SparseCsrCUDA: baddbmm_out_sparse_csr_cuda

- func: bartlett_window(int window_length, *, ScalarType? dtype=None, Layout? layout=None, Device? device=None, bool? pin_memory=None) -> Tensor

- func: bartlett_window.periodic(int window_length, bool periodic, *, ScalarType? dtype=None, Layout? layout=None, Device? device=None, bool? pin_memory=None) -> Tensor

- func: batch_norm(Tensor input, Tensor? weight, Tensor? bias, Tensor? running_mean, Tensor? running_var, bool training, float momentum, float eps, bool cudnn_enabled) -> Tensor

- func: quantized_batch_norm(Tensor input, Tensor? weight, Tensor? bias, Tensor mean, Tensor var, float eps, float output_scale, int output_zero_point) -> Tensor
  dispatch:
    QuantizedCPU: quantized_batch_norm

- func: _batch_norm_impl_index(Tensor input, Tensor? weight, Tensor? bias, Tensor? running_mean, Tensor? running_var, bool training, float momentum, float eps, bool cudnn_enabled) -> (Tensor, Tensor, Tensor, Tensor, int)

- func: _batch_norm_impl_index_backward(int impl_index, Tensor input, Tensor grad_output, Tensor? weight, Tensor? running_mean, Tensor? running_var, Tensor? save_mean, Tensor? save_var_transform, bool train, float eps, bool[3] output_mask, Tensor reservedSpace) -> (Tensor, Tensor, Tensor)

# Sample bernoulli with values in `self` as probability.
- func: bernoulli(Tensor self, *, Generator? generator=None) -> Tensor
  device_check: NoCheck   # TensorIterator
  variants: function, method
  dispatch:
    CompositeExplicitAutograd: bernoulli

- func: bernoulli.out(Tensor self, *, Generator? generator=None, Tensor(a!) out) -> Tensor(a!)
  device_check: NoCheck   # TensorIterator
  variants: function
  dispatch:
    CPU, CUDA: bernoulli_out
    MPS: bernoulli_out_mps

- func: bernoulli_.Tensor(Tensor(a!) self, Tensor p, *, Generator? generator=None) -> Tensor(a!)
  device_check: NoCheck   # TensorIterator
  variants: method
  dispatch:
    CPU, CUDA: bernoulli_
    MPS: bernoulli_mps_
  autogen: bernoulli.Tensor_functional, bernoulli.Tensor_out

- func: bernoulli_.float(Tensor(a!) self, float p=0.5, *, Generator? generator=None) -> Tensor(a!)
  device_check: NoCheck   # TensorIterator
  variants: method
  dispatch:
    CPU, CUDA: bernoulli_
    MPS: bernoulli_mps_
  autogen: bernoulli.float_out

# Note [bernoulli.p schema]
# We should probably just fix the overload ambiguity by appending a _functional to the C++ API name (BC breaking)
# This out-of-place version isn't used explicitly, but needed by jit.
# There is no default valid on `p` here because it would introduce ambiguity
# with `bernoulli(Tensor self, *, Generator? generator=None)` declaration.
- func: bernoulli.p(Tensor self, float p, *, Generator? generator=None) -> Tensor
  device_check: NoCheck   # TensorIterator
  variants: function, method

- func: bilinear(Tensor input1, Tensor input2, Tensor weight, Tensor? bias=None) -> Tensor

- func: binary_cross_entropy(Tensor self, Tensor target, Tensor? weight=None, int reduction=Mean) -> Tensor
  device_check: NoCheck   # TensorIterator
  python_module: nn
  variants: function
  dispatch:
    CPU: binary_cross_entropy_cpu
    CUDA: binary_cross_entropy_cuda
    MPS: binary_cross_entropy_mps

- func: binary_cross_entropy.out(Tensor self, Tensor target, Tensor? weight=None, int reduction=Mean, *, Tensor(a!) out) -> Tensor(a!)
  device_check: NoCheck   # TensorIterator
  python_module: nn
  variants: function
  dispatch:
    CPU: binary_cross_entropy_out_cpu
    CUDA: binary_cross_entropy_out_cuda
    MPS: binary_cross_entropy_out_mps

- func: binary_cross_entropy_backward(Tensor grad_output, Tensor self, Tensor target, Tensor? weight=None, int reduction=Mean) -> Tensor
  python_module: nn
  variants: function
  dispatch:
    CPU: binary_cross_entropy_backward_cpu
    CUDA: binary_cross_entropy_backward_cuda
    MPS: binary_cross_entropy_backward_mps

- func: binary_cross_entropy_backward.grad_input(Tensor grad_output, Tensor self, Tensor target, Tensor? weight=None, int reduction=Mean, *, Tensor(a!) grad_input) -> Tensor(a!)
  python_module: nn
  variants: function
  dispatch:
    CPU: binary_cross_entropy_backward_out_cpu
    CUDA: binary_cross_entropy_backward_out_cuda
    MPS: binary_cross_entropy_backward_out_mps

- func: binary_cross_entropy_with_logits(Tensor self, Tensor target, Tensor? weight=None, Tensor? pos_weight=None, int reduction=Mean) -> Tensor
  device_check: NoCheck   # TensorIterator
  variants: function
  dispatch:
    CompositeExplicitAutograd: binary_cross_entropy_with_logits

- func: binary_cross_entropy_with_logits_backward(Tensor grad_output, Tensor self, Tensor target, Tensor? weight=None, Tensor? pos_weight=None, int reduction=Mean) -> Tensor
  variants: function

- func: bincount(Tensor self, Tensor? weights=None, int minlength=0) -> Tensor
  variants: function, method
  dispatch:
    CPU: _bincount_cpu
    CUDA: _bincount_cuda

- func: bitwise_not(Tensor self) -> Tensor
  device_check: NoCheck   # TensorIterator
  structured_delegate: bitwise_not.out
  variants: function, method

- func: bitwise_not_(Tensor(a!) self) -> Tensor(a!)
  device_check: NoCheck   # TensorIterator
  structured_delegate: bitwise_not.out
  variants: method

- func: bitwise_not.out(Tensor self, *, Tensor(a!) out) -> Tensor(a!)
  device_check: NoCheck   # TensorIterator
  structured: True
  structured_inherits: TensorIteratorBase
  dispatch:
    CPU, CUDA: bitwise_not_out

- func: copysign.out(Tensor self, Tensor other, *, Tensor(a!) out) -> Tensor(a!)
  device_check: NoCheck   # TensorIterator
  structured: True
  structured_inherits: TensorIteratorBase
  dispatch:
    CPU, CUDA: copysign_out

- func: copysign.Tensor(Tensor self, Tensor other) -> Tensor
  device_check: NoCheck   # TensorIterator
  variants: function, method
  structured_delegate: copysign.out

- func: copysign_.Tensor(Tensor(a!) self, Tensor other) -> Tensor(a!)
  device_check: NoCheck   # TensorIterator
  variants: method
  structured_delegate: copysign.out

- func: copysign.Scalar(Tensor self, Scalar other) -> Tensor
  variants: function, method
  dispatch:
    CompositeExplicitAutograd: copysign

- func: copysign_.Scalar(Tensor(a!) self, Scalar other) -> Tensor(a!)
  variants: method
  dispatch:
    CompositeExplicitAutograd: copysign_

- func: copysign.Scalar_out(Tensor self, Scalar other, *, Tensor(a!) out) -> Tensor(a!)
  dispatch:
    CompositeExplicitAutograd: copysign_out

- func: logical_not(Tensor self) -> Tensor
  device_check: NoCheck   # TensorIterator
  variants: function, method
  dispatch:
    CompositeExplicitAutograd: logical_not

- func: logical_not_(Tensor(a!) self) -> Tensor(a!)
  device_check: NoCheck   # TensorIterator
  variants: method
  dispatch:
    CompositeExplicitAutograd: logical_not_

- func: logical_not.out(Tensor self, *, Tensor(a!) out) -> Tensor(a!)
  device_check: NoCheck   # TensorIterator
  dispatch:
    CPU, CUDA: logical_not_out

- func: logical_xor(Tensor self, Tensor other) -> Tensor
  device_check: NoCheck   # TensorIterator
  variants: function, method
  dispatch:
    CompositeExplicitAutograd: logical_xor

- func: logical_xor_(Tensor(a!) self, Tensor other) -> Tensor(a!)
  device_check: NoCheck   # TensorIterator
  variants: method
  dispatch:
    CompositeExplicitAutograd: logical_xor_

- func: logical_xor.out(Tensor self, Tensor other, *, Tensor(a!) out) -> Tensor(a!)
  device_check: NoCheck   # TensorIterator
  dispatch:
    CPU, CUDA: logical_xor_out

- func: logical_and(Tensor self, Tensor other) -> Tensor
  device_check: NoCheck   # TensorIterator
  variants: function, method
  dispatch:
    CompositeExplicitAutograd: logical_and

- func: logical_and_(Tensor(a!) self, Tensor other) -> Tensor(a!)
  device_check: NoCheck   # TensorIterator
  variants: method
  dispatch:
    CompositeExplicitAutograd: logical_and_

- func: logical_and.out(Tensor self, Tensor other, *, Tensor(a!) out) -> Tensor(a!)
  device_check: NoCheck   # TensorIterator
  dispatch:
    CPU, CUDA: logical_and_out

- func: logical_or(Tensor self, Tensor other) -> Tensor
  device_check: NoCheck   # TensorIterator
  variants: function, method
  dispatch:
    CompositeExplicitAutograd: logical_or

- func: logical_or_(Tensor(a!) self, Tensor other) -> Tensor(a!)
  device_check: NoCheck   # TensorIterator
  variants: method
  dispatch:
    CompositeExplicitAutograd: logical_or_

- func: logical_or.out(Tensor self, Tensor other, *, Tensor(a!) out) -> Tensor(a!)
  device_check: NoCheck   # TensorIterator
  dispatch:
    CPU, CUDA: logical_or_out

- func: blackman_window(int window_length, *, ScalarType? dtype=None, Layout? layout=None, Device? device=None, bool? pin_memory=None) -> Tensor

- func: blackman_window.periodic(int window_length, bool periodic, *, ScalarType? dtype=None, Layout? layout=None, Device? device=None, bool? pin_memory=None) -> Tensor

- func: bmm(Tensor self, Tensor mat2) -> Tensor
  structured_delegate: bmm.out
  variants: function, method
  dispatch:
    SparseCPU: bmm_sparse_cpu
    SparseCUDA: bmm_sparse_cuda

- func: bmm.out(Tensor self, Tensor mat2, *, Tensor(a!) out) -> Tensor(a!)
  structured: True
  variants: function
  dispatch:
    CPU: bmm_out_cpu
    CUDA: bmm_out_cuda
    MPS: bmm_out_mps
    SparseCPU: bmm_out_sparse_cpu
    SparseCUDA: bmm_out_sparse_cuda
    SparseCsrCUDA: bmm_out_sparse_csr_cuda

- func: broadcast_tensors(Tensor[] tensors) -> Tensor[]
  device_check: NoCheck
  device_guard: False

- func: broadcast_to(Tensor(a) self, int[] size) -> Tensor(a)
  variants: function, method

- func: _sparse_broadcast_to(Tensor(a) self, int[] size) -> Tensor(a)
  variants: function
  dispatch:
    SparseCPU, SparseCUDA: sparse_broadcast_to

- func: cat(Tensor[] tensors, int dim=0) -> Tensor
  structured_delegate: cat.out
  dispatch:
    SparseCPU, SparseCUDA: cat_sparse
    QuantizedCPU: cat_quantized_cpu

- func: cat.out(Tensor[] tensors, int dim=0, *, Tensor(a!) out) -> Tensor(a!)
  structured: True
  precomputed:
  - dim -> int dim, int valid, bool all_contiguous, bool all_same_dtype, bool all_same_sizes_and_stride, MemoryFormat memory_format
  dispatch:
    CPU: cat_out_cpu
    CUDA: cat_out_cuda
    MPS: cat_out_mps
    QuantizedCPU: cat_out_quantized_cpu

- func: cat.names(Tensor[] tensors, Dimname dim) -> Tensor

- func: cat.names_out(Tensor[] tensors, Dimname dim, *, Tensor(a!) out) -> Tensor(a!)

# alias for torch.cat
- func: concat(Tensor[] tensors, int dim=0) -> Tensor

- func: concat.out(Tensor[] tensors, int dim=0, *, Tensor(a!) out) -> Tensor(a!)

- func: concat.names(Tensor[] tensors, Dimname dim) -> Tensor

- func: concat.names_out(Tensor[] tensors, Dimname dim, *, Tensor(a!) out) -> Tensor(a!)

- func: block_diag(Tensor[] tensors) -> Tensor
  variants: function

- func: ceil(Tensor self) -> Tensor
  device_check: NoCheck   # TensorIterator
  structured_delegate: ceil.out
  variants: function, method
  dispatch:
    CompositeExplicitAutograd: ceil
    SparseCPU, SparseCUDA: ceil_sparse
    SparseCsrCPU, SparseCsrCUDA: ceil_sparse_csr

- func: ceil_(Tensor(a!) self) -> Tensor(a!)
  device_check: NoCheck   # TensorIterator
  structured_delegate: ceil.out
  variants: function, method
  dispatch:
    CompositeExplicitAutograd: ceil_
    SparseCPU, SparseCUDA: ceil_sparse_
    SparseCsrCPU, SparseCsrCUDA: ceil_sparse_csr_

- func: ceil.out(Tensor self, *, Tensor(a!) out) -> Tensor(a!)
  device_check: NoCheck   # TensorIterator
  structured: True
  structured_inherits: TensorIteratorBase
  dispatch:
    CPU, CUDA: ceil_out
    MPS: ceil_out_mps
    SparseCPU, SparseCUDA: ceil_sparse_out
    SparseCsrCPU, SparseCsrCUDA: ceil_sparse_csr_out

# alias for torch.linalg.multi_dot
- func: chain_matmul(Tensor[] matrices) -> Tensor
  variants: function

# alias for torch.linalg.multi_dot
- func: chain_matmul.out(Tensor[] matrices, *, Tensor(a!) out) -> Tensor(a!)

- func: unsafe_chunk(Tensor self, int chunks, int dim=0) -> Tensor[]
  variants: function, method
  device_check: NoCheck
  device_guard: False

- func: chunk(Tensor(a -> *) self, int chunks, int dim=0) -> Tensor(a)[]
  variants: function, method
  device_check: NoCheck
  device_guard: False

- func: tensor_split.sections(Tensor(a -> *) self, int sections, int dim=0) -> Tensor(a)[]
  variants: function, method

- func: tensor_split.indices(Tensor(a -> *) self, int[] indices, int dim=0) -> Tensor(a)[]
  variants: function, method

- func: tensor_split.tensor_indices_or_sections(Tensor(a -> *) self, Tensor tensor_indices_or_sections, int dim=0) -> Tensor(a)[]
  variants: function, method

- func: clamp(Tensor self, Scalar? min=None, Scalar? max=None) -> Tensor
  device_check: NoCheck   # TensorIterator
  variants: function, method
  cpp_no_default_args: ['min']
  structured_delegate: clamp.out
  dispatch:
    QuantizedCPU: clamp_quantized_cpu

- func: clamp.Tensor(Tensor self, Tensor? min=None, Tensor? max=None) -> Tensor
  variants: function, method
  structured_delegate: clamp.Tensor_out

- func: clamp_(Tensor(a!) self, Scalar? min=None, Scalar? max=None) -> Tensor(a!)
  device_check: NoCheck   # TensorIterator
  variants: function, method
  cpp_no_default_args: ['min']
  structured_delegate: clamp.out
  dispatch:
    CompositeExplicitAutograd: clamp_

- func: clamp_.Tensor(Tensor(a!) self, Tensor? min=None, Tensor? max=None) -> Tensor(a!)
  variants: function, method
  structured_delegate: clamp.Tensor_out

- func: clamp.out(Tensor self, Scalar? min=None, Scalar? max=None, *, Tensor(a!) out) -> Tensor(a!)
  device_check: NoCheck   # TensorIterator
  cpp_no_default_args: ['min']
  structured: True
  structured_inherits: TensorIteratorBase
  dispatch:
    CPU, CUDA: clamp_out
    MPS: clamp_out_mps

- func: clamp.Tensor_out(Tensor self, Tensor? min=None, Tensor? max=None, *, Tensor(a!) out) -> Tensor(a!)
  device_check: NoCheck   # TensorIterator
  structured: True
  structured_inherits: TensorIteratorBase
  dispatch:
    CPU, CUDA: clamp_Tensor_out
    MPS: clamp_Tensor_out_mps

- func: clamp_max(Tensor self, Scalar max) -> Tensor
  device_check: NoCheck   # TensorIterator
  variants: function, method
  structured_delegate: clamp_max.out

- func: clamp_max.Tensor(Tensor self, Tensor max) -> Tensor
  variants: function, method
  structured_delegate: clamp_max.Tensor_out

- func: clamp_max_(Tensor(a!) self, Scalar max) -> Tensor(a!)
  device_check: NoCheck   # TensorIterator
  variants: function, method
  structured_delegate: clamp_max.out

- func: clamp_max_.Tensor(Tensor(a!) self, Tensor max) -> Tensor(a!)
  variants: function, method
  structured_delegate: clamp_max.Tensor_out

- func: clamp_max.out(Tensor self, Scalar max, *, Tensor(a!) out) -> Tensor(a!)
  device_check: NoCheck   # TensorIterator
  structured: True
  structured_inherits: TensorIteratorBase
  dispatch:
    CPU, CUDA: clamp_max_out
    MPS: clamp_max_out_mps

- func: clamp_max.Tensor_out(Tensor self, Tensor max, *, Tensor(a!) out) -> Tensor(a!)
  device_check: NoCheck   # TensorIterator
  structured: True
  structured_inherits: TensorIteratorBase
  dispatch:
    CPU, CUDA: clamp_max_Tensor_out
    MPS: clamp_max_Tensor_out_mps

- func: clamp_min(Tensor self, Scalar min) -> Tensor
  device_check: NoCheck   # TensorIterator
  variants: function, method
  structured_delegate: clamp_min.out

- func: clamp_min.Tensor(Tensor self, Tensor min) -> Tensor
  variants: function, method
  structured_delegate: clamp_min.Tensor_out

- func: clamp_min_(Tensor(a!) self, Scalar min) -> Tensor(a!)
  device_check: NoCheck   # TensorIterator
  variants: function, method
  structured_delegate: clamp_min.out

- func: clamp_min_.Tensor(Tensor(a!) self, Tensor min) -> Tensor(a!)
  variants: function, method
  structured_delegate: clamp_min.Tensor_out

- func: clamp_min.out(Tensor self, Scalar min, *, Tensor(a!) out) -> Tensor(a!)
  device_check: NoCheck   # TensorIterator
  structured: True
  structured_inherits: TensorIteratorBase
  dispatch:
    CPU, CUDA: clamp_min_out
    MPS: clamp_min_out_mps

- func: clamp_min.Tensor_out(Tensor self, Tensor min, *, Tensor(a!) out) -> Tensor(a!)
  device_check: NoCheck   # TensorIterator
  structured: True
  structured_inherits: TensorIteratorBase
  dispatch:
    CPU, CUDA: clamp_min_Tensor_out
    MPS: clamp_min_Tensor_out_mps

# clip is an alias for clamp
- func: clip(Tensor self, Scalar? min=None, Scalar? max=None) -> Tensor
  cpp_no_default_args: ['min']
  variants: function, method

- func: clip.Tensor(Tensor self, Tensor? min=None, Tensor? max=None) -> Tensor
  variants: function, method

- func: clip_(Tensor(a!) self, Scalar? min=None, Scalar? max=None) -> Tensor(a!)
  cpp_no_default_args: ['min']
  variants: function, method

- func: clip_.Tensor(Tensor(a!) self, Tensor? min=None, Tensor? max=None) -> Tensor(a!)
  variants: function, method

- func: clip.out(Tensor self, Scalar? min=None, Scalar? max=None, *, Tensor(a!) out) -> Tensor(a!)
  cpp_no_default_args: ['min']

- func: clip.Tensor_out(Tensor self, Tensor? min=None, Tensor? max=None, *, Tensor(a!) out) -> Tensor(a!)

- func: cudnn_is_acceptable(Tensor self) -> bool
  device_check: NoCheck
  device_guard: False

- func: complex(Tensor real, Tensor imag) -> Tensor
  variants: function
  dispatch:
    CompositeExplicitAutograd: complex

- func: complex.out(Tensor real, Tensor imag, *, Tensor(a!) out) -> Tensor(a!)
  dispatch:
    CPU, CUDA: complex_out

- func: polar(Tensor abs, Tensor angle) -> Tensor
  variants: function
  dispatch:
    CompositeExplicitAutograd: polar

- func: polar.out(Tensor abs, Tensor angle, *, Tensor(a!) out) -> Tensor(a!)
  dispatch:
    CPU, CUDA: polar_out

- func: constant_pad_nd(Tensor self, int[] pad, Scalar value=0) -> Tensor
  variants: function
  dispatch:
    CompositeExplicitAutograd: constant_pad_nd

- func: contiguous(Tensor(a) self, *, MemoryFormat memory_format=contiguous_format) -> Tensor(a)
  variants: method
  manual_cpp_binding: True

- func: convolution(Tensor input, Tensor weight, Tensor? bias, int[] stride, int[] padding, int[] dilation, bool transposed, int[] output_padding, int groups) -> Tensor
  dispatch:
    CompositeExplicitAutograd: convolution

- func: convolution_backward(Tensor grad_output, Tensor input, Tensor weight, int[]? bias_sizes, int[] stride, int[] padding, int[] dilation, bool transposed, int[] output_padding, int groups, bool[3] output_mask) -> (Tensor, Tensor, Tensor)
  dispatch:
    CompositeExplicitAutograd, CUDA: convolution_backward

- func: convolution_overrideable(Tensor input, Tensor weight, Tensor? bias, int[] stride, int[] padding, int[] dilation, bool transposed, int[] output_padding, int groups) -> Tensor
  dispatch:
    CompositeExplicitAutograd: convolution_overrideable

- func: convolution_backward_overrideable(Tensor grad_output, Tensor input, Tensor weight, int[] stride, int[] padding, int[] dilation, bool transposed, int[] output_padding, int groups, bool[3] output_mask) -> (Tensor grad_input, Tensor grad_weight, Tensor grad_bias)
  dispatch:
    CompositeExplicitAutograd: convolution_backward_overrideable

- func: _convolution(Tensor input, Tensor weight, Tensor? bias, int[] stride, int[] padding, int[] dilation, bool transposed, int[] output_padding, int groups, bool benchmark, bool deterministic, bool cudnn_enabled, bool allow_tf32) -> Tensor
  dispatch:
    CompositeExplicitAutograd: _convolution

- func: _convolution.deprecated(Tensor input, Tensor weight, Tensor? bias, int[] stride, int[] padding, int[] dilation, bool transposed, int[] output_padding, int groups, bool benchmark, bool deterministic, bool cudnn_enabled) -> Tensor

- func: _convolution_mode(Tensor input, Tensor weight, Tensor? bias, int[] stride, str padding, int[] dilation, int groups) -> Tensor

- func: _convolution_double_backward(Tensor? ggI, Tensor? ggW, Tensor? ggb, Tensor gO, Tensor weight, Tensor self, int[] stride, int[] padding, int[] dilation, bool transposed, int[] output_padding, int groups, bool[3] output_mask) -> (Tensor, Tensor, Tensor)

- func: conv1d(Tensor input, Tensor weight, Tensor? bias=None, int[1] stride=1, int[1] padding=0, int[1] dilation=1, int groups=1) -> Tensor

- func: conv2d(Tensor input, Tensor weight, Tensor? bias=None, int[2] stride=1, int[2] padding=0, int[2] dilation=1, int groups=1) -> Tensor

- func: conv3d(Tensor input, Tensor weight, Tensor? bias=None, int[3] stride=1, int[3] padding=0, int[3] dilation=1, int groups=1) -> Tensor

- func: conv1d.padding(Tensor input, Tensor weight, Tensor? bias=None, int[1] stride=1, str padding="valid", int[1] dilation=1, int groups=1) -> Tensor
  cpp_no_default_args: ['bias', 'stride', 'padding']

- func: conv2d.padding(Tensor input, Tensor weight, Tensor? bias=None, int[2] stride=1, str padding="valid", int[2] dilation=1, int groups=1) -> Tensor
  cpp_no_default_args: ['bias', 'stride', 'padding']

- func: conv3d.padding(Tensor input, Tensor weight, Tensor? bias=None, int[3] stride=1, str padding="valid", int[3] dilation=1, int groups=1) -> Tensor
  cpp_no_default_args: ['bias', 'stride', 'padding']

- func: conv_tbc(Tensor self, Tensor weight, Tensor bias, int pad=0) -> Tensor
  dispatch:
    CompositeExplicitAutograd: conv_tbc

- func: conv_tbc_backward(Tensor self, Tensor input, Tensor weight, Tensor bias, int pad) -> (Tensor, Tensor, Tensor)

# NB: we inherit the goofy argument order from PyTorch torch.nn.functional
- func: conv_transpose1d(Tensor input, Tensor weight, Tensor? bias=None, int[1] stride=1, int[1] padding=0, int[1] output_padding=0, int groups=1, int[1] dilation=1) -> Tensor

- func: conv_transpose2d.input(Tensor input, Tensor weight, Tensor? bias=None, int[2] stride=1, int[2] padding=0, int[2] output_padding=0, int groups=1, int[2] dilation=1) -> Tensor

- func: conv_transpose3d.input(Tensor input, Tensor weight, Tensor? bias=None, int[3] stride=1, int[3] padding=0, int[3] output_padding=0, int groups=1, int[3] dilation=1) -> Tensor

- func: copy(Tensor self, Tensor src, bool non_blocking=False) -> Tensor
  variants: function

- func: copy_(Tensor(a!) self, Tensor src, bool non_blocking=False) -> Tensor(a!)
  variants: method
  device_check: NoCheck
  device_guard: False
  dispatch:
    MkldnnCPU: copy_mkldnn_
    SparseCPU, SparseCUDA: copy_sparse_wrapper_
    CompositeExplicitAutograd: copy_
    SparseCsrCPU, SparseCsrCUDA: copy_sparse_csr_
  autogen: copy.out

- func: _copy_from(Tensor self, Tensor dst, bool non_blocking=False) -> Tensor
  dispatch:
    MPS: _copy_from_mps

# We need this to be able to properly copy from a CPU to an XLA tensor with different sizes.
# See https://github.com/pytorch/xla/issues/2881
- func: _copy_from_and_resize(Tensor self, Tensor dst) -> Tensor
  dispatch:
    MPS: _copy_from_and_resize_mps

- func: cos(Tensor self) -> Tensor
  device_check: NoCheck   # TensorIterator
  variants: function, method
  structured_delegate: cos.out

- func: cos_(Tensor(a!) self) -> Tensor(a!)
  device_check: NoCheck   # TensorIterator
  variants: function, method
  structured_delegate: cos.out

- func: cos.out(Tensor self, *, Tensor(a!) out) -> Tensor(a!)
  device_check: NoCheck   # TensorIterator
  structured: True
  structured_inherits: TensorIteratorBase
  dispatch:
    CPU, CUDA: cos_out
    MPS: cos_out_mps

- func: cosh(Tensor self) -> Tensor
  device_check: NoCheck   # TensorIterator
  variants: function, method
  structured_delegate: cosh.out

- func: cosh_(Tensor(a!) self) -> Tensor(a!)
  device_check: NoCheck   # TensorIterator
  variants: function, method
  structured_delegate: cosh.out

- func: cosh.out(Tensor self, *, Tensor(a!) out) -> Tensor(a!)
  device_check: NoCheck   # TensorIterator
  structured: True
  structured_inherits: TensorIteratorBase
  dispatch:
    CPU, CUDA: cosh_out
    MPS: cosh_out_mps

- func: cosine_embedding_loss(Tensor input1, Tensor input2, Tensor target, float margin=0.0, int reduction=Mean) -> Tensor

- func: count_nonzero.dim_IntList(Tensor self, int[] dim) -> Tensor
  variants: function, method
  dispatch:
    CPU: count_nonzero_cpu
    CUDA: count_nonzero_cuda

- func: count_nonzero(Tensor self, int? dim=None) -> Tensor
  variants: function, method
  dispatch:
    CompositeExplicitAutograd: count_nonzero

- func: cov(Tensor self, *, int correction=1, Tensor? fweights=None, Tensor? aweights=None) -> Tensor
  variants: function, method

- func: corrcoef(Tensor self) -> Tensor
  variants: function, method

- func: cudnn_affine_grid_generator(Tensor theta, int N, int C, int H, int W) -> Tensor grid
  dispatch:
    CUDA: cudnn_affine_grid_generator_forward

# TODO: Why do I have to call this grad?!
- func: cudnn_affine_grid_generator_backward(Tensor grad, int N, int C, int H, int W) -> Tensor grad_theta
  dispatch:
    CUDA: cudnn_affine_grid_generator_backward

- func: cudnn_batch_norm(Tensor input, Tensor weight, Tensor? bias, Tensor? running_mean, Tensor? running_var, bool training, float exponential_average_factor, float epsilon) -> (Tensor, Tensor, Tensor, Tensor)
  dispatch:
    CUDA: cudnn_batch_norm

# NB: You can only use this if you used cudnn_batch_norm training=True
- func: cudnn_batch_norm_backward(Tensor input, Tensor grad_output, Tensor weight, Tensor? running_mean, Tensor? running_var, Tensor? save_mean, Tensor? save_var, float epsilon, Tensor reserveSpace) -> (Tensor, Tensor, Tensor)
  dispatch:
    CUDA: cudnn_batch_norm_backward

- func: cudnn_convolution(Tensor self, Tensor weight, int[] padding, int[] stride, int[] dilation, int groups, bool benchmark, bool deterministic, bool allow_tf32) -> Tensor
  dispatch:
    CUDA: cudnn_convolution

- func: cudnn_convolution_transpose(Tensor self, Tensor weight, int[] padding, int[] output_padding, int[] stride, int[] dilation, int groups, bool benchmark, bool deterministic, bool allow_tf32) -> Tensor
  dispatch:
    CUDA: cudnn_convolution_transpose

- func: _mps_convolution_transpose(Tensor self, Tensor weight, int[] padding, int[] output_padding, int[] stride, int[] dilation, int groups) -> Tensor
  dispatch:
    MPS: _mps_convolution_transpose

- func: mps_convolution_transpose_backward(Tensor self, Tensor grad_output, Tensor weight, int[] padding, int[] output_padding, int[] stride, int[] dilation, int groups, bool[2] output_mask) -> (Tensor, Tensor)
  dispatch:
    MPS: mps_convolution_transpose_backward

- func: cudnn_convolution_relu(Tensor self, Tensor weight, Tensor? bias, int[] stride, int[] padding, int[] dilation, int groups) -> Tensor
  dispatch:
    CUDA: cudnn_convolution_relu

- func: cudnn_convolution_add_relu(Tensor self, Tensor weight, Tensor z, Scalar? alpha, Tensor? bias, int[] stride, int[] padding, int[] dilation, int groups) -> Tensor
  dispatch:
    CUDA: cudnn_convolution_add_relu

# NB: input is special cased in a way I don't quite understand
- func: cudnn_grid_sampler(Tensor self, Tensor grid) -> Tensor output
  dispatch:
    CUDA: cudnn_grid_sampler_forward

- func: cudnn_grid_sampler_backward(Tensor self, Tensor grid, Tensor grad_output) -> (Tensor grad_self, Tensor grad_grid)
  dispatch:
    CUDA: cudnn_grid_sampler_backward

- func: cummax(Tensor self, int dim) -> (Tensor values, Tensor indices)
  device_check: NoCheck   # TensorIterator
  variants: function, method
  dispatch:
    CompositeExplicitAutograd: cummax

- func: cummax.out(Tensor self, int dim, *, Tensor(a!) values, Tensor(b!) indices) -> (Tensor(a!) values, Tensor(b!) indices)
  device_check: NoCheck   # TensorIterator
  dispatch:
    CompositeExplicitAutograd: cummax_out

- func: cummax.dimname(Tensor self, Dimname dim) -> (Tensor values, Tensor indices)
  device_check: NoCheck   # TensorIterator
  variants: function, method

- func: cummax.dimname_out(Tensor self, Dimname dim, *, Tensor(a!) values, Tensor(b!) indices) -> (Tensor(a!) values, Tensor(b!) indices)
  device_check: NoCheck   # TensorIterator

- func: _cummax_helper(Tensor self, Tensor(a!) values, Tensor(b!) indices, int dim) -> ()
  variants: function
  dispatch:
    CPU: cummax_helper_cpu
    CUDA: cummax_helper_cuda

- func: cummin(Tensor self, int dim) -> (Tensor values, Tensor indices)
  device_check: NoCheck   # TensorIterator
  variants: function, method
  dispatch:
    CompositeExplicitAutograd: cummin

- func: cummin.out(Tensor self, int dim, *, Tensor(a!) values, Tensor(b!) indices) -> (Tensor(a!) values, Tensor(b!) indices)
  device_check: NoCheck   # TensorIterator
  dispatch:
    CompositeExplicitAutograd: cummin_out

- func: cummin.dimname(Tensor self, Dimname dim) -> (Tensor values, Tensor indices)
  device_check: NoCheck   # TensorIterator
  variants: function, method

- func: cummin.dimname_out(Tensor self, Dimname dim, *, Tensor(a!) values, Tensor(b!) indices) -> (Tensor(a!) values, Tensor(b!) indices)
  device_check: NoCheck   # TensorIterator

- func: _cummin_helper(Tensor self, Tensor(a!) values, Tensor(b!) indices, int dim) -> ()
  variants: function
  dispatch:
    CPU: cummin_helper_cpu
    CUDA: cummin_helper_cuda

- func: cummaxmin_backward(Tensor grad, Tensor input, Tensor indices, int dim) -> Tensor
  variants: function
  device_check: NoCheck
  device_guard: False

- func: cumprod(Tensor self, int dim, *, ScalarType? dtype=None) -> Tensor
  structured_delegate: cumprod.out
  device_check: NoCheck   # TensorIterator
  variants: function, method

- func: cumprod_(Tensor(a!) self, int dim, *, ScalarType? dtype=None) -> Tensor(a!)
  structured_delegate: cumprod.out
  variants: method

- func: cumprod.out(Tensor self, int dim, *, ScalarType? dtype=None, Tensor(a!) out) -> Tensor(a!)
  structured: True
  device_check: NoCheck   # TensorIterator
  dispatch:
    CPU, CUDA: cumprod_out

- func: cumprod.dimname(Tensor self, Dimname dim, *, ScalarType? dtype=None) -> Tensor
  device_check: NoCheck   # TensorIterator
  variants: function, method

- func: cumprod_.dimname(Tensor(a!) self, Dimname dim, *, ScalarType? dtype=None) -> Tensor(a!)
  variants: method

- func: cumprod.dimname_out(Tensor self, Dimname dim, *, ScalarType? dtype=None, Tensor(a!) out) -> Tensor(a!)
  device_check: NoCheck   # TensorIterator

- func: cumprod_backward(Tensor grad, Tensor input, int dim, Tensor output) -> Tensor
  variants: function
  device_check: NoCheck
  device_guard: False

- func: cumsum(Tensor self, int dim, *, ScalarType? dtype=None) -> Tensor
  structured_delegate: cumsum.out
  device_check: NoCheck   # TensorIterator
  variants: function, method

- func: cumsum_(Tensor(a!) self, int dim, *, ScalarType? dtype=None) -> Tensor(a!)
  structured_delegate: cumsum.out
  variants: method

- func: cumsum.out(Tensor self, int dim, *, ScalarType? dtype=None, Tensor(a!) out) -> Tensor(a!)
  structured: True
  device_check: NoCheck   # TensorIterator
  dispatch:
    CPU, CUDA: cumsum_out

- func: cumsum.dimname(Tensor self, Dimname dim, *, ScalarType? dtype=None) -> Tensor
  device_check: NoCheck   # TensorIterator
  variants: function, method

- func: cumsum_.dimname(Tensor(a!) self, Dimname dim, *, ScalarType? dtype=None) -> Tensor(a!)
  variants: method

- func: cumsum.dimname_out(Tensor self, Dimname dim, *, ScalarType? dtype=None, Tensor(a!) out) -> Tensor(a!)
  device_check: NoCheck   # TensorIterator

- func: cumulative_trapezoid.x(Tensor y, Tensor x, *, int dim=-1) -> Tensor

- func: cumulative_trapezoid.dx(Tensor y, *, Scalar dx=1, int dim=-1) -> Tensor

- func: ctc_loss.IntList(Tensor log_probs, Tensor targets, int[] input_lengths, int[] target_lengths, int blank=0, int reduction=Mean, bool zero_infinity=False) -> Tensor

# convenience function that converts to intlists for you
- func: ctc_loss.Tensor(Tensor log_probs, Tensor targets, Tensor input_lengths, Tensor target_lengths, int blank=0, int reduction=Mean, bool zero_infinity=False) -> Tensor

- func: _ctc_loss(Tensor log_probs, Tensor targets, int[] input_lengths, int[] target_lengths, int blank=0, bool zero_infinity=False) -> (Tensor, Tensor)
  dispatch:
    CPU: ctc_loss_cpu
    CUDA: ctc_loss_gpu

- func: _ctc_loss_backward(Tensor grad, Tensor log_probs, Tensor targets, int[] input_lengths, int[] target_lengths, Tensor neg_log_likelihood, Tensor log_alpha, int blank, bool zero_infinity=False) -> Tensor
  dispatch:
    CPU: ctc_loss_backward_cpu
    CUDA: ctc_loss_backward_gpu

- func: diag_embed(Tensor self, int offset=0, int dim1=-2, int dim2=-1) -> Tensor
  variants: function, method
  dispatch:
    CompositeExplicitAutograd: diag_embed

- func: diagflat(Tensor self, int offset=0) -> Tensor
  variants: function, method

- func: diagonal(Tensor(a) self, int offset=0, int dim1=0, int dim2=1) -> Tensor(a)
  variants: function, method
  dispatch:
    CompositeExplicitAutograd: diagonal

- func: linalg_diagonal(Tensor(a) A, *, int offset=0, int dim1=-2, int dim2=-1) -> Tensor(a)
  python_module: linalg
  variants: function

- func: diagonal.Dimname(Tensor(a) self, *, Dimname outdim, Dimname dim1, Dimname dim2, int offset=0) -> Tensor(a)
  variants: function, method

- func: diagonal_backward(Tensor grad_output, int[] input_sizes, int offset, int dim1, int dim2) -> Tensor
  variants: function
  device_check: NoCheck
  device_guard: False
  dispatch:
    CompositeExplicitAutograd: diagonal_backward

- func: fill_diagonal_(Tensor(a!) self, Scalar fill_value, bool wrap=False) -> Tensor(a!)
  variants: method

- func: diff(Tensor self, int n=1, int dim=-1, Tensor? prepend=None, Tensor? append=None) -> Tensor
  variants: function, method

- func: diff.out(Tensor self, int n=1, int dim=-1, Tensor? prepend=None, Tensor? append=None, *, Tensor(a!) out) -> Tensor(a!)
  variants: function

- func: gradient.scalarint(Tensor self, *, Scalar? spacing=None, int? dim=None, int edge_order=1) -> Tensor[]
  variants: function

- func: gradient.scalararray(Tensor self, *, Scalar spacing, int[] dim, int edge_order=1) -> Tensor[]
  variants: function

- func: gradient.array(Tensor self, *, int[] dim, int edge_order=1) -> Tensor[]
  variants: function

- func: gradient.scalarrayint(Tensor self, *, Scalar[] spacing, int? dim=None, int edge_order=1) -> Tensor[]
  variants: function

- func: gradient.scalarrayarray(Tensor self, *, Scalar[] spacing, int[] dim, int edge_order=1) -> Tensor[]
  variants: function

- func: gradient.tensorarrayint(Tensor self, *, Tensor[] spacing, int? dim=None, int edge_order=1) -> Tensor[]
  variants: function

- func: gradient.tensorarray(Tensor self, *, Tensor[] spacing, int[] dim, int edge_order=1) -> Tensor[]
  variants: function

- func: div.Tensor(Tensor self, Tensor other) -> Tensor
  device_check: NoCheck   # TensorIterator
  variants: function, method
  structured_delegate: div.out
  dispatch:
    SparseCPU, SparseCUDA: div_sparse
    ZeroTensor: div_zerotensor

- func: div_.Tensor(Tensor(a!) self, Tensor other) -> Tensor(a!)
  device_check: NoCheck   # TensorIterator
  variants: method
  structured_delegate: div.out
  dispatch:
    SparseCPU, SparseCUDA: div_sparse_

- func: div.out(Tensor self, Tensor other, *, Tensor(a!) out) -> Tensor(a!)
  device_check: NoCheck   # TensorIterator
  structured: True
  structured_inherits: TensorIteratorBase
  dispatch:
    CPU, CUDA: div_out
    MPS: div_out_mps
    SparseCPU, SparseCUDA: div_out_sparse_zerodim

- func: div.Tensor_mode(Tensor self, Tensor other, *, str? rounding_mode) -> Tensor
  device_check: NoCheck   # TensorIterator
  variants: function, method
  structured_delegate: div.out_mode
  dispatch:
    SparseCPU, SparseCUDA: div_sparse

- func: div_.Tensor_mode(Tensor(a!) self, Tensor other, *, str? rounding_mode) -> Tensor(a!)
  device_check: NoCheck   # TensorIterator
  variants: method
  structured_delegate: div.out_mode
  dispatch:
    SparseCPU, SparseCUDA: div_sparse_

- func: div.out_mode(Tensor self, Tensor other, *, str? rounding_mode, Tensor(a!) out) -> Tensor(a!)
  device_check: NoCheck   # TensorIterator
  structured: True
  structured_inherits: TensorIteratorBase
  dispatch:
    CPU, CUDA: div_out_mode
    MPS: div_out_mode_mps
    SparseCPU, SparseCUDA: div_out_sparse_zerodim

# For C++ only, until we have conversion from C++ numbers to Tensor
- func: div.Scalar(Tensor self, Scalar other) -> Tensor
  device_check: NoCheck   # TensorIterator
  variants: function, method
  dispatch:
    CompositeExplicitAutograd: div

- func: div_.Scalar(Tensor(a!) self, Scalar other) -> Tensor(a!)
  device_check: NoCheck   # TensorIterator
  variants: method
  dispatch:
    CompositeExplicitAutograd: div_
  autogen: div.Scalar_out

- func: div.Scalar_mode(Tensor self, Scalar other, *, str? rounding_mode) -> Tensor
  variants: function, method
  dispatch:
    CompositeExplicitAutograd: div

- func: div_.Scalar_mode(Tensor(a!) self, Scalar other, *, str? rounding_mode) -> Tensor(a!)
  variants: method
  dispatch:
    CompositeExplicitAutograd: div_
  autogen: div.Scalar_mode_out

# divide, alias for div
- func: divide.Tensor(Tensor self, Tensor other) -> Tensor
  variants: function, method

- func: divide_.Tensor(Tensor(a!) self, Tensor other) -> Tensor(a!)
  variants: method

- func: divide.out(Tensor self, Tensor other, *, Tensor(a!) out) -> Tensor(a!)

- func: divide.Scalar(Tensor self, Scalar other) -> Tensor
  variants: function, method

- func: divide_.Scalar(Tensor(a!) self, Scalar other) -> Tensor(a!)
  variants: method

- func: divide.Tensor_mode(Tensor self, Tensor other, *, str? rounding_mode) -> Tensor
  variants: function, method

- func: divide_.Tensor_mode(Tensor(a!) self, Tensor other, *, str? rounding_mode) -> Tensor(a!)
  variants: method

- func: divide.out_mode(Tensor self, Tensor other, *, str? rounding_mode, Tensor(a!) out) -> Tensor(a!)

- func: divide.Scalar_mode(Tensor self, Scalar other, *, str? rounding_mode) -> Tensor
  variants: function, method

- func: divide_.Scalar_mode(Tensor(a!) self, Scalar other, *, str? rounding_mode) -> Tensor(a!)
  variants: method

  # true_divide, an alias for div
- func: true_divide.Tensor(Tensor self, Tensor other) -> Tensor
  device_check: NoCheck   # TensorIterator
  variants: function, method

- func: true_divide_.Tensor(Tensor(a!) self, Tensor other) -> Tensor(a!)
  device_check: NoCheck   # TensorIterator
  variants: method

- func: true_divide.out(Tensor self, Tensor other, *, Tensor(a!) out) -> Tensor(a!)
  device_check: NoCheck   # TensorIterator

- func: true_divide.Scalar(Tensor self, Scalar other) -> Tensor
  device_check: NoCheck   # TensorIterator
  variants: function, method

- func: true_divide_.Scalar(Tensor(a!) self, Scalar other) -> Tensor(a!)
  device_check: NoCheck   # TensorIterator
  variants: method

- func: dot(Tensor self, Tensor tensor) -> Tensor
  variants: function, method
  dispatch:
    CPU: dot
    CUDA: dot_cuda
    MPS: dot_mps

- func: dot.out(Tensor self, Tensor tensor, *, Tensor(a!) out) -> Tensor(a!)
  dispatch:
    CompositeExplicitAutograd: dot_out

- func: vdot(Tensor self, Tensor other) -> Tensor
  variants: function, method
  dispatch:
    CPU: vdot
    CUDA: vdot_cuda

- func: vdot.out(Tensor self, Tensor other, *, Tensor(a!) out) -> Tensor(a!)
  dispatch:
    CompositeExplicitAutograd: vdot_out

- func: einsum(str equation, Tensor[] tensors) -> Tensor

- func: embedding(Tensor weight, Tensor indices, int padding_idx=-1, bool scale_grad_by_freq=False, bool sparse=False) -> Tensor
  dispatch:
    CompositeExplicitAutograd: embedding
    NestedTensorCPU, NestedTensorCUDA: NestedTensor_embedding

- func: embedding_backward(Tensor grad, Tensor indices, int num_weights, int padding_idx, bool scale_grad_by_freq, bool sparse) -> Tensor

- func: embedding_dense_backward(Tensor grad_output, Tensor indices, int num_weights, int padding_idx, bool scale_grad_by_freq) -> Tensor
  dispatch:
    CPU: embedding_dense_backward_cpu
    CUDA: embedding_dense_backward_cuda
    MPS: embedding_dense_backward_mps

- func: embedding_renorm_(Tensor(a!) self, Tensor indices, float max_norm, float norm_type) -> Tensor(a!)
  dispatch:
    CPU: embedding_renorm_cpu_
    CUDA: embedding_renorm_cuda_
  autogen: embedding_renorm.functional, embedding_renorm.out

- func: embedding_sparse_backward(Tensor grad, Tensor indices, int num_weights, int padding_idx, bool scale_grad_by_freq) -> Tensor

# NOTE [ embedding_bag Native Functions ]
# The `_embedding_bag.*` variants assume that input tensors except for `weight`,
# e.g. `indices` and `offsets` (and `offset2bag`), are contiguous.
# We really only need to enforce this for `_embedding_bag` (the forward) because
# the backward inputs are the same as forward ones.
# The above `embedding_bag` wrapper is created to achieve this, e.g.,
# applying indices = indices.contiguous().
# The backward functions apply a check that these input tensors are contiguous.


- func: _embedding_bag_forward_only(Tensor weight, Tensor indices, Tensor offsets, bool scale_grad_by_freq=False, int mode=0, bool sparse=False, Tensor? per_sample_weights=None, bool include_last_offset=False, int padding_idx=-1) -> (Tensor, Tensor, Tensor, Tensor)
  dispatch:
    CPU: _embedding_bag_forward_only_cpu
    CUDA: _embedding_bag_forward_only_cuda

- func: _rowwise_prune(Tensor weight, Tensor mask, ScalarType compressed_indices_dtype) -> (Tensor, Tensor)

# row_stack is the alias of vstack
- func: row_stack(Tensor[] tensors) -> Tensor

- func: row_stack.out(Tensor[] tensors, *, Tensor(a!) out) -> Tensor(a!)

- func: embedding_bag(Tensor weight, Tensor indices, Tensor offsets, bool scale_grad_by_freq=False, int mode=0, bool sparse=False, Tensor? per_sample_weights=None, bool include_last_offset=False) -> (Tensor, Tensor, Tensor, Tensor)

# To keep backward and forward compatibility, and to avoid ambiguity with the
# original signature above, scale_grad_by_freq, mode, sparse,
# per_sample_weights, and include_last_offset parameters do not have default
# values. Once the original signature is removed, default values can be added.
- func: embedding_bag.padding_idx(Tensor weight, Tensor indices, Tensor offsets, bool scale_grad_by_freq, int mode, bool sparse, Tensor? per_sample_weights, bool include_last_offset, int? padding_idx) -> (Tensor, Tensor, Tensor, Tensor)

- func: _embedding_bag(Tensor weight, Tensor indices, Tensor offsets, bool scale_grad_by_freq=False, int mode=0, bool sparse=False, Tensor? per_sample_weights=None, bool include_last_offset=False, int padding_idx=-1) -> (Tensor, Tensor, Tensor, Tensor)
  dispatch:
    CPU: _embedding_bag_cpu
    CUDA: _embedding_bag_cuda

- func: _embedding_bag_backward(Tensor grad, Tensor indices, Tensor offsets, Tensor offset2bag, Tensor bag_size, Tensor maximum_indices, int num_weights, bool scale_grad_by_freq, int mode, bool sparse, Tensor? per_sample_weights, int padding_idx=-1) -> Tensor

- func: _embedding_bag_sparse_backward(Tensor grad, Tensor indices, Tensor offsets, Tensor offset2bag, Tensor bag_size, int num_weights, bool scale_grad_by_freq, int mode, Tensor? per_sample_weights, int padding_idx=-1) -> Tensor

- func: _embedding_bag_dense_backward(Tensor grad, Tensor indices, Tensor offset2bag, Tensor bag_size, Tensor maximum_indices, int num_weights, bool scale_grad_by_freq, int mode, Tensor? per_sample_weights, int padding_idx=-1) -> Tensor
  dispatch:
    CPU: _embedding_bag_dense_backward_cpu
    CUDA: _embedding_bag_dense_backward_cuda

- func: _embedding_bag_per_sample_weights_backward(Tensor grad, Tensor weight, Tensor indices, Tensor offsets, Tensor offset2bag, int mode, int padding_idx=-1) -> Tensor
  dispatch:
    CPU: _embedding_bag_per_sample_weights_backward_cpu
    CUDA: _embedding_bag_per_sample_weights_backward_cuda

- func: empty.names(int[] size, *, Dimname[]? names, ScalarType? dtype=None, Layout? layout=None, Device? device=None, bool? pin_memory=None, MemoryFormat? memory_format=None) -> Tensor
  device_check: NoCheck
  device_guard: False

- func: empty.memory_format(int[] size, *, ScalarType? dtype=None, Layout? layout=None, Device? device=None, bool? pin_memory=None, MemoryFormat? memory_format=None) -> Tensor
  dispatch:
    CPU: empty_cpu
    CUDA: empty_cuda
    MPS: empty_mps
    Meta: empty_meta
    MkldnnCPU: empty_mkldnn
    SparseCPU, SparseCUDA: empty_sparse
    SparseCsrCPU, SparseCsrCUDA: empty_sparse_compressed
    QuantizedCPU, QuantizedCUDA: empty_unknown_quantized

# We do not make new_empty a composite that calls into new_empty_strided, as the strided version
# is significantly more difficult to implement by different backends
- func: new_empty(Tensor self, int[] size, *, ScalarType? dtype=None, Layout? layout=None, Device? device=None, bool? pin_memory=None) -> Tensor
  variants: method
  dispatch:
    CompositeExplicitAutograd: new_empty

- func: new_empty_strided(Tensor self, int[] size, int[] stride, *, ScalarType? dtype=None, Layout? layout=None, Device? device=None, bool? pin_memory=None) -> Tensor
  variants: method
  dispatch:
    CompositeExplicitAutograd: new_empty_strided

- func: new_full(Tensor self, int[] size, Scalar fill_value, *, ScalarType? dtype=None, Layout? layout=None, Device? device=None, bool? pin_memory=None) -> Tensor
  variants: method

- func: new_zeros(Tensor self, int[] size, *, ScalarType? dtype=None, Layout? layout=None, Device? device=None, bool? pin_memory=None) -> Tensor
  variants: method

- func: new_ones(Tensor self, int[] size, *, ScalarType? dtype=None, Layout? layout=None, Device? device=None, bool? pin_memory=None) -> Tensor
  variants: method

# other overrides are to provide a more helpful error message that dtype is required
- func: _empty_affine_quantized(int[] size, *, ScalarType? dtype=None, Layout? layout=None, Device? device=None, bool? pin_memory=None, float scale=1, int zero_point=0, MemoryFormat? memory_format=contiguous_format) -> Tensor
  dispatch:
    CPU: empty_affine_quantized_other_backends_stub
    QuantizedCPU, QuantizedCUDA: empty_affine_quantized

# it's a factory function receiving a tensor argument, thus overriding explicitly
# other overrides are to provide a more helpful error message that dtype is required
- func: _empty_per_channel_affine_quantized(int[] size, *, Tensor scales, Tensor zero_points, int axis, ScalarType? dtype=None, Layout? layout=None, Device? device=None, bool? pin_memory=None, MemoryFormat? memory_format=contiguous_format) -> Tensor
  category_override: factory
  dispatch:
    CPU: empty_per_channel_affine_quantized_other_backends_stub
    QuantizedCPU, QuantizedCUDA: empty_per_channel_affine_quantized

- func: resize_(Tensor(a!) self, int[] size, *, MemoryFormat? memory_format=None) -> Tensor(a!)
  use_const_ref_for_mutable_tensors: True
  variants: method
  device_check: NoCheck
  device_guard: False
  dispatch:
    CPU, Meta: resize_
    CUDA: resize_cuda_
    MPS: resize_mps_
    QuantizedCPU: quantized_resize_cpu_
    SparseCsrCPU, SparseCsrCUDA: resize_sparse_csr_
  autogen: resize.functional, resize.out

# This is a utility function to enable users to resize out tensor while registering kernels for out variants.
# Eventually, we can consider exposing `resize_output` as a public API to ship it with python op registration
# to make it easy to register out variants for ops.
- func: _resize_output_(Tensor(a!) self, int[] size, Device device) -> Tensor(a!)
  use_const_ref_for_mutable_tensors: True
  variants: function
  dispatch:
    Meta: _resize_output_
  autogen: _resize_output.functional, _resize_output.out

- func: empty_quantized(int[] size, Tensor qtensor, *, ScalarType? dtype=None, Layout? layout=None, Device? device=None, bool? pin_memory=None, MemoryFormat? memory_format=None) -> Tensor
  category_override: factory
  variants: function
  dispatch:
    QuantizedCPU, QuantizedCUDA: empty_quantized

- func: empty.out(int[] size, *, MemoryFormat? memory_format=None, Tensor(a!) out) -> Tensor(a!)
  device_check: NoCheck
  device_guard: False

- func: empty_like(Tensor self, *, ScalarType? dtype=None, Layout? layout=None, Device? device=None, bool? pin_memory=None, MemoryFormat? memory_format=None) -> Tensor
  device_check: NoCheck
  device_guard: False
  dispatch:
    CompositeExplicitAutograd: empty_like
    QuantizedCPU, QuantizedCUDA: empty_like_quantized
    SparseCPU, SparseCUDA: empty_like_sparse_coo
    SparseCsrCPU, SparseCsrCUDA: empty_like_sparse_csr

- func: empty_strided(int[] size, int[] stride, *, ScalarType? dtype=None, Layout? layout=None, Device? device=None, bool? pin_memory=None) -> Tensor
  dispatch:
    CPU: empty_strided_cpu
    CUDA: empty_strided_cuda
    MPS: empty_strided_mps
    Meta: empty_strided_meta
    QuantizedCPU, QuantizedCUDA: empty_strided_unknown_quantized

- func: erf(Tensor self) -> Tensor
  device_check: NoCheck   # TensorIterator
  structured_delegate: erf.out
  variants: function, method
  dispatch:
    SparseCPU, SparseCUDA: erf_sparse
    SparseCsrCPU, SparseCsrCUDA: erf_sparse_csr

- func: erf_(Tensor(a!) self) -> Tensor(a!)
  device_check: NoCheck   # TensorIterator
  structured_delegate: erf.out
  variants: function, method
  dispatch:
    SparseCPU, SparseCUDA: erf_sparse_
    SparseCsrCPU, SparseCsrCUDA: erf_sparse_csr_

- func: erf.out(Tensor self, *, Tensor(a!) out) -> Tensor(a!)
  device_check: NoCheck   # TensorIterator
  structured: True
  structured_inherits: TensorIteratorBase
  dispatch:
    CPU, CUDA: erf_out
    MPS: erf_out_mps
    SparseCPU, SparseCUDA: erf_sparse_out
    SparseCsrCPU, SparseCsrCUDA: erf_sparse_csr_out

- func: erfc(Tensor self) -> Tensor
  device_check: NoCheck   # TensorIterator
  structured_delegate: erfc.out
  variants: function, method

- func: erfc_(Tensor(a!) self) -> Tensor(a!)
  device_check: NoCheck   # TensorIterator
  structured_delegate: erfc.out
  variants: function, method

- func: erfc.out(Tensor self, *, Tensor(a!) out) -> Tensor(a!)
  device_check: NoCheck   # TensorIterator
  structured: True
  structured_inherits: TensorIteratorBase
  dispatch:
    CPU, CUDA: erfc_out

- func: exp(Tensor self) -> Tensor
  device_check: NoCheck   # TensorIterator
  structured_delegate: exp.out
  variants: function, method

- func: exp_(Tensor(a!) self) -> Tensor(a!)
  device_check: NoCheck   # TensorIterator
  structured_delegate: exp.out
  variants: function, method

- func: exp.out(Tensor self, *, Tensor(a!) out) -> Tensor(a!)
  device_check: NoCheck   # TensorIterator
  structured: True
  structured_inherits: TensorIteratorBase
  dispatch:
    CPU, CUDA: exp_out
    MPS: exp_out_mps

- func: exp2(Tensor self) -> Tensor
  structured_delegate: exp2.out
  variants: function, method

- func: exp2_(Tensor(a!) self) -> Tensor(a!)
  structured_delegate: exp2.out
  variants: function, method

- func: exp2.out(Tensor self, *, Tensor(a!) out) -> Tensor(a!)
  structured: True
  structured_inherits: TensorIteratorBase
  dispatch:
    CPU, CUDA: exp2_out
    MPS: exp2_out_mps

- func: expm1(Tensor self) -> Tensor
  device_check: NoCheck   # TensorIterator
  structured_delegate: expm1.out
  variants: function, method
  dispatch:
    SparseCPU, SparseCUDA: expm1_sparse
    SparseCsrCPU, SparseCsrCUDA: expm1_sparse_csr

- func: expm1_(Tensor(a!) self) -> Tensor(a!)
  device_check: NoCheck   # TensorIterator
  structured_delegate: expm1.out
  variants: function, method
  dispatch:
    SparseCPU, SparseCUDA: expm1_sparse_
    SparseCsrCPU, SparseCsrCUDA: expm1_sparse_csr_

- func: expm1.out(Tensor self, *, Tensor(a!) out) -> Tensor(a!)
  device_check: NoCheck   # TensorIterator
  structured: True
  structured_inherits: TensorIteratorBase
  dispatch:
    CPU, CUDA: expm1_out
    SparseCPU, SparseCUDA: expm1_sparse_out
    SparseCsrCPU, SparseCsrCUDA: expm1_sparse_csr_out

- func: expand.SymInt(Tensor(a) self, SymInt[] size, *, bool implicit=False) -> Tensor(a)
  variants: method  # This is method-only to match the previous tensor API. In the future we could make this a function too.
  device_check: NoCheck
  device_guard: False
  dispatch:
    CompositeExplicitAutograd: expand_symint

- func: expand(Tensor(a) self, int[] size, *, bool implicit=False) -> Tensor(a)
  variants: method  # This is method-only to match the previous tensor API. In the future we could make this a function too.
  device_check: NoCheck
  device_guard: False
  dispatch:
    CompositeExplicitAutograd: expand

- func: expand_as(Tensor(a) self, Tensor other) -> Tensor(a)
  variants: method  # This is method-only to match the previous tensor API. In the future we could make this a function too.
  device_check: NoCheck
  device_guard: False

- func: eye(int n, *, ScalarType? dtype=None, Layout? layout=None, Device? device=None, bool? pin_memory=None) -> Tensor

- func: eye.m(int n, int m, *, ScalarType? dtype=None, Layout? layout=None, Device? device=None, bool? pin_memory=None) -> Tensor

- func: eye.out(int n, *, Tensor(a!) out) -> Tensor(a!)
  dispatch:
    CPU: eye_out_cpu
    CUDA: eye_out_cuda

- func: eye.m_out(int n, int m, *, Tensor(a!) out) -> Tensor(a!)
  dispatch:
    CPU: eye_out_cpu
    CUDA: eye_out_cuda

- func: flatten.using_ints(Tensor(a) self, int start_dim=0, int end_dim=-1) -> Tensor(a)
  variants: function, method

- func: flatten.named_out_dim(Tensor(a) self, int start_dim, int end_dim, Dimname out_dim) -> Tensor(a)
  variants: function, method

- func: flatten.using_names(Tensor(a) self, Dimname start_dim, Dimname end_dim, Dimname out_dim) -> Tensor(a)
  variants: function, method

- func: flatten.DimnameList(Tensor(a) self, Dimname[] dims, Dimname out_dim) -> Tensor(a)
  variants: function, method

- func: unflatten.int(Tensor(a) self, int dim, int[] sizes, Dimname[]? names=None) -> Tensor(a)
  variants: method

- func: unflatten.Dimname(Tensor(a) self, Dimname dim, int[] sizes, Dimname[] names) -> Tensor(a)
  variants: method

- func: fill.Scalar(Tensor self, Scalar value) -> Tensor
  variants: function
  dispatch:
    CompositeExplicitAutograd: fill

- func: fill.Tensor(Tensor self, Tensor value) -> Tensor
  variants: function
  dispatch:
    CompositeExplicitAutograd: fill

- func: fill_.Scalar(Tensor(a!) self, Scalar value) -> Tensor(a!)
  device_check: NoCheck   # TensorIterator
  variants: function, method
  dispatch:
    CPU, CUDA: fill_
    MPS: fill_scalar_mps
    QuantizedCPU, QuantizedCUDA: fill_quantized_
    Meta: fill_meta_
    SparseCsrCPU, SparseCsrCUDA: fill_sparse_csr_
  autogen: fill.Scalar_out

- func: fill_.Tensor(Tensor(a!) self, Tensor value) -> Tensor(a!)
  device_check: NoCheck   # TensorIterator
  variants: function, method
  dispatch:
    CPU, CUDA: fill_
    MPS: fill_tensor_mps_
    QuantizedCPU, QuantizedCUDA: fill_quantized_
    Meta: fill_meta_
  autogen: fill.Tensor_out

- func: floor(Tensor self) -> Tensor
  device_check: NoCheck   # TensorIterator
  structured_delegate: floor.out
  variants: function, method
  dispatch:
    CompositeExplicitAutograd: floor
    SparseCPU, SparseCUDA: floor_sparse
    SparseCsrCPU, SparseCsrCUDA: floor_sparse_csr

- func: floor_(Tensor(a!) self) -> Tensor(a!)
  device_check: NoCheck   # TensorIterator
  structured_delegate: floor.out
  variants: function, method
  dispatch:
    CompositeExplicitAutograd: floor_
    SparseCPU, SparseCUDA: floor_sparse_
    SparseCsrCPU, SparseCsrCUDA: floor_sparse_csr_

- func: floor.out(Tensor self, *, Tensor(a!) out) -> Tensor(a!)
  device_check: NoCheck   # TensorIterator
  structured: True
  structured_inherits: TensorIteratorBase
  dispatch:
    CPU, CUDA: floor_out
    MPS: floor_out_mps
    SparseCPU, SparseCUDA: floor_sparse_out
    SparseCsrCPU, SparseCsrCUDA: floor_sparse_csr_out

- func: floor_divide(Tensor self, Tensor other) -> Tensor
  device_check: NoCheck   # TensorIterator
  variants: function, method
  dispatch:
    CPU, CUDA: floor_divide
    SparseCPU, SparseCUDA: floor_divide_sparse

- func: floor_divide_.Tensor(Tensor(a!) self, Tensor other) -> Tensor(a!)
  device_check: NoCheck   # TensorIterator
  variants: method
  dispatch:
    CPU, CUDA: floor_divide_
    SparseCPU, SparseCUDA: floor_divide_sparse_

- func: floor_divide.out(Tensor self, Tensor other, *, Tensor(a!) out) -> Tensor(a!)
  device_check: NoCheck   # TensorIterator
  dispatch:
    CPU, CUDA: floor_divide_out
    SparseCPU, SparseCUDA: floor_divide_out_sparse_zerodim

- func: floor_divide.Scalar(Tensor self, Scalar other) -> Tensor
  device_check: NoCheck   # TensorIterator
  variants: function, method

- func: floor_divide_.Scalar(Tensor(a!) self, Scalar other) -> Tensor(a!)
  device_check: NoCheck   # TensorIterator
  variants: method

- func: frac(Tensor self) -> Tensor
  device_check: NoCheck   # TensorIterator
  structured_delegate: frac.out
  variants: function, method

- func: frac_(Tensor(a!) self) -> Tensor(a!)
  device_check: NoCheck   # TensorIterator
  structured_delegate: frac.out
  variants: function, method

- func: frac.out(Tensor self, *, Tensor(a!) out) -> Tensor(a!)
  device_check: NoCheck   # TensorIterator
  structured: True
  structured_inherits: TensorIteratorBase
  dispatch:
    CPU, CUDA: frac_out

- func: full.names(int[] size, Scalar fill_value, *, Dimname[]? names, ScalarType? dtype=None, Layout? layout=None, Device? device=None, bool? pin_memory=None) -> Tensor
  device_check: NoCheck
  device_guard: False

- func: full(int[] size, Scalar fill_value, *, ScalarType? dtype=None, Layout? layout=None, Device? device=None, bool? pin_memory=None) -> Tensor

- func: full.out(int[] size, Scalar fill_value, *, Tensor(a!) out) -> Tensor(a!)

- func: full_like(Tensor self, Scalar fill_value, *, ScalarType? dtype=None, Layout? layout=None, Device? device=None, bool? pin_memory=None, MemoryFormat? memory_format=None) -> Tensor

- func: from_file(str filename, bool? shared=None, int? size=0, *, ScalarType? dtype=None, Layout? layout=None, Device? device=None, bool? pin_memory=None) -> Tensor
  dispatch:
    CPU: from_file

- func: gcd.out(Tensor self, Tensor other, *, Tensor(a!) out) -> Tensor(a!)
  structured: True
  structured_inherits: TensorIteratorBase
  dispatch:
    CPU, CUDA: gcd_out

- func: gcd(Tensor self, Tensor other) -> Tensor
  structured_delegate: gcd.out
  variants: function, method

- func: gcd_(Tensor(a!) self, Tensor other) -> Tensor(a!)
  structured_delegate: gcd.out
  variants: function, method

- func: lcm.out(Tensor self, Tensor other, *, Tensor(a!) out) -> Tensor(a!)
  structured: True
  structured_inherits: TensorIteratorBase
  dispatch:
    CPU, CUDA: lcm_out

- func: lcm(Tensor self, Tensor other) -> Tensor
  structured_delegate: lcm.out
  variants: function, method

- func: lcm_(Tensor(a!) self, Tensor other) -> Tensor(a!)
  structured_delegate: lcm.out
  variants: function, method

# NOTE [ grid_sampler Native Functions ]
# `grid_sampler` is _supposed to_ do all the shape checking and then dispatch to
# one of `cudnn_grid_sampler`, `grid_sampler_2d`, or `grid_sampler_3d`, each of
# which has the corresponding backward defined as native functions as well.
# However, we do shape checking everywhere for now since each of the mentioned
# functions can be called directly, which will lead to crashes otherwise.
# See https://github.com/pytorch/pytorch/issues/73187 for more information.
#
# There is also _grid_sampler_2d_backward_cpu_fallback which is an
# implementation detail of grid_sampler_2d and is only exposed here for testing
# purposes.
#
# Additionally, arguments `padding_mode` and `interpolation_mode` are cast to
# enums defined in `native/GridSampler.h`. `cudnn_grid_sampler` doesn't take in
# `interpolation_mode` because it only supports Bilinear interpolation mode.
# Nor does it take in `align_corners` because it only supports the mode
# `align_corners = True`.
- func: grid_sampler(Tensor input, Tensor grid, int interpolation_mode, int padding_mode, bool align_corners) -> Tensor

- func: grid_sampler_2d(Tensor input, Tensor grid, int interpolation_mode, int padding_mode, bool align_corners) -> Tensor
  dispatch:
    CPU, QuantizedCPU: grid_sampler_2d_cpu
    CUDA: grid_sampler_2d_cuda

# `grid_sampler_2d_backward` takes in `output_mask` to optimize performance for
# the case where `input` doesn't require gradient. Gradient for `grid` is always
# computed (only `output_mask[0]` is checked by the implementations).
- func: grid_sampler_2d_backward(Tensor grad_output, Tensor input, Tensor grid, int interpolation_mode, int padding_mode, bool align_corners, bool[2] output_mask) -> (Tensor, Tensor)
  dispatch:
    CPU: grid_sampler_2d_backward_cpu
    CUDA: grid_sampler_2d_backward_cuda

# See NOTE [ grid_sample CPU fallback ]
- func: _grid_sampler_2d_cpu_fallback(Tensor input, Tensor grid, int interpolation_mode, int padding_mode, bool align_corners) -> Tensor
  dispatch:
    CompositeExplicitAutograd: _grid_sampler_2d_cpu_fallback

- func: _grid_sampler_2d_cpu_fallback_backward(Tensor grad_output, Tensor input, Tensor grid, int interpolation_mode, int padding_mode, bool align_corners) -> (Tensor, Tensor)

- func: grid_sampler_3d(Tensor input, Tensor grid, int interpolation_mode, int padding_mode, bool align_corners) -> Tensor
  dispatch:
    CPU: grid_sampler_3d_cpu
    CUDA: grid_sampler_3d_cuda

# `grid_sampler_3d_backward` takes in `output_mask` to optimize performance for
# the case where `input` doesn't require gradient. Gradient for `grid` is always
# computed (only `output_mask[0]` is checked by the implementations).
- func: grid_sampler_3d_backward(Tensor grad_output, Tensor input, Tensor grid, int interpolation_mode, int padding_mode, bool align_corners, bool[2] output_mask) -> (Tensor, Tensor)
  dispatch:
    CPU: grid_sampler_3d_backward_cpu
    CUDA: grid_sampler_3d_backward_cuda

- func: hann_window(int window_length, *, ScalarType? dtype=None, Layout? layout=None, Device? device=None, bool? pin_memory=None) -> Tensor

- func: hann_window.periodic(int window_length, bool periodic, *, ScalarType? dtype=None, Layout? layout=None, Device? device=None, bool? pin_memory=None) -> Tensor

- func: hamming_window(int window_length, *, ScalarType? dtype=None, Layout? layout=None, Device? device=None, bool? pin_memory=None) -> Tensor

- func: hamming_window.periodic(int window_length, bool periodic, *, ScalarType? dtype=None, Layout? layout=None, Device? device=None, bool? pin_memory=None) -> Tensor

- func: hamming_window.periodic_alpha(int window_length, bool periodic, float alpha, *, ScalarType? dtype=None, Layout? layout=None, Device? device=None, bool? pin_memory=None) -> Tensor

- func: hamming_window.periodic_alpha_beta(int window_length, bool periodic, float alpha, float beta, *, ScalarType? dtype=None, Layout? layout=None, Device? device=None, bool? pin_memory=None) -> Tensor

- func: kaiser_window(int window_length, *, ScalarType? dtype=None, Layout? layout=None, Device? device=None, bool? pin_memory=None) -> Tensor

- func: kaiser_window.periodic(int window_length, bool periodic, *, ScalarType? dtype=None, Layout? layout=None, Device? device=None, bool? pin_memory=None) -> Tensor

- func: kaiser_window.beta(int window_length, bool periodic, float beta, *, ScalarType? dtype=None, Layout? layout=None, Device? device=None, bool? pin_memory=None) -> Tensor

- func: hinge_embedding_loss(Tensor self, Tensor target, float margin=1.0, int reduction=Mean) -> Tensor

- func: group_norm(Tensor input, int num_groups, Tensor? weight=None, Tensor? bias=None, float eps=1e-05, bool cudnn_enabled=True) -> Tensor

- func: native_group_norm(Tensor input, Tensor? weight, Tensor? bias, int N, int C, int HxW, int group, float eps) -> (Tensor, Tensor, Tensor)
  dispatch:
    CPU, CUDA: native_group_norm
    CompositeImplicitAutograd: math_group_norm

- func: native_group_norm_backward(Tensor grad_out, Tensor input, Tensor mean, Tensor rstd, Tensor? weight, int N, int C, int HxW, int group, bool[3] output_mask) -> (Tensor, Tensor, Tensor)
  dispatch:
    CPU, CUDA: native_group_norm_backward

# Real to complex forward FFT
- func: _fft_r2c(Tensor self, int[] dim, int normalization, bool onesided) -> Tensor
  variants: function
  dispatch:
    CPU: _fft_r2c_mkl
    CUDA: _fft_r2c_cufft

- func: _fft_r2c.out(Tensor self, int[] dim, int normalization, bool onesided, *, Tensor(a!) out) -> Tensor(a!)
  variants: function
  dispatch:
    CPU: _fft_r2c_mkl_out
    CUDA: _fft_r2c_cufft_out

# Complex to real inverse FFT
- func: _fft_c2r(Tensor self, int[] dim, int normalization, int last_dim_size) -> Tensor
  variants: function
  dispatch:
    CPU: _fft_c2r_mkl
    CUDA: _fft_c2r_cufft

- func: _fft_c2r.out(Tensor self, int[] dim, int normalization, int last_dim_size, *, Tensor(a!) out) -> Tensor(a!)
  variants: function
  dispatch:
    CPU: _fft_c2r_mkl_out
    CUDA: _fft_c2r_cufft_out

# Standard complex to complex FFT (forward or backward)
- func: _fft_c2c(Tensor self, int[] dim, int normalization, bool forward) -> Tensor
  variants: function
  dispatch:
    CPU: _fft_c2c_mkl
    CUDA: _fft_c2c_cufft

- func: _fft_c2c.out(Tensor self, int[] dim, int normalization, bool forward, *, Tensor(a!) out) -> Tensor(a!)
  variants: function
  dispatch:
    CPU: _fft_c2c_mkl_out
    CUDA: _fft_c2c_cufft_out

- func: _cufft_get_plan_cache_size(int device_index) -> int

- func: _cufft_get_plan_cache_max_size(int device_index) -> int

- func: _cufft_set_plan_cache_max_size(int device_index, int max_size) -> ()

- func: _cufft_clear_plan_cache(int device_index) -> ()

- func: index.Tensor(Tensor self, Tensor?[] indices) -> Tensor
  device_check: NoCheck   # TensorIterator
  variants: function, method
  dispatch:
    CPU, CUDA: index
    QuantizedCPU: quantized_index
  # NB: This function is special-cased in tools/autograd/gen_variable_type.py
  # NB: The following functions are declared in aten/src/ATen/templates/TensorBody.h and defined in aten/src/ATen/TensorIndexing.cpp:
  # - Tensor Tensor::index(ArrayRef<TensorIndex> indices)
  # - Tensor Tensor::index(std::initializer_list<TensorIndex> indices)

- func: index_copy.out(Tensor self, int dim, Tensor index, Tensor source, *, Tensor(a!) out) -> Tensor(a!)
  structured: True
  variants: function
  precomputed:
  - dim -> int dim
  dispatch:
    CPU, CUDA: index_copy_out

- func: index_copy_(Tensor(a!) self, int dim, Tensor index, Tensor source) -> Tensor(a!)
  variants: method
  structured_delegate: index_copy.out

- func: index_copy(Tensor self, int dim, Tensor index, Tensor source) -> Tensor
  variants: function, method
  structured_delegate: index_copy.out

- func: index_copy_.dimname(Tensor(a!) self, Dimname dim, Tensor index, Tensor source) -> Tensor(a!)
  variants: method

- func: index_copy.dimname(Tensor self, Dimname dim, Tensor index, Tensor source) -> Tensor
  variants: function, method

- func: index_put_(Tensor(a!) self, Tensor?[] indices, Tensor values, bool accumulate=False) -> Tensor(a!)
  device_check: NoCheck   # delegate to _index_put_impl_, which leverages TensorIterator
  variants: function, method
  dispatch:
    CompositeExplicitAutograd: index_put_
  autogen: index_put.out
  # NB: The following functions are declared in aten/src/ATen/templates/TensorBody.h and defined in aten/src/ATen/TensorIndexing.cpp:
  # - Tensor & Tensor::index_put_(ArrayRef<TensorIndex> indices, Tensor const & rhs)
  # - Tensor & Tensor::index_put_(ArrayRef<TensorIndex> indices, Scalar v)
  # - Tensor & Tensor::index_put_(std::initializer_list<TensorIndex> indices, Tensor const & rhs)
  # - Tensor & Tensor::index_put_(std::initializer_list<TensorIndex> indices, Scalar v)

- func: index_put(Tensor self, Tensor?[] indices, Tensor values, bool accumulate=False) -> Tensor
  device_check: NoCheck   # delegate to _index_put_impl_ after clone, which leverages TensorIterator
  variants: function, method
  dispatch:
    CompositeExplicitAutograd: index_put

- func: _index_put_impl_(Tensor(a!) self, Tensor?[] indices, Tensor values, bool accumulate=False, bool unsafe=False) -> Tensor(a!)
  device_check: NoCheck   # TensorIterator
  variants: function
  dispatch:
    CPU, CUDA: _index_put_impl_
  autogen: _index_put_impl.functional, _index_put_impl.out

- func: instance_norm(Tensor input, Tensor? weight, Tensor? bias, Tensor? running_mean, Tensor? running_var, bool use_input_stats, float momentum, float eps, bool cudnn_enabled) -> Tensor
  variants: function

- func: inverse(Tensor self) -> Tensor
  variants: function, method
  dispatch:
    CompositeExplicitAutograd: inverse

- func: inverse.out(Tensor self, *, Tensor(a!) out) -> Tensor(a!)
  dispatch:
    CompositeExplicitAutograd: inverse_out

- func: isclose(Tensor self, Tensor other, float rtol=1e-05, float atol=1e-08, bool equal_nan=False) -> Tensor
  variants: function, method

- func: isin.Tensor_Tensor_out(Tensor elements, Tensor test_elements, *, bool assume_unique=False, bool invert=False, Tensor(a!) out) -> Tensor(a!)
  variants: function
  structured: True
  dispatch:
    CPU, CUDA: isin_Tensor_Tensor_out

- func: isin.Tensor_Tensor(Tensor elements, Tensor test_elements, *, bool assume_unique=False, bool invert=False) -> Tensor
  variants: function
  structured_delegate: isin.Tensor_Tensor_out

- func: isin.Tensor_Scalar_out(Tensor elements, Scalar test_element, *, bool assume_unique=False, bool invert=False, Tensor(a!) out) -> Tensor(a!)
  variants: function
  structured: True
  dispatch:
    CPU, CUDA: isin_Tensor_Scalar_out

- func: isin.Tensor_Scalar(Tensor elements, Scalar test_element, *, bool assume_unique=False, bool invert=False) -> Tensor
  variants: function
  structured_delegate: isin.Tensor_Scalar_out

- func: isin.Scalar_Tensor_out(Scalar element, Tensor test_elements, *, bool assume_unique=False, bool invert=False, Tensor(a!) out) -> Tensor(a!)
  variants: function
  structured: True
  dispatch:
    CPU, CUDA: isin_Scalar_Tensor_out

- func: isin.Scalar_Tensor(Scalar element, Tensor test_elements, *, bool assume_unique=False, bool invert=False) -> Tensor
  variants: function
  structured_delegate: isin.Scalar_Tensor_out

- func: isnan(Tensor self) -> Tensor
  variants: function, method
  device_check: NoCheck
  device_guard: False
  dispatch:
    CPU, CUDA, MPS: isnan
    SparseCPU, SparseCUDA: isnan_sparse
    SparseCsrCPU, SparseCsrCUDA: isnan_sparse_csr

- func: is_distributed(Tensor self) -> bool
  variants: function, method
  device_check: NoCheck
  device_guard: False

- func: is_floating_point(Tensor self) -> bool
  variants: function, method
  device_check: NoCheck
  device_guard: False
  manual_cpp_binding: True

- func: is_complex(Tensor self) -> bool
  variants: function, method
  device_check: NoCheck
  device_guard: False
  manual_cpp_binding: True

- func: is_conj(Tensor self) -> bool
  variants: function, method
  device_guard: False
  manual_cpp_binding: True

- func: _is_zerotensor(Tensor self) -> bool
  variants: function, method
  device_guard: False
  manual_cpp_binding: True

- func: is_neg(Tensor self) -> bool
  variants: function, method
  device_guard: False
  manual_cpp_binding: True

- func: isreal(Tensor self) -> Tensor
  variants: function, method

- func: is_nonzero(Tensor self) -> bool
  variants: function, method
  device_check: NoCheck
  device_guard: False

- func: is_same_size(Tensor self, Tensor other) -> bool
  variants: function, method
  device_check: NoCheck
  device_guard: False

- func: is_signed(Tensor self) -> bool
  variants: function, method
  device_check: NoCheck
  device_guard: False
  manual_cpp_binding: True

- func: is_inference(Tensor self) -> bool
  variants: function, method
  device_check: NoCheck
  device_guard: False
  manual_cpp_binding: True

- func: kl_div(Tensor self, Tensor target, int reduction=Mean, *, bool log_target=False) -> Tensor
  dispatch:
    CompositeExplicitAutograd: kl_div

- func: kl_div_backward(Tensor grad_output, Tensor self, Tensor target, int reduction=Mean, *, bool log_target=False) -> Tensor
  dispatch:
    CPU: kl_div_backward_cpu
    CUDA: kl_div_backward_cuda

- func: kron(Tensor self, Tensor other) -> Tensor
  variants: function, method

- func: kron.out(Tensor self, Tensor other, *, Tensor(a!) out) -> Tensor(a!)

- func: kthvalue(Tensor self, int k, int dim=-1, bool keepdim=False) -> (Tensor values, Tensor indices)
  variants: function, method
  dispatch:
    CompositeExplicitAutograd: kthvalue

- func: kthvalue.values(Tensor self, int k, int dim=-1, bool keepdim=False, *, Tensor(a!) values, Tensor(b!) indices) -> (Tensor(a!) values, Tensor(b!) indices)
  dispatch:
    CPU: kthvalue_out_cpu
    CUDA: kthvalue_out_cuda

- func: kthvalue.dimname(Tensor self, int k, Dimname dim, bool keepdim=False) -> (Tensor values, Tensor indices)
  variants: function, method

- func: kthvalue.dimname_out(Tensor self, int k, Dimname dim, bool keepdim=False, *, Tensor(a!) values, Tensor(b!) indices) -> (Tensor(a!) values, Tensor(b!) indices)

- func: layer_norm(Tensor input, int[] normalized_shape, Tensor? weight=None, Tensor? bias=None, float eps=1e-05, bool cudnn_enable=True) -> Tensor

- func: native_layer_norm(Tensor input, int[] normalized_shape, Tensor? weight, Tensor? bias, float eps) -> (Tensor, Tensor, Tensor)
  dispatch:
    CPU: layer_norm_cpu
    CUDA: layer_norm_cuda
    CompositeImplicitAutograd: math_native_layer_norm

- func: native_layer_norm_backward(Tensor grad_out, Tensor input, int[] normalized_shape, Tensor mean, Tensor rstd, Tensor? weight, Tensor? bias, bool[3] output_mask) -> (Tensor, Tensor, Tensor)
  dispatch:
    CPU: layer_norm_backward_cpu
    CUDA: layer_norm_backward_cuda

- func: nan_to_num(Tensor self, float? nan=None, float? posinf=None, float? neginf=None) -> Tensor
  variants: function, method
  dispatch:
    CompositeExplicitAutograd: nan_to_num
    SparseCPU, SparseCUDA: nan_to_num_sparse

- func: nan_to_num_(Tensor(a!) self, float? nan=None, float? posinf=None, float? neginf=None) -> Tensor(a!)
  variants: function, method
  dispatch:
    CompositeExplicitAutograd: nan_to_num_
    SparseCPU, SparseCUDA: nan_to_num_sparse_

- func: nan_to_num.out(Tensor self, float? nan=None, float? posinf=None, float? neginf=None, *, Tensor(a!) out) -> Tensor(a!)
  dispatch:
    CPU, CUDA: nan_to_num_out
    SparseCPU, SparseCUDA: nan_to_num_sparse_out

- func: linear(Tensor input, Tensor weight, Tensor? bias=None) -> Tensor
  python_module: nn

- func: linear.out(Tensor input, Tensor weight, Tensor? bias=None, *, Tensor(a!) out) -> Tensor(a!)
  python_module: nn

# TODO: Add this function to MPS dispatch key so that we avoid declaring it in
# native_functions.yaml
# https://github.com/pytorch/pytorch/issues/77394
- func: _mps_linear(Tensor self, Tensor weight, Tensor? bias=None) -> Tensor
  python_module: nn
  dispatch:
    MPS: _mps_linear

- func: mkldnn_linear(Tensor self, Tensor weight, Tensor? bias=None) -> Tensor
  python_module: nn
  dispatch:
    MkldnnCPU: mkldnn_linear

- func: mkldnn_linear_backward_input(int[] input_size, Tensor grad_output, Tensor weight) -> Tensor
  dispatch:
    MkldnnCPU: mkldnn_linear_backward_input

- func: mkldnn_linear_backward_weights(Tensor grad_output, Tensor input, Tensor weight, bool bias_defined) -> (Tensor, Tensor)
  dispatch:
    MkldnnCPU: mkldnn_linear_backward_weights

- func: mkldnn_linear_backward(Tensor self, Tensor grad_output, Tensor weight, bool[3] output_mask) -> (Tensor, Tensor, Tensor)
  dispatch:
    MkldnnCPU: mkldnn_linear_backward

- func: _mps_linear_backward_input(int[] input_size, Tensor grad_output, Tensor weight) -> Tensor
  dispatch:
    MPS: _mps_linear_backward_input

- func: _mps_linear_backward_weights(Tensor grad_output, Tensor input, Tensor weight, bool bias_defined) -> (Tensor, Tensor)
  dispatch:
    MPS: _mps_linear_backward_weights

- func: mps_linear_backward(Tensor self, Tensor grad_output, Tensor weight, bool[3] output_mask) -> (Tensor, Tensor, Tensor)
  dispatch:
    MPS: mps_linear_backward

- func: fbgemm_linear_int8_weight_fp32_activation(Tensor input, Tensor weight, Tensor packed, Tensor col_offsets, Scalar weight_scale, Scalar weight_zero_point, Tensor bias) -> Tensor

- func: fbgemm_linear_int8_weight(Tensor input, Tensor weight, Tensor packed, Tensor col_offsets, Scalar weight_scale, Scalar weight_zero_point, Tensor bias) -> Tensor

- func: fbgemm_linear_quantize_weight(Tensor input) -> (Tensor, Tensor, float, int)

- func: fbgemm_pack_gemm_matrix_fp16(Tensor input) -> Tensor

- func: fbgemm_linear_fp16_weight_fp32_activation(Tensor input, Tensor packed_weight, Tensor bias) -> Tensor

- func: fbgemm_linear_fp16_weight(Tensor input, Tensor packed_weight, Tensor bias) -> Tensor

- func: fbgemm_pack_quantized_matrix(Tensor input) -> Tensor

- func: fbgemm_pack_quantized_matrix.KN(Tensor input, int K, int N) -> Tensor

- func: ldexp.Tensor(Tensor self, Tensor other) -> Tensor
  variants: function, method

- func: ldexp_(Tensor(a!) self, Tensor other) -> Tensor(a!)
  variants: function, method

- func: ldexp.out(Tensor self, Tensor other, *, Tensor(a!) out) -> Tensor(a!)

- func: linspace(Scalar start, Scalar end, int steps, *, ScalarType? dtype=None, Layout? layout=None, Device? device=None, bool? pin_memory=None) -> Tensor

- func: linspace.out(Scalar start, Scalar end, int steps, *, Tensor(a!) out) -> Tensor(a!)
  dispatch:
    CPU, Meta: linspace_out
    CUDA: linspace_cuda_out

- func: log(Tensor self) -> Tensor
  device_check: NoCheck   # TensorIterator
  structured_delegate: log.out
  variants: function, method

- func: log_(Tensor(a!) self) -> Tensor(a!)
  device_check: NoCheck   # TensorIterator
  structured_delegate: log.out
  variants: function, method

- func: log.out(Tensor self, *, Tensor(a!) out) -> Tensor(a!)
  device_check: NoCheck   # TensorIterator
  structured: True
  structured_inherits: TensorIteratorBase
  dispatch:
    CPU, CUDA: log_out
    MPS: log_out_mps

- func: log10(Tensor self) -> Tensor
  device_check: NoCheck   # TensorIterator
  structured_delegate: log10.out
  variants: function, method
  dispatch:
    CompositeExplicitAutograd: log10

- func: log10_(Tensor(a!) self) -> Tensor(a!)
  device_check: NoCheck   # TensorIterator
  structured_delegate: log10.out
  variants: function, method

- func: log10.out(Tensor self, *, Tensor(a!) out) -> Tensor(a!)
  device_check: NoCheck   # TensorIterator
  structured: True
  structured_inherits: TensorIteratorBase
  dispatch:
    CPU, CUDA: log10_out
    MPS: log10_out_mps

- func: log1p(Tensor self) -> Tensor
  device_check: NoCheck   # TensorIterator
  structured_delegate: log1p.out
  variants: function, method
  dispatch:
    SparseCPU, SparseCUDA: log1p_sparse
    SparseCsrCPU, SparseCsrCUDA: log1p_sparse_csr

- func: log1p_(Tensor(a!) self) -> Tensor(a!)
  device_check: NoCheck   # TensorIterator
  structured_delegate: log1p.out
  variants: function, method
  dispatch:
    SparseCPU, SparseCUDA: log1p_sparse_
    SparseCsrCPU, SparseCsrCUDA: log1p_sparse_csr_

- func: log1p.out(Tensor self, *, Tensor(a!) out) -> Tensor(a!)
  device_check: NoCheck   # TensorIterator
  structured: True
  structured_inherits: TensorIteratorBase
  dispatch:
    CPU, CUDA: log1p_out
    MPS: log1p_out_mps
    SparseCPU, SparseCUDA: log1p_sparse_out
    SparseCsrCPU, SparseCsrCUDA: log1p_sparse_csr_out

- func: log2(Tensor self) -> Tensor
  device_check: NoCheck   # TensorIterator
  structured_delegate: log2.out
  variants: function, method

- func: log2_(Tensor(a!) self) -> Tensor(a!)
  device_check: NoCheck   # TensorIterator
  structured_delegate: log2.out
  variants: function, method

- func: log2.out(Tensor self, *, Tensor(a!) out) -> Tensor(a!)
  device_check: NoCheck   # TensorIterator
  structured: True
  structured_inherits: TensorIteratorBase
  dispatch:
    CPU, CUDA: log2_out
    MPS: log2_out_mps

- func: logaddexp.out(Tensor self, Tensor other, *, Tensor(a!) out) -> Tensor(a!)
  structured: True
  structured_inherits: TensorIteratorBase
  dispatch:
    CPU, CUDA: logaddexp_out
    MPS: logaddexp_out_mps

- func: logaddexp(Tensor self, Tensor other) -> Tensor
  variants: method, function
  structured_delegate: logaddexp.out
  dispatch:
    CompositeExplicitAutograd: logaddexp

- func: logaddexp2.out(Tensor self, Tensor other, *, Tensor(a!) out) -> Tensor(a!)
  structured: True
  structured_inherits: TensorIteratorBase
  dispatch:
    CPU, CUDA: logaddexp2_out
    MPS: logaddexp2_out_mps

- func: logaddexp2(Tensor self, Tensor other) -> Tensor
  variants: method, function
  structured_delegate: logaddexp2.out
  dispatch:
    CompositeExplicitAutograd: logaddexp2

- func: xlogy.Tensor(Tensor self, Tensor other) -> Tensor
  device_check: NoCheck   # TensorIterator
  structured_delegate: xlogy.OutTensor
  variants: function, method

- func: xlogy.Scalar_Self(Scalar self, Tensor other) -> Tensor
  device_check: NoCheck   # TensorIterator
  variants: function
  dispatch:
    CompositeExplicitAutograd: xlogy

- func: xlogy.Scalar_Other(Tensor self, Scalar other) -> Tensor
  device_check: NoCheck   # TensorIterator
  variants: function, method
  dispatch:
    CompositeExplicitAutograd: xlogy

# xlogy: inplace variant
- func: xlogy_.Tensor(Tensor(a!) self, Tensor other) -> Tensor(a!)
  device_check: NoCheck   # TensorIterator
  variants: function, method
  structured_delegate: xlogy.OutTensor

- func: xlogy_.Scalar_Other(Tensor(a!) self, Scalar other) -> Tensor(a!)
  device_check: NoCheck   # TensorIterator
  variants: function, method
  dispatch:
    CompositeExplicitAutograd: xlogy_

# xlogy: out variant
- func: xlogy.OutTensor(Tensor self, Tensor other, *, Tensor(a!) out) -> Tensor(a!)
  device_check: NoCheck   # TensorIterator
  structured: True
  structured_inherits: TensorIteratorBase
  variants: function
  dispatch:
    CPU, CUDA: xlogy_out

- func: xlogy.OutScalar_Self(Scalar self, Tensor other, *, Tensor(a!) out) -> Tensor(a!)
  device_check: NoCheck   # TensorIterator
  variants: function
  dispatch:
    CompositeExplicitAutograd: xlogy_out

- func: xlogy.OutScalar_Other(Tensor self, Scalar other, *, Tensor(a!) out) -> Tensor(a!)
  device_check: NoCheck   # TensorIterator
  variants: function
  dispatch:
    CompositeExplicitAutograd: xlogy_out

- func: logdet(Tensor self) -> Tensor
  variants: function, method
  dispatch:
    CompositeExplicitAutograd: logdet

- func: logspace(Scalar start, Scalar end, int steps, float base=10.0, *, ScalarType? dtype=None, Layout? layout=None, Device? device=None, bool? pin_memory=None) -> Tensor

- func: logspace.out(Scalar start, Scalar end, int steps, float base=10.0, *, Tensor(a!) out) -> Tensor(a!)
  dispatch:
    CPU, Meta: logspace_out
    CUDA: logspace_cuda_out

# log_softmax allows positional dtype, unlike most operators, because kwonly is BC-breaking when loading jit models.
- func: log_softmax.int(Tensor self, int dim, ScalarType? dtype=None) -> Tensor
  variants: function, method

- func: log_softmax.int_out(Tensor self, int dim, ScalarType? dtype=None, *, Tensor(a!) out) -> Tensor(a!)
  variants: function
  dispatch:
    CompositeExplicitAutograd: log_softmax_out

- func: log_softmax.Dimname(Tensor self, Dimname dim, *, ScalarType? dtype=None) -> Tensor
  variants: function, method

- func: _log_softmax(Tensor self, int dim, bool half_to_float) -> Tensor
  structured_delegate: _log_softmax.out

- func: _log_softmax.out(Tensor self, int dim, bool half_to_float, *, Tensor(a!) out) -> Tensor(a!)
  structured: True
  dispatch:
    CPU: log_softmax_cpu_out
    CUDA: log_softmax_cuda_out
    MPS: log_softmax_mps_out

- func: _log_softmax_backward_data(Tensor grad_output, Tensor output, int dim, ScalarType input_dtype) -> Tensor
  structured_delegate: _log_softmax_backward_data.out

- func: _log_softmax_backward_data.out(Tensor grad_output, Tensor output, int dim, ScalarType input_dtype, *, Tensor(a!) out) -> Tensor(a!)
  structured: True
  dispatch:
    CPU: log_softmax_backward_cpu_out
    CUDA: log_softmax_backward_cuda_out
    MPS: log_softmax_backward_mps_out

- func: _logcumsumexp(Tensor self, int dim) -> Tensor
  dispatch:
    CPU: _logcumsumexp_cpu
    CUDA: _logcumsumexp_cuda

- func: _logcumsumexp.out(Tensor self, int dim, *, Tensor(a!) out) -> Tensor(a!)
  dispatch:
    CPU: _logcumsumexp_out_cpu
    CUDA: _logcumsumexp_out_cuda

- func: logcumsumexp(Tensor self, int dim) -> Tensor
  variants: function, method
  dispatch:
    CompositeExplicitAutograd: logcumsumexp

- func: logcumsumexp.out(Tensor self, int dim, *, Tensor(a!) out) -> Tensor(a!)
  dispatch:
    CompositeExplicitAutograd: logcumsumexp_out

- func: logcumsumexp.dimname(Tensor self, Dimname dim) -> Tensor
  variants: function, method

- func: logcumsumexp.dimname_out(Tensor self, Dimname dim, *, Tensor(a!) out) -> Tensor(a!)

- func: logsumexp(Tensor self, int[1] dim, bool keepdim=False) -> Tensor
  device_check: NoCheck   # TensorIterator
  variants: function, method
  dispatch:
    CompositeExplicitAutograd: logsumexp

- func: logsumexp.out(Tensor self, int[1] dim, bool keepdim=False, *, Tensor(a!) out) -> Tensor(a!)
  device_check: NoCheck   # TensorIterator
  dispatch:
    CompositeExplicitAutograd: logsumexp_out

- func: logsumexp.names(Tensor self, Dimname[1] dim, bool keepdim=False) -> Tensor
  device_check: NoCheck   # TensorIterator
  variants: function, method

- func: logsumexp.names_out(Tensor self, Dimname[1] dim, bool keepdim=False, *, Tensor(a!) out) -> Tensor(a!)
  device_check: NoCheck   # TensorIterator

- func: margin_ranking_loss(Tensor input1, Tensor input2, Tensor target, float margin=0.0, int reduction=Mean) -> Tensor

- func: matmul(Tensor self, Tensor other) -> Tensor
  variants: function, method

- func: matmul.out(Tensor self, Tensor other, *, Tensor(a!) out) -> Tensor(a!)

- func: matrix_rank.tol(Tensor self, float tol, bool symmetric=False) -> Tensor

- func: matrix_rank(Tensor self, bool symmetric=False) -> Tensor

# Alias to linalg.matrix_power
- func: matrix_power(Tensor self, int n) -> Tensor
  variants: function, method

# Alias to linalg.matrix_power
- func: matrix_power.out(Tensor self, int n, *, Tensor(a!) out) -> Tensor(a!)

# Alias to linalg.matrix_exp
- func: matrix_exp(Tensor self) -> Tensor
  variants: function, method

# This function should be deprecated in favor of differential_analytic_matrix_function in FunctionsManual.cpp
- func: matrix_exp_backward(Tensor self, Tensor grad) -> Tensor

# DEPRECATED: Use torch.aminmax instead
- func: _aminmax(Tensor self) -> (Tensor, Tensor)
  dispatch:
    CPU, CUDA: _aminmax_all

# DEPRECATED: Use torch.aminmax instead
- func: _aminmax.dim(Tensor self, int dim, bool keepdim=False) -> (Tensor, Tensor)
  dispatch:
    CPU, CUDA: _aminmax

- func: aminmax(Tensor self, *, int? dim=None, bool keepdim=False) -> (Tensor min, Tensor max)
  device_check: NoCheck   # TensorIterator
  structured_delegate: aminmax.out
  variants: function, method

- func: aminmax.out(Tensor self, *, int? dim=None, bool keepdim=False, Tensor(a!) min, Tensor(b!) max) -> (Tensor(a!) min, Tensor(b!) max)
  device_check: NoCheck   # TensorIterator
  structured: True
  dispatch:
    CPU, CUDA: aminmax_out

- func: _compute_linear_combination(Tensor input, Tensor coefficients) -> Tensor
  dispatch:
    CPU, CUDA: _compute_linear_combination

- func: _compute_linear_combination.out(Tensor input, Tensor coefficients, *, Tensor(a!) out) -> Tensor(a!)
  dispatch:
    CPU, CUDA: _compute_linear_combination_out

- func: max.dim(Tensor self, int dim, bool keepdim=False) -> (Tensor values, Tensor indices)
  device_check: NoCheck   # TensorIterator
  structured_delegate: max.dim_max
  variants: function, method
  dispatch:
    QuantizedCPU, QuantizedCUDA: qmax

- func: max.dim_max(Tensor self, int dim, bool keepdim=False, *, Tensor(a!) max, Tensor(b!) max_values) -> (Tensor(a!) values, Tensor(b!) indices)
  device_check: NoCheck   # TensorIterator
  structured: True
  precomputed:
  - dim -> int dim
  dispatch:
    CPU, CUDA: max_out
    MPS: max_out_mps

- func: max.names_dim(Tensor self, Dimname dim, bool keepdim=False) -> (Tensor values, Tensor indices)
  device_check: NoCheck   # TensorIterator
  variants: function, method

- func: max.names_dim_max(Tensor self, Dimname dim, bool keepdim=False, *, Tensor(a!) max, Tensor(b!) max_values) -> (Tensor(a!) values, Tensor(b!) indices)
  device_check: NoCheck   # TensorIterator

- func: value_selecting_reduction_backward(Tensor grad, int dim, Tensor indices, int[] sizes, bool keepdim) -> Tensor
  variants: function
  device_check: NoCheck
  device_guard: False

- func: amax(Tensor self, int[1] dim=[], bool keepdim=False) -> Tensor
  variants: function, method
  structured_delegate: amax.out

- func: amax.out(Tensor self, int[1] dim=[], bool keepdim=False, *, Tensor(a!) out) -> Tensor(a!)
  structured: True
  dispatch:
    CPU, CUDA: amax_out

# Return: (Tensor output, Tensor indices)
- func: max_pool1d_with_indices(Tensor self, int[1] kernel_size, int[1] stride=[], int[1] padding=0, int[1] dilation=1, bool ceil_mode=False) -> (Tensor, Tensor)

- func: max_pool1d(Tensor self, int[1] kernel_size, int[1] stride=[], int[1] padding=0, int[1] dilation=1, bool ceil_mode=False) -> Tensor

- func: max_pool2d(Tensor self, int[2] kernel_size, int[2] stride=[], int[2] padding=0, int[2] dilation=1, bool ceil_mode=False) -> Tensor

# TODO: Add this function to MPS dispatch key so that we avoid declaring it in
# native_functions.yaml
# https://github.com/pytorch/pytorch/issues/77394
- func: _mps_max_pool2d(Tensor self, int[2] kernel_size, int[2] stride=[], int[2] padding=0, int[2] dilation=1, bool ceil_mode=False) -> Tensor
  dispatch:
    MPS: _mps_max_pool2d

- func: mps_max_pool2d_backward(Tensor grad_output, Tensor self, int[2] kernel_size, int[2] stride=[], int[2] padding=0, int[2] dilation=1, bool ceil_mode=False) -> Tensor
  dispatch:
    MPS: mps_max_pool2d_backward

- func: mkldnn_max_pool2d(Tensor self, int[2] kernel_size, int[2] stride=[], int[2] padding=0, int[2] dilation=1, bool ceil_mode=False) -> Tensor
  dispatch:
    MkldnnCPU: mkldnn_max_pool2d

- func: mkldnn_max_pool2d_backward(Tensor grad_output, Tensor output, Tensor input, int[2] kernel_size, int[2] stride=[], int[2] padding=0, int[2] dilation=1, bool ceil_mode=False) -> Tensor
  dispatch:
    MkldnnCPU: mkldnn_max_pool2d_backward

- func: mkldnn_max_pool3d(Tensor self, int[3] kernel_size, int[3] stride=[], int[3] padding=0, int[3] dilation=1, bool ceil_mode=False) -> Tensor
  dispatch:
    MkldnnCPU: mkldnn_max_pool3d

- func: mkldnn_max_pool3d_backward(Tensor grad_output, Tensor output, Tensor input, int[3] kernel_size, int[3] stride=[], int[3] padding=0, int[3] dilation=1, bool ceil_mode=False) -> Tensor
  dispatch:
    MkldnnCPU: mkldnn_max_pool3d_backward

- func: quantized_max_pool1d(Tensor self, int[1] kernel_size, int[1] stride=[], int[1] padding=0, int[1] dilation=1, bool ceil_mode=False) -> Tensor
  dispatch:
    QuantizedCPU: quantized_max_pool1d

- func: quantized_max_pool2d(Tensor self, int[2] kernel_size, int[2] stride=[], int[2] padding=0, int[2] dilation=1, bool ceil_mode=False) -> Tensor
  dispatch:
    QuantizedCPU: quantized_max_pool2d
    QuantizedCUDA: quantized_max_pool2d_cudnn

- func: max_pool3d(Tensor self, int[3] kernel_size, int[3] stride=[], int[3] padding=0, int[3] dilation=1, bool ceil_mode=False) -> Tensor

# The CPU and GPU dispatch variants are named weirdly here because otherwise there
# are namespacing issues in C++
- func: mean(Tensor self, *, ScalarType? dtype=None) -> Tensor
  device_check: NoCheck   # TensorIterator
  variants: function, method
  dispatch:
    CompositeExplicitAutograd: mean

- func: mean.dim(Tensor self, int[1] dim, bool keepdim=False, *, ScalarType? dtype=None) -> Tensor
  structured_delegate: mean.out
  device_check: NoCheck   # TensorIterator
  variants: function, method
  dispatch:
    QuantizedCPU: mean_quantized_cpu

- func: mean.out(Tensor self, int[1] dim, bool keepdim=False, *, ScalarType? dtype=None, Tensor(a!) out) -> Tensor(a!)
  structured: True
  device_check: NoCheck   # TensorIterator
  dispatch:
    CPU, CUDA: mean_out
    MPS: mean_out_mps
    QuantizedCPU: mean_out_quantized_cpu

- func: mean.names_dim(Tensor self, Dimname[1] dim, bool keepdim=False, *, ScalarType? dtype=None) -> Tensor
  device_check: NoCheck   # TensorIterator
  variants: function, method

- func: mean.names_out(Tensor self, Dimname[1] dim, bool keepdim=False, *, ScalarType? dtype=None, Tensor(a!) out) -> Tensor(a!)
  device_check: NoCheck   # TensorIterator

- func: nanmean(Tensor self, int[1] dim=[], bool keepdim=False, *, ScalarType? dtype=None) -> Tensor
  device_check: NoCheck   # Composite
  variants: function, method

- func: nanmean.out(Tensor self, int[1] dim=[], bool keepdim=False, *, ScalarType? dtype=None, Tensor(a!) out) -> Tensor(a!)
  device_check: NoCheck   # Composite

- func: median(Tensor self) -> Tensor
  variants: function, method
  dispatch:
    CPU: median_cpu
    CUDA: median_cuda

- func: median.dim(Tensor self, int dim, bool keepdim=False) -> (Tensor values, Tensor indices)
  variants: function, method
  dispatch:
    CompositeExplicitAutograd: median

- func: median.dim_values(Tensor self, int dim, bool keepdim=False, *, Tensor(a!) values, Tensor(b!) indices) -> (Tensor(a!) values, Tensor(b!) indices)
  dispatch:
    CPU: median_out_cpu
    CUDA: median_out_cuda

- func: median.names_dim(Tensor self, Dimname dim, bool keepdim=False) -> (Tensor values, Tensor indices)
  variants: function, method

- func: median.names_dim_values(Tensor self, Dimname dim, bool keepdim=False, *, Tensor(a!) values, Tensor(b!) indices) -> (Tensor(a!) values, Tensor(b!) indices)

- func: nanmedian(Tensor self) -> Tensor
  variants: function, method
  dispatch:
    CPU: nanmedian_cpu
    CUDA: nanmedian_cuda

- func: nanmedian.dim(Tensor self, int dim, bool keepdim=False) -> (Tensor values, Tensor indices)
  variants: function, method
  dispatch:
    CompositeExplicitAutograd: nanmedian

- func: nanmedian.dim_values(Tensor self, int dim, bool keepdim=False, *, Tensor(a!) values, Tensor(b!) indices) -> (Tensor(a!) values, Tensor(b!) indices)
  dispatch:
    CPU: nanmedian_out_cpu
    CUDA: nanmedian_out_cuda

- func: nanmedian.names_dim(Tensor self, Dimname dim, bool keepdim=False) -> (Tensor values, Tensor indices)
  variants: function, method

- func: nanmedian.names_dim_values(Tensor self, Dimname dim, bool keepdim=False, *, Tensor(a!) values, Tensor(b!) indices) -> (Tensor(a!) values, Tensor(b!) indices)

- func: min.dim(Tensor self, int dim, bool keepdim=False) -> (Tensor values, Tensor indices)
  device_check: NoCheck   # TensorIterator
  structured_delegate: min.dim_min
  variants: function, method
  dispatch:
    QuantizedCPU, QuantizedCUDA: qmin

- func: min.dim_min(Tensor self, int dim, bool keepdim=False, *, Tensor(a!) min, Tensor(b!) min_indices) -> (Tensor(a!) values, Tensor(b!) indices)
  device_check: NoCheck   # TensorIterator
  structured: True
  precomputed:
  - dim -> int dim
  dispatch:
    CPU, CUDA: min_out
    MPS: min_out_mps

- func: min.names_dim(Tensor self, Dimname dim, bool keepdim=False) -> (Tensor values, Tensor indices)
  device_check: NoCheck   # TensorIterator
  variants: function, method

- func: min.names_dim_min(Tensor self, Dimname dim, bool keepdim=False, *, Tensor(a!) min, Tensor(b!) min_indices) -> (Tensor(a!) values, Tensor(b!) indices)
  device_check: NoCheck   # TensorIterator

- func: amin(Tensor self, int[1] dim=[], bool keepdim=False) -> Tensor
  variants: function, method
  structured_delegate: amin.out

- func: amin.out(Tensor self, int[1] dim=[], bool keepdim=False, *, Tensor(a!) out) -> Tensor(a!)
  structured: True
  dispatch:
    CPU, CUDA: amin_out

# TODO: Add this function to MPS dispatch key so that we avoid declaring it in
# native_functions.yaml
# https://github.com/pytorch/pytorch/issues/77394
- func: _mps_convolution(Tensor self, Tensor weight, Tensor? bias, int[] padding, int[] stride, int[] dilation, int groups) -> Tensor
  dispatch:
    MPS: _mps_convolution

- func: mps_convolution_backward(Tensor self, Tensor grad_output, Tensor weight, int[] padding, int[] stride, int[] dilation, int groups, bool[3] output_mask) -> (Tensor, Tensor, Tensor)
  dispatch:
    MPS: mps_convolution_backward

- func: mkldnn_convolution(Tensor self, Tensor weight, Tensor? bias, int[] padding, int[] stride, int[] dilation, int groups) -> Tensor
  dispatch:
    CompositeExplicitAutograd: mkldnn_convolution

- func: miopen_batch_norm(Tensor input, Tensor weight, Tensor? bias, Tensor? running_mean, Tensor? running_var, bool training, float exponential_average_factor, float epsilon) -> (Tensor, Tensor, Tensor)
  dispatch:
    CUDA: miopen_batch_norm

- func: miopen_batch_norm_backward(Tensor input, Tensor grad_output, Tensor weight, Tensor? running_mean, Tensor? running_var, Tensor? save_mean, Tensor? save_var, float epsilon) -> (Tensor, Tensor, Tensor)
  dispatch:
    CUDA: miopen_batch_norm_backward

- func: miopen_convolution(Tensor self, Tensor weight, Tensor? bias, int[] padding, int[] stride, int[] dilation, int groups, bool benchmark, bool deterministic) -> Tensor
  dispatch:
    CUDA: miopen_convolution

- func: miopen_convolution_transpose(Tensor self, Tensor weight, Tensor? bias, int[] padding, int[] output_padding, int[] stride, int[] dilation, int groups, bool benchmark, bool deterministic) -> Tensor
  dispatch:
    CUDA: miopen_convolution_transpose

- func: miopen_depthwise_convolution(Tensor self, Tensor weight, Tensor? bias, int[] padding, int[] stride, int[] dilation, int groups, bool benchmark, bool deterministic) -> Tensor
  dispatch:
    CUDA: miopen_depthwise_convolution

- func: miopen_rnn(Tensor input, Tensor[] weight, int weight_stride0, Tensor hx, Tensor? cx, int mode, int hidden_size, int num_layers, bool batch_first, float dropout, bool train, bool bidirectional, int[] batch_sizes, Tensor? dropout_state) -> (Tensor, Tensor, Tensor, Tensor, Tensor)
  dispatch:
    CUDA: miopen_rnn

- func: miopen_rnn_backward(Tensor input, Tensor[] weight, int weight_stride0, Tensor weight_buf, Tensor hx, Tensor? cx, Tensor output, Tensor? grad_output, Tensor? grad_hy, Tensor? grad_cy, int mode, int hidden_size, int num_layers, bool batch_first, float dropout, bool train, bool bidirectional, int[] batch_sizes, Tensor? dropout_state, Tensor reserve, bool[4] output_mask) -> (Tensor, Tensor, Tensor, Tensor[])
  dispatch:
    CUDA: miopen_rnn_backward

- func: mm(Tensor self, Tensor mat2) -> Tensor
  structured_delegate: mm.out
  variants: function, method
  dispatch:
    SparseCPU, SparseCUDA: _sparse_mm
    SparseCsrCPU, SparseCsrCUDA: _sparse_csr_mm

- func: mm.out(Tensor self, Tensor mat2, *, Tensor(a!) out) -> Tensor(a!)
  structured: True
  dispatch:
    CPU: mm_out_cpu
    CUDA: mm_out_cuda
    MPS: mm_out_mps
    SparseCPU, SparseCUDA: _sparse_mm_out
    SparseCsrCPU, SparseCsrCUDA: _sparse_csr_mm_out

- func: _sparse_mm(Tensor sparse, Tensor dense) -> Tensor
  python_module: sparse

- func: _sparse_sparse_matmul(Tensor self, Tensor other) -> Tensor
  dispatch:
    SparseCPU: sparse_sparse_matmul_cpu
    SparseCUDA: sparse_sparse_matmul_cuda

- func: _sparse_mask_helper(Tensor t, Tensor mask_indices) -> Tensor
  dispatch:
    SparseCPU: sparse_mask_helper_cpu
    SparseCUDA: sparse_mask_helper_cuda

- func: mode(Tensor self, int dim=-1, bool keepdim=False) -> (Tensor values, Tensor indices)
  variants: function, method
  dispatch:
    CPU, CUDA: mode

- func: mode.values(Tensor self, int dim=-1, bool keepdim=False, *, Tensor(a!) values, Tensor(b!) indices) -> (Tensor(a!) values, Tensor(b!) indices)
  dispatch:
    CompositeExplicitAutograd: mode_out

- func: mode.dimname(Tensor self, Dimname dim, bool keepdim=False) -> (Tensor values, Tensor indices)
  variants: function, method

- func: mode.dimname_out(Tensor self, Dimname dim, bool keepdim=False, *, Tensor(a!) values, Tensor(b!) indices) -> (Tensor(a!) values, Tensor(b!) indices)

- func: mul.Tensor(Tensor self, Tensor other) -> Tensor
  device_check: NoCheck   # TensorIterator
  structured_delegate: mul.out
  variants: function, method
  dispatch:
    SparseCPU, SparseCUDA: mul_sparse
    SparseCsrCPU, SparseCsrCUDA: mul_sparse_csr
    MkldnnCPU: mkldnn_mul
    ZeroTensor: mul_zerotensor
    NestedTensorCPU, NestedTensorCUDA: NestedTensor_mul_Tensor

- func: mul_.Tensor(Tensor(a!) self, Tensor other) -> Tensor(a!)
  device_check: NoCheck   # TensorIterator
  structured_delegate: mul.out
  variants: method
  dispatch:
    SparseCPU, SparseCUDA: mul_sparse_
    SparseCsrCPU, SparseCsrCUDA: mul_sparse_csr_
    MkldnnCPU: mkldnn_mul_
    NestedTensorCPU, NestedTensorCUDA: NestedTensor_mul__Tensor

- func: mul.out(Tensor self, Tensor other, *, Tensor(a!) out) -> Tensor(a!)
  device_check: NoCheck   # TensorIterator
  structured: True
  structured_inherits: TensorIteratorBase
  dispatch:
    CPU, CUDA: mul_out
    MPS: mul_out_mps
    SparseCPU: mul_out_sparse_cpu
    SparseCUDA: mul_out_sparse_cuda
    SparseCsrCPU, SparseCsrCUDA: mul_out_sparse_csr
    MkldnnCPU: mkldnn_mul_out

  # For C++ only, until we have conversion from C++ numbers to Tensor
- func: mul.Scalar(Tensor self, Scalar other) -> Tensor
  device_check: NoCheck   # TensorIterator
  variants: function, method
  dispatch:
    CompositeExplicitAutograd: mul
    SparseCsrCPU, SparseCsrCUDA: mul_scalar_sparse_csr

- func: mul_.Scalar(Tensor(a!) self, Scalar other) -> Tensor(a!)
  device_check: NoCheck   # TensorIterator
  variants: method
  dispatch:
    CompositeExplicitAutograd: mul_
    SparseCsrCPU, SparseCsrCUDA: mul__scalar_sparse_csr
  autogen: mul.Scalar_out

# multiply, alias for mul
- func: multiply.Tensor(Tensor self, Tensor other) -> Tensor
  variants: function, method

- func: multiply_.Tensor(Tensor(a!) self, Tensor other) -> Tensor(a!)
  variants: method

- func: multiply.out(Tensor self, Tensor other, *, Tensor(a!) out) -> Tensor(a!)

- func: multiply.Scalar(Tensor self, Scalar other) -> Tensor
  variants: function, method

- func: multiply_.Scalar(Tensor(a!) self, Scalar other) -> Tensor(a!)
  variants: method

- func: mv(Tensor self, Tensor vec) -> Tensor
  variants: function, method
  dispatch:
    CompositeExplicitAutograd: mv
    SparseCPU, SparseCUDA: mv_sparse

- func: mv.out(Tensor self, Tensor vec, *, Tensor(a!) out) -> Tensor(a!)
  dispatch:
    CompositeExplicitAutograd: mv_out

- func: mvlgamma.out(Tensor self, int p, *, Tensor(a!) out) -> Tensor(a!)
  dispatch:
    CPU, CUDA: mvlgamma_out

- func: mvlgamma(Tensor self, int p) -> Tensor
  device_check: NoCheck   # TensorIterator
  variants: function, method
  dispatch:
    CompositeExplicitAutograd: mvlgamma

- func: mvlgamma_(Tensor(a!) self, int p) -> Tensor(a!)
  device_check: NoCheck   # TensorIterator
  variants: method
  dispatch:
    CompositeExplicitAutograd: mvlgamma_

- func: narrow_copy(Tensor self, int dim, int start, int length) -> Tensor
  variants: function, method
  dispatch:
    CPU: narrow_copy_dense_cpu
    SparseCPU, SparseCUDA: narrow_copy_sparse
    CompositeExplicitAutograd: narrow_copy_dense
  tags: view_copy

- func: narrow_copy.SymInt(Tensor self, int dim, int start, SymInt length) -> Tensor
  variants: function, method
  dispatch:
    CompositeExplicitAutograd: narrow_copy_symint

- func: narrow_copy.out(Tensor self, int dim, int start, int length, *, Tensor(a!) out) -> Tensor(a!)
  dispatch:
    CPU: narrow_copy_dense_cpu_out

- func: narrow(Tensor(a) self, int dim, int start, int length) -> Tensor(a)
  variants: function, method
  device_check: NoCheck
  device_guard: False

- func: narrow.Tensor(Tensor(a) self, int dim, Tensor start, int length) -> Tensor(a)
  variants: function, method
  device_check: NoCheck
  device_guard: False

- func: native_batch_norm(Tensor input, Tensor? weight, Tensor? bias, Tensor? running_mean, Tensor? running_var, bool training, float momentum, float eps) -> (Tensor, Tensor, Tensor)
  dispatch:
    CPU: batch_norm_cpu
    CUDA: batch_norm_cuda
    MPS: batch_norm_mps
    MkldnnCPU: mkldnn_batch_norm

- func: native_batch_norm.out(Tensor input, Tensor? weight, Tensor? bias, Tensor? running_mean, Tensor? running_var, bool training, float momentum, float eps, *, Tensor(a!) out, Tensor(b!) save_mean, Tensor(c!) save_invstd) -> (Tensor(a!), Tensor(b!), Tensor(c!))
  dispatch:
    CUDA: batch_norm_cuda_out
    MPS: batch_norm_mps_out

- func: batch_norm_stats(Tensor input, float eps) -> (Tensor, Tensor)
  dispatch:
    CUDA: batch_norm_stats_cuda

- func: batch_norm_elemt(Tensor input, Tensor? weight, Tensor? bias, Tensor mean, Tensor invstd, float eps) -> Tensor
  dispatch:
    CUDA: batch_norm_elemt_cuda

- func: batch_norm_elemt.out(Tensor input, Tensor? weight, Tensor? bias, Tensor mean, Tensor invstd, float eps, *, Tensor(a!) out) -> Tensor(a!)
  dispatch:
    CUDA: batch_norm_elemt_cuda_out

# for backward compatibility
- func: batch_norm_gather_stats(Tensor input, Tensor mean, Tensor invstd, Tensor? running_mean, Tensor? running_var, float momentum, float eps, int count) -> (Tensor, Tensor)
  dispatch:
    CUDA: batch_norm_gather_stats_cuda

- func: batch_norm_gather_stats_with_counts(Tensor input, Tensor mean, Tensor invstd, Tensor? running_mean, Tensor? running_var, float momentum, float eps, Tensor counts) -> (Tensor, Tensor)
  dispatch:
    CUDA: batch_norm_gather_stats_with_counts_cuda

- func: native_batch_norm_backward(Tensor grad_out, Tensor input, Tensor? weight, Tensor? running_mean, Tensor? running_var, Tensor? save_mean, Tensor? save_invstd, bool train, float eps, bool[3] output_mask) -> (Tensor, Tensor, Tensor)
  dispatch:
    CPU: batch_norm_backward_cpu
    CUDA: batch_norm_backward_cuda
    MPS: batch_norm_backward_mps
    MkldnnCPU: mkldnn_batch_norm_backward

- func: batch_norm_backward_reduce(Tensor grad_out, Tensor input, Tensor mean, Tensor invstd, Tensor? weight, bool input_g, bool weight_g, bool bias_g) -> (Tensor, Tensor, Tensor, Tensor)
  dispatch:
    CUDA: batch_norm_backward_reduce_cuda

- func: batch_norm_backward_elemt(Tensor grad_out, Tensor input, Tensor mean, Tensor invstd, Tensor? weight, Tensor mean_dy, Tensor mean_dy_xmu, Tensor count) -> Tensor
  dispatch:
    CUDA: batch_norm_backward_elemt_cuda

- func: batch_norm_update_stats(Tensor input, Tensor? running_mean, Tensor? running_var, float momentum) -> (Tensor, Tensor)
  dispatch:
    CPU: batch_norm_update_stats_cpu
    CUDA: batch_norm_update_stats_cuda

- func: is_vulkan_available() -> bool

- func: _nnpack_available() -> bool

- func: _nnpack_spatial_convolution(Tensor input, Tensor weight, Tensor? bias, int[2] padding, int[2] stride=1) -> Tensor
  variants: function
  dispatch:
    CompositeExplicitAutograd: _nnpack_spatial_convolution

- func: ones.names(int[] size, *, Dimname[]? names, ScalarType? dtype=None, Layout? layout=None, Device? device=None, bool? pin_memory=None) -> Tensor
  device_check: NoCheck
  device_guard: False

- func: ones(int[] size, *, ScalarType? dtype=None, Layout? layout=None, Device? device=None, bool? pin_memory=None) -> Tensor

- func: ones.out(int[] size, *, Tensor(a!) out) -> Tensor(a!)

- func: ones_like(Tensor self, *, ScalarType? dtype=None, Layout? layout=None, Device? device=None, bool? pin_memory=None, MemoryFormat? memory_format=None) -> Tensor

- func: pairwise_distance(Tensor x1, Tensor x2, float p=2, float eps=1e-06, bool keepdim=False) -> Tensor

- func: cdist(Tensor x1, Tensor x2, float p=2, int? compute_mode=None) -> Tensor

- func: _euclidean_dist(Tensor x1, Tensor x2) -> Tensor
  dispatch:
    CompositeExplicitAutograd: _euclidean_dist

- func: _cdist_forward(Tensor x1, Tensor x2, float p, int? compute_mode) -> Tensor
  dispatch:
    CPU, CUDA: _cdist_forward

- func: _cdist_backward(Tensor grad, Tensor x1, Tensor x2, float p, Tensor cdist) -> Tensor
  dispatch:
    CPU, CUDA: _cdist_backward

- func: pdist(Tensor self, float p=2) -> Tensor

- func: _pdist_forward(Tensor self, float p=2) -> Tensor
  dispatch:
    CPU, CUDA: _pdist_forward

- func: _pdist_backward(Tensor grad, Tensor self, float p, Tensor pdist) -> Tensor
  dispatch:
    CPU, CUDA: _pdist_backward

- func: cosine_similarity(Tensor x1, Tensor x2, int dim=1, float eps=1e-08) -> Tensor
  variants: function

- func: permute(Tensor(a) self, int[] dims) -> Tensor(a)
  variants: function, method
  dispatch:
    CompositeExplicitAutograd: permute
    MPS: permute_mps

- func: movedim.intlist(Tensor(a) self, int[] source, int[] destination) -> Tensor(a)
  variants: function, method

- func: movedim.int(Tensor(a) self, int source, int destination) -> Tensor(a)
  variants: function, method

# moveaxis, alias for movedim
- func: moveaxis.intlist(Tensor(a) self, int[] source, int[] destination) -> Tensor(a)
  variants: function, method

- func: moveaxis.int(Tensor(a) self, int source, int destination) -> Tensor(a)
  variants: function, method

# Only exposed from C++ -- in Python,
# we expose it as an attribute `T`, not a function.
#
# I'd like to name this "T" in C++ too, but
# calling a native function "T" causes undefined
# behavior on Windows, for reasons I don't understand
# (maybe related to capital letter collation somehow...)
- func: numpy_T(Tensor(a) self) -> Tensor(a)
  variants: method

# Exposed on Python as an attribute 'H'
- func: matrix_H(Tensor(a) self) -> Tensor(a)
  variants: method

# Exposed on Python as an attribute 'mT'
- func: mT(Tensor(a) self) -> Tensor(a)
  variants: method

# Exposed on Python as an attribute 'mH'
- func: mH(Tensor(a) self) -> Tensor(a)
  variants: method

- func: adjoint(Tensor(a) self) -> Tensor(a)
  variants: function, method

- func: pixel_shuffle(Tensor self, int upscale_factor) -> Tensor
  dispatch:
    CPU: pixel_shuffle_cpu
    CompositeExplicitAutograd: math_pixel_shuffle

- func: pixel_unshuffle(Tensor self, int downscale_factor) -> Tensor
  dispatch:
    CPU: pixel_unshuffle_cpu
    CompositeExplicitAutograd: math_pixel_unshuffle

- func: channel_shuffle(Tensor self, int groups) -> Tensor
  dispatch:
    CPU: channel_shuffle
    QuantizedCPU: channel_shuffle_quantized_cpu

- func: native_channel_shuffle(Tensor self, int groups) -> Tensor
  dispatch:
    CPU: channel_shuffle_cpu
    CompositeImplicitAutograd: math_channel_shuffle

- func: is_pinned(Tensor self, Device? device=None) -> bool
  variants: method
  dispatch:
    CUDA: is_pinned_cuda
    MPS: is_pinned_mps
    CompositeExplicitAutograd: is_pinned_default

# TODO: add a copy kwarg that guarantees that the tensor is put into fresh
# pinned memory
- func: pin_memory(Tensor(a) self, Device? device=None) -> Tensor(a)
  variants: method

# Unlike pin_memory, this is guaranteed to give a new non-aliasing tensor
- func: _pin_memory(Tensor self, Device? device=None) -> Tensor
  dispatch:
    CUDA: _pin_memory_cuda
    MPS: _pin_memory_mps

- func: pinverse(Tensor self, float rcond=1e-15) -> Tensor
  variants: function, method

- func: poisson_nll_loss(Tensor input, Tensor target, bool log_input, bool full, float eps, int reduction) -> Tensor
  variants: function

- func: rad2deg(Tensor self) -> Tensor
  variants: function, method
  dispatch:
    CompositeExplicitAutograd: rad2deg
    SparseCsrCPU, SparseCsrCUDA: rad2deg_sparse_csr

- func: rad2deg_(Tensor(a!) self) -> Tensor(a!)
  variants: function, method
  dispatch:
    CompositeExplicitAutograd: rad2deg_
    SparseCsrCPU, SparseCsrCUDA: rad2deg_sparse_csr_

- func: rad2deg.out(Tensor self, *, Tensor(a!) out) -> Tensor(a!)
  dispatch:
    CompositeExplicitAutograd: rad2deg_out
    SparseCsrCPU, SparseCsrCUDA: rad2deg_sparse_csr_out

- func: deg2rad(Tensor self) -> Tensor
  variants: function, method
  dispatch:
    CompositeExplicitAutograd: deg2rad

- func: deg2rad_(Tensor(a!) self) -> Tensor(a!)
  variants: function, method
  dispatch:
    CompositeExplicitAutograd: deg2rad_

- func: deg2rad.out(Tensor self, *, Tensor(a!) out) -> Tensor(a!)
  dispatch:
    CompositeExplicitAutograd: deg2rad_out

- func: scalar_tensor(Scalar s, *, ScalarType? dtype=None, Layout? layout=None, Device? device=None, bool? pin_memory=None) -> Tensor

- func: rand.names(int[] size, *, Dimname[]? names, ScalarType? dtype=None, Layout? layout=None, Device? device=None, bool? pin_memory=None) -> Tensor
  device_check: NoCheck
  device_guard: False

- func: rand.generator_with_names(int[] size, *, Generator? generator, Dimname[]? names, ScalarType? dtype=None, Layout? layout=None, Device? device=None, bool? pin_memory=None) -> Tensor
  device_check: NoCheck
  device_guard: False

- func: rand(int[] size, *, ScalarType? dtype=None, Layout? layout=None, Device? device=None, bool? pin_memory=None) -> Tensor

- func: rand.generator(int[] size, *, Generator? generator, ScalarType? dtype=None, Layout? layout=None, Device? device=None, bool? pin_memory=None) -> Tensor

- func: rand.out(int[] size, *, Tensor(a!) out) -> Tensor(a!)

- func: rand.generator_out(int[] size, *, Generator? generator, Tensor(a!) out) -> Tensor(a!)

- func: rand_like(Tensor self, *, ScalarType? dtype=None, Layout? layout=None, Device? device=None, bool? pin_memory=None, MemoryFormat? memory_format=None) -> Tensor

- func: randint(int high, int[] size, *, ScalarType? dtype=None, Layout? layout=None, Device? device=None, bool? pin_memory=None) -> Tensor

- func: randint.generator(int high, int[] size, *, Generator? generator, ScalarType? dtype=None, Layout? layout=None, Device? device=None, bool? pin_memory=None) -> Tensor

- func: randint.low(int low, int high, int[] size, *, ScalarType? dtype=None, Layout? layout=None, Device? device=None, bool? pin_memory=None) -> Tensor

- func: randint.low_generator(int low, int high, int[] size, *, Generator? generator, ScalarType? dtype=None, Layout? layout=None, Device? device=None, bool? pin_memory=None) -> Tensor

- func: randint.out(int high, int[] size, *, Tensor(a!) out) -> Tensor(a!)

- func: randint.generator_out(int high, int[] size, *, Generator? generator, Tensor(a!) out) -> Tensor(a!)

- func: randint.low_out(int low, int high, int[] size, *, Tensor(a!) out) -> Tensor(a!)

- func: randint.low_generator_out(int low, int high, int[] size, *, Generator? generator, Tensor(a!) out) -> Tensor(a!)

- func: randint_like(Tensor self, int high, *, ScalarType? dtype=None, Layout? layout=None, Device? device=None, bool? pin_memory=None, MemoryFormat? memory_format=None) -> Tensor

- func: randint_like.low_dtype(Tensor self, int low, int high, *, ScalarType? dtype=None, Layout? layout=None, Device? device=None, bool? pin_memory=None, MemoryFormat? memory_format=None) -> Tensor

- func: randn(int[] size, *, ScalarType? dtype=None, Layout? layout=None, Device? device=None, bool? pin_memory=None) -> Tensor

- func: randn.generator(int[] size, *, Generator? generator, ScalarType? dtype=None, Layout? layout=None, Device? device=None, bool? pin_memory=None) -> Tensor

- func: randn.names(int[] size, *, Dimname[]? names, ScalarType? dtype=None, Layout? layout=None, Device? device=None, bool? pin_memory=None) -> Tensor
  device_check: NoCheck
  device_guard: False

- func: randn.generator_with_names(int[] size, *, Generator? generator, Dimname[]? names, ScalarType? dtype=None, Layout? layout=None, Device? device=None, bool? pin_memory=None) -> Tensor
  device_check: NoCheck
  device_guard: False

- func: randn.out(int[] size, *, Tensor(a!) out) -> Tensor(a!)

- func: randn.generator_out(int[] size, *, Generator? generator, Tensor(a!) out) -> Tensor(a!)

- func: randn_like(Tensor self, *, ScalarType? dtype=None, Layout? layout=None, Device? device=None, bool? pin_memory=None, MemoryFormat? memory_format=None) -> Tensor

- func: randperm(int n, *, ScalarType? dtype=long, Layout? layout=None, Device? device=None, bool? pin_memory=None) -> Tensor

- func: randperm.generator(int n, *, Generator? generator, ScalarType? dtype=long, Layout? layout=None, Device? device=None, bool? pin_memory=None) -> Tensor

- func: randperm.out(int n, *, Tensor(a!) out) -> Tensor(a!)

- func: randperm.generator_out(int n, *, Generator? generator, Tensor(a!) out) -> Tensor(a!)
  dispatch:
    CPU: randperm_out_cpu
    CUDA: randperm_out_cuda

- func: range.step(Scalar start, Scalar end, Scalar step=1, *, ScalarType? dtype=None, Layout? layout=None, Device? device=None, bool? pin_memory=None) -> Tensor

- func: range(Scalar start, Scalar end, *, ScalarType? dtype=None, Layout? layout=None, Device? device=None, bool? pin_memory=None) -> Tensor

- func: range.out(Scalar start, Scalar end, Scalar step=1, *, Tensor(a!) out) -> Tensor(a!)
  dispatch:
    CPU, Meta: range_out
    CUDA: range_cuda_out

- func: ravel(Tensor(a) self) -> Tensor(a)
  variants: function, method

- func: reciprocal(Tensor self) -> Tensor
  device_check: NoCheck   # TensorIterator
  structured_delegate: reciprocal.out
  variants: function, method

- func: reciprocal_(Tensor(a!) self) -> Tensor(a!)
  device_check: NoCheck   # TensorIterator
  structured_delegate: reciprocal.out
  variants: function, method

- func: reciprocal.out(Tensor self, *, Tensor(a!) out) -> Tensor(a!)
  device_check: NoCheck   # TensorIterator
  structured: True
  structured_inherits: TensorIteratorBase
  dispatch:
    CPU, CUDA: reciprocal_out
    MPS: reciprocal_out_mps

- func: neg(Tensor self) -> Tensor
  device_check: NoCheck   # TensorIterator
  structured_delegate: neg.out
  variants: function, method
  dispatch:
    SparseCPU, SparseCUDA: neg_sparse
    SparseCsrCPU, SparseCsrCUDA: neg_sparse_csr

- func: neg_(Tensor(a!) self) -> Tensor(a!)
  device_check: NoCheck   # TensorIterator
  structured_delegate: neg.out
  variants: function, method
  dispatch:
    SparseCPU, SparseCUDA: neg_sparse_
    SparseCsrCPU, SparseCsrCUDA: neg_sparse_csr_

- func: neg.out(Tensor self, *, Tensor(a!) out) -> Tensor(a!)
  device_check: NoCheck   # TensorIterator
  structured: True
  structured_inherits: TensorIteratorBase
  dispatch:
    CPU, CUDA: neg_out
    MPS: neg_out_mps
    SparseCPU, SparseCUDA: neg_out_sparse
    SparseCsrCPU, SparseCsrCUDA: neg_sparse_csr_out

# Alias for neg
- func: negative(Tensor self) -> Tensor
  variants: function, method

- func: negative_(Tensor(a!) self) -> Tensor(a!)
  variants: function, method

- func: negative.out(Tensor self, *, Tensor(a!) out) -> Tensor(a!)

- func: repeat(Tensor self, int[] repeats) -> Tensor
  variants: method  # This is method-only to match the previous tensor API. In the future we could make this a function too.
  dispatch:
    CompositeExplicitAutograd: repeat
    MPS: repeat_mps

- func: repeat_interleave.Tensor(Tensor repeats, *, int? output_size=None) -> Tensor
  variants: function
  dispatch:
    CPU: repeat_interleave_cpu
    CUDA: repeat_interleave_cuda

- func: repeat_interleave.self_Tensor(Tensor self, Tensor repeats, int? dim=None, *, int? output_size=None) -> Tensor
  variants: function, method

- func: repeat_interleave.self_int(Tensor self, int repeats, int? dim=None, *, int? output_size=None) -> Tensor
  variants: function, method

- func: reshape(Tensor(a) self, int[] shape) -> Tensor(a)
  variants: function, method
  device_check: NoCheck
  device_guard: False

# NOTE [ _reshape_alias ] is meant to be used in the implementation of reshape.
# They are not user-facing, hence the leading underscore. Please don't use it
# anywhere else.
- func: _reshape_alias(Tensor(a) self, int[] size, int[] stride) -> Tensor(a)
  variants: function, method
  device_check: NoCheck
  device_guard: False
  dispatch:
    CPU, CUDA, Meta, QuantizedCPU, QuantizedCUDA, ZeroTensor, MPS: _reshape_alias
    # We don't need to support mkldnn since this is handled explicitly by the reshape operator.

- func: _mkldnn_reshape(Tensor self, int[] shape) -> Tensor
  device_check: NoCheck
  device_guard: False
  dispatch:
    MkldnnCPU: mkldnn_reshape

- func: reshape_as(Tensor(a) self, Tensor other) -> Tensor(a)
  variants: method
  device_check: NoCheck
  device_guard: False

- func: round(Tensor self) -> Tensor
  device_check: NoCheck   # TensorIterator
  structured_delegate: round.out
  variants: function, method
  dispatch:
    SparseCPU, SparseCUDA: round_sparse
    SparseCsrCPU, SparseCsrCUDA: round_sparse_csr

- func: round_(Tensor(a!) self) -> Tensor(a!)
  device_check: NoCheck   # TensorIterator
  structured_delegate: round.out
  variants: function, method
  dispatch:
    SparseCPU, SparseCUDA: round_sparse_
    SparseCsrCPU, SparseCsrCUDA: round_sparse_csr_

- func: round.out(Tensor self, *, Tensor(a!) out) -> Tensor(a!)
  device_check: NoCheck   # TensorIterator
  structured: True
  structured_inherits: TensorIteratorBase
  dispatch:
    CPU: round_out
    CUDA: round_out
    MPS: round_out_mps
    SparseCPU, SparseCUDA: round_sparse_out
    SparseCsrCPU, SparseCsrCUDA: round_sparse_csr_out

- func: round.decimals(Tensor self, *, int decimals) -> Tensor
  device_check: NoCheck   # TensorIterator
  structured_delegate: round.decimals_out
  variants: function, method

- func: round_.decimals(Tensor(a!) self, *, int decimals) -> Tensor(a!)
  device_check: NoCheck   # TensorIterator
  structured_delegate: round.decimals_out
  variants: function, method

- func: round.decimals_out(Tensor self, *, int decimals, Tensor(a!) out) -> Tensor(a!)
  device_check: NoCheck   # TensorIterator
  structured: True
  structured_inherits: TensorIteratorBase
  dispatch:
    CPU: round_decimals_out
    CUDA: round_decimals_out

- func: rrelu(Tensor self, Scalar lower=0.125, Scalar upper=0.3333333333333333, bool training=False, Generator? generator=None) -> Tensor
  device_check: NoCheck   # TensorIterator

- func: rrelu_(Tensor(a!) self, Scalar lower=0.125, Scalar upper=0.3333333333333333, bool training=False, Generator? generator=None) -> Tensor(a!)
  device_check: NoCheck   # TensorIterator

- func: relu(Tensor self) -> Tensor
  device_check: NoCheck   # TensorIterator
  variants: function, method
  dispatch:
    CPU, CUDA: relu
    MPS: relu_mps
    MkldnnCPU: mkldnn_relu
    QuantizedCPU: relu_quantized_cpu
    NestedTensorCPU, NestedTensorCUDA: NestedTensor_relu

- func: relu_(Tensor(a!) self) -> Tensor(a!)
  device_check: NoCheck   # TensorIterator
  variants: function, method
  dispatch:
    CPU, CUDA: relu_
    MPS: relu_mps_
    MkldnnCPU: mkldnn_relu_
    QuantizedCPU: relu_quantized_cpu_
    NestedTensorCPU, NestedTensorCUDA: NestedTensor_relu_
  autogen: relu.out

- func: relu6(Tensor self) -> Tensor
  python_module: nn

- func: relu6_(Tensor(a!) self) -> Tensor(a!)
  python_module: nn

- func: prelu(Tensor self, Tensor weight) -> Tensor
  variants: function, method
  dispatch:
    MkldnnCPU: mkldnn_prelu
    CPU: prelu_cpu
    CUDA: prelu_cuda

- func: prelu_backward(Tensor grad_output, Tensor self, Tensor weight) -> (Tensor, Tensor)
  variants: function, method
  dispatch:
    MkldnnCPU: mkldnn_prelu_backward
    CPU: prelu_backward_cpu
    CUDA: prelu_backward_cuda

- func: gelu.out(Tensor self, *, str approximate='none', Tensor(a!) out) -> Tensor(a!)
  structured: True
  structured_inherits: TensorIteratorBase
  device_check: NoCheck   # TensorIterator
  python_module: nn
  dispatch:
    CPU: gelu_out_cpu
    CUDA: gelu_out_cuda
    MPS: gelu_out_mps

- func: gelu_(Tensor(a!) self, *, str approximate='none') -> Tensor(a!)
  structured_delegate: gelu.out
  device_check: NoCheck   # TensorIterator
  python_module: nn
  dispatch:
    NestedTensorCPU, NestedTensorCUDA: NestedTensor_gelu_

- func: gelu(Tensor self, *, str approximate='none') -> Tensor
  structured_delegate: gelu.out
  device_check: NoCheck   # TensorIterator
  python_module: nn
  dispatch:
    MkldnnCPU: mkldnn_gelu
    QuantizedCPU: gelu_quantized_cpu
    NestedTensorCPU, NestedTensorCUDA: NestedTensor_gelu

- func: gelu_backward.grad_input(Tensor grad_output, Tensor self, *, str approximate='none', Tensor(a!) grad_input) -> Tensor(a!)
  structured: True
  structured_inherits: TensorIteratorBase
  python_module: nn
  dispatch:
    CPU: gelu_backward_out_cpu
    CUDA: gelu_backward_out_cuda
    MPS: gelu_backward_out_mps

- func: gelu_backward(Tensor grad_output, Tensor self, *, str approximate='none') -> Tensor
  structured_delegate: gelu_backward.grad_input
  python_module: nn
  dispatch:
    MkldnnCPU: mkldnn_gelu_backward

- func: infinitely_differentiable_gelu_backward(Tensor grad, Tensor self) -> Tensor
  variants: function
  python_module: nn
  device_check: NoCheck
  device_guard: False

- func: hardshrink.out(Tensor self, Scalar lambd=0.5, *, Tensor(a!) out) -> Tensor(a!)
  structured: True
  structured_inherits: TensorIteratorBase
  device_check: NoCheck   # TensorIterator
  dispatch:
    CPU, CUDA: hardshrink_out

- func: hardshrink(Tensor self, Scalar lambd=0.5) -> Tensor
  structured_delegate: hardshrink.out
  device_check: NoCheck   # TensorIterator
  variants: function, method

- func: hardshrink_backward.grad_input(Tensor grad_out, Tensor self, Scalar lambd, *, Tensor(a!) grad_input) -> Tensor(a!)
  structured: True
  structured_inherits: TensorIteratorBase
  dispatch:
    CPU, CUDA: hardshrink_backward_out

- func: hardshrink_backward(Tensor grad_out, Tensor self, Scalar lambd) -> Tensor
  structured_delegate: hardshrink_backward.grad_input
  variants: function, method

- func: rsqrt(Tensor self) -> Tensor
  device_check: NoCheck   # TensorIterator
  structured_delegate: rsqrt.out
  variants: function, method

- func: rsqrt_(Tensor(a!) self) -> Tensor(a!)
  device_check: NoCheck   # TensorIterator
  structured_delegate: rsqrt.out
  variants: function, method

- func: rsqrt.out(Tensor self, *, Tensor(a!) out) -> Tensor(a!)
  device_check: NoCheck   # TensorIterator
  structured: True
  structured_inherits: TensorIteratorBase
  dispatch:
    CPU, CUDA: rsqrt_out
    MPS: rsqrt_out_mps

- func: select.Dimname(Tensor(a) self, Dimname dim, int index) -> Tensor(a)
  variants: function, method
  device_check: NoCheck
  device_guard: False

- func: select.int(Tensor(a) self, int dim, int index) -> Tensor(a)
  variants: function, method
  device_check: NoCheck
  device_guard: False
  dispatch:
    CompositeExplicitAutograd: select
    SparseCsrCPU, SparseCsrCUDA: select_sparse_csr

- func: select_backward(Tensor grad_output, int[] input_sizes, int dim, int index) -> Tensor
  variants: function
  device_check: NoCheck
  device_guard: False
  dispatch:
    CompositeExplicitAutograd: select_backward

- func: selu(Tensor self) -> Tensor
  device_check: NoCheck   # TensorIterator

- func: selu_(Tensor(a!) self) -> Tensor(a!)
  device_check: NoCheck   # TensorIterator

- func: celu(Tensor self, Scalar alpha=1.0) -> Tensor
  device_check: NoCheck   # TensorIterator
  dispatch:
    CompositeExplicitAutograd: celu

- func: celu_(Tensor(a!) self, Scalar alpha=1.0) -> Tensor(a!)
  device_check: NoCheck   # TensorIterator
  dispatch:
    CompositeExplicitAutograd: celu_
  autogen: celu.out

- func: silu(Tensor self) -> Tensor
  structured_delegate: silu.out
  python_module: nn
  dispatch:
    CompositeExplicitAutograd: silu

- func: silu_(Tensor(a!) self) -> Tensor(a!)
  structured_delegate: silu.out
  python_module: nn
  dispatch:
    CompositeExplicitAutograd: silu_

- func: silu.out(Tensor self, *, Tensor(a!) out) -> Tensor(a!)
  structured: True
  structured_inherits: TensorIteratorBase
  python_module: nn
  dispatch:
    CPU, CUDA: silu_out
    MPS: silu_out_mps

- func: silu_backward.grad_input(Tensor grad_output, Tensor self, *, Tensor(a!) grad_input) -> Tensor(a!)
  structured: True
  structured_inherits: TensorIteratorBase
  python_module: nn
  dispatch:
    CPU, CUDA: silu_backward_out
    MPS: silu_backward_out_mps

- func: silu_backward(Tensor grad_output, Tensor self) -> Tensor
  structured_delegate: silu_backward.grad_input
  python_module: nn
  dispatch:
    CompositeImplicitAutograd: math_silu_backward

- func: mish(Tensor self) -> Tensor
  structured_delegate: mish.out
  python_module: nn
  dispatch:
    CompositeExplicitAutograd: mish

- func: mish_(Tensor(a!) self) -> Tensor(a!)
  structured_delegate: mish.out
  python_module: nn
  dispatch:
    CompositeExplicitAutograd: mish_

- func: mish.out(Tensor self, *, Tensor(a!) out) -> Tensor(a!)
  structured: True
  structured_inherits: TensorIteratorBase
  python_module: nn
  dispatch:
    CPU, CUDA: mish_out

- func: mish_backward(Tensor grad_output, Tensor self) -> Tensor
  python_module: nn
  dispatch:
    CPU, CUDA: mish_backward
    CompositeImplicitAutograd: math_mish_backward

- func: sigmoid(Tensor self) -> Tensor
  device_check: NoCheck   # TensorIterator
  structured_delegate: sigmoid.out
  variants: function, method
  dispatch:
    QuantizedCPU: sigmoid_quantized_cpu
    MkldnnCPU: mkldnn_sigmoid

- func: sigmoid_(Tensor(a!) self) -> Tensor(a!)
  device_check: NoCheck   # TensorIterator
  structured_delegate: sigmoid.out
  variants: function, method
  dispatch:
    MkldnnCPU: mkldnn_sigmoid_

- func: sigmoid.out(Tensor self, *, Tensor(a!) out) -> Tensor(a!)
  device_check: NoCheck   # TensorIterator
  structured: True
  structured_inherits: TensorIteratorBase
  dispatch:
    CPU, CUDA: sigmoid_out
    MPS: sigmoid_out_mps

- func: logit(Tensor self, float? eps=None) -> Tensor
  variants: function, method
  dispatch:
    CPU, CUDA: logit

- func: logit_(Tensor(a!) self, float? eps=None) -> Tensor(a!)
  variants: function, method
  dispatch:
    CPU, CUDA: logit_

- func: logit.out(Tensor self, float? eps=None, *, Tensor(a!) out) -> Tensor(a!)
  dispatch:
    CPU, CUDA: logit_out

- func: sin(Tensor self) -> Tensor
  device_check: NoCheck   # TensorIterator
  structured_delegate: sin.out
  variants: function, method
  dispatch:
    SparseCsrCPU, SparseCsrCUDA: sin_sparse_csr
    SparseCPU, SparseCUDA: sin_sparse

- func: sin_(Tensor(a!) self) -> Tensor(a!)
  device_check: NoCheck   # TensorIterator
  structured_delegate: sin.out
  variants: function, method
  dispatch:
    SparseCsrCPU, SparseCsrCUDA: sin_sparse_csr_
    SparseCPU, SparseCUDA: sin_sparse_

- func: sin.out(Tensor self, *, Tensor(a!) out) -> Tensor(a!)
  device_check: NoCheck   # TensorIterator
  structured: True
  structured_inherits: TensorIteratorBase
  dispatch:
    CPU, CUDA: sin_out
    MPS: sin_out_mps
    SparseCsrCPU, SparseCsrCUDA: sin_sparse_csr_out
    SparseCPU, SparseCUDA: sin_sparse_out

- func: sinc(Tensor self) -> Tensor
  structured_delegate: sinc.out
  variants: function, method

- func: sinc_(Tensor(a!) self) -> Tensor(a!)
  structured_delegate: sinc.out
  variants: function, method

- func: sinc.out(Tensor self, *, Tensor(a!) out) -> Tensor(a!)
  structured: True
  structured_inherits: TensorIteratorBase
  dispatch:
    CPU, CUDA: sinc_out

- func: sinh(Tensor self) -> Tensor
  device_check: NoCheck   # TensorIterator
  structured_delegate: sinh.out
  variants: function, method
  dispatch:
    SparseCPU, SparseCUDA: sinh_sparse
    SparseCsrCPU, SparseCsrCUDA: sinh_sparse_csr

- func: sinh_(Tensor(a!) self) -> Tensor(a!)
  device_check: NoCheck   # TensorIterator
  structured_delegate: sinh.out
  variants: function, method
  dispatch:
    SparseCPU, SparseCUDA: sinh_sparse_
    SparseCsrCPU, SparseCsrCUDA: sinh_sparse_csr_

- func: sinh.out(Tensor self, *, Tensor(a!) out) -> Tensor(a!)
  device_check: NoCheck   # TensorIterator
  structured: True
  structured_inherits: TensorIteratorBase
  dispatch:
    CPU, CUDA: sinh_out
    MPS: sinh_out_mps
    SparseCPU, SparseCUDA: sinh_sparse_out
    SparseCsrCPU, SparseCsrCUDA: sinh_sparse_csr_out

# Returns a copy of this `Variable` that is detached from its autograd graph.
# This method is OK to call if the `Variable` is a view.
#
# NOTE: Previously, if we change the tensor metadata (e.g. sizes / strides /
# storage / storage_offset) of a tensor created from `detach()`, those metadata
# in the original tensor will also be updated. However, the new behavior is that
# those metadata changes to the detached tensor will not update the original tensor
# anymore, and in the `detach()` function we need to set `allow_tensor_metadata_change_`
# to false to make such changes explicitly illegal, in order to prevent users from
# changing metadata of the detached tensor and expecting the original tensor to also
# be updated.
- func: detach(Tensor(a) self) -> Tensor(a)
  variants: function, method
  dispatch:
    CompositeExplicitAutograd: detach

# Like `detach()`, but modifies this `Variable` in-place. This method may
# only be called on non-view `Variable`s. You can use `is_view()` to check
# this. If this `Variable` is a view, throws an `std::runtime_error()`.
- func: detach_(Tensor(a!) self) -> Tensor(a!)
  variants: function, method
  tags: inplace_view
  dispatch:
    CompositeExplicitAutograd: detach_

- func: size.int(Tensor self, int dim) -> int
  variants: function
  device_check: NoCheck
  device_guard: False
  manual_cpp_binding: True

- func: size.Dimname(Tensor self, Dimname dim) -> int
  variants: function, method
  device_check: NoCheck
  device_guard: False

- func: slice.Tensor(Tensor(a) self, int dim=0, int? start=None, int? end=None, int step=1) -> Tensor(a)
  variants: function, method
  device_check: NoCheck
  device_guard: False
  dispatch:
    CompositeExplicitAutograd: slice

- func: slice_backward(Tensor grad_output, int[] input_sizes, int dim, int start, int end, int step) -> Tensor
  variants: function
  device_check: NoCheck
  device_guard: False
  dispatch:
    CompositeExplicitAutograd: slice_backward

- func: slice_scatter(Tensor self, Tensor src, int dim=0, int? start=None, int? end=None, int step=1) -> Tensor
  variants: function, method
  device_check: NoCheck
  device_guard: False
  dispatch:
    CompositeExplicitAutograd: slice_scatter

- func: select_scatter(Tensor self, Tensor src, int dim, int index) -> Tensor
  variants: function, method
  device_check: NoCheck
  device_guard: False
  dispatch:
    CompositeExplicitAutograd: select_scatter

- func: diagonal_scatter(Tensor self, Tensor src, int offset=0, int dim1=0, int dim2=1) -> Tensor
  variants: function, method
  device_check: NoCheck
  device_guard: False
  dispatch:
    CompositeExplicitAutograd: diagonal_scatter

- func: as_strided_scatter(Tensor self, Tensor src, int[] size, int[] stride, int? storage_offset=None) -> Tensor
  variants: function, method
  device_check: NoCheck
  device_guard: False
  dispatch:
    CompositeExplicitAutograd: as_strided_scatter

- func: slogdet(Tensor self) -> (Tensor sign, Tensor logabsdet)
  variants: function, method
  dispatch:
    CompositeExplicitAutograd: slogdet

- func: smm(Tensor self, Tensor mat2) -> Tensor
  variants: function, method

# softmax allows positional dtype, unlike most operators, because kwonly is BC-breaking when loading jit models.
- func: softmax.int(Tensor self, int dim, ScalarType? dtype=None) -> Tensor
  variants: function, method

- func: softmax.int_out(Tensor self, int dim, ScalarType? dtype=None, *, Tensor(a!) out) -> Tensor(a!)
  variants: function
  dispatch:
    CompositeExplicitAutograd: softmax_out

- func: softmax.Dimname(Tensor self, Dimname dim, *, ScalarType? dtype=None) -> Tensor
  variants: function, method

- func: _softmax(Tensor self, int dim, bool half_to_float) -> Tensor
  structured_delegate: _softmax.out
  dispatch:
    MkldnnCPU: mkldnn_softmax

- func: _softmax.out(Tensor self, int dim, bool half_to_float, *, Tensor(a!) out) -> Tensor(a!)
  structured: True
  dispatch:
    CPU: softmax_cpu_out
    CUDA: softmax_cuda_out
    MPS: softmax_mps_out

- func: _softmax_backward_data(Tensor grad_output, Tensor output, int dim, ScalarType input_dtype) -> Tensor
  structured_delegate: _softmax_backward_data.out

- func: _softmax_backward_data.out(Tensor grad_output, Tensor output, int dim, ScalarType input_dtype, *, Tensor(a!) grad_input) -> Tensor(a!)
  structured: True
  dispatch:
    CPU: softmax_backward_cpu_out
    CUDA: softmax_backward_cuda_out
    MPS: softmax_backward_mps_out

- func: unsafe_split.Tensor(Tensor self, int split_size, int dim=0) -> Tensor[]
  variants: function, method
  device_check: NoCheck
  device_guard: False
  dispatch:
    CompositeExplicitAutograd: unsafe_split

- func: split.Tensor(Tensor(a -> *) self, int split_size, int dim=0) -> Tensor(a)[]
  variants: function, method
  device_check: NoCheck
  device_guard: False
  dispatch:
    CompositeExplicitAutograd: split

- func: split.sizes(Tensor(a -> *) self, int[] split_size, int dim=0) -> Tensor(a)[]
  variants: function, method
  device_guard: False

- func: unsafe_split_with_sizes(Tensor self, int[] split_sizes, int dim=0) -> Tensor[]
  variants: function, method
  device_check: NoCheck
  device_guard: False
  dispatch:
    CompositeExplicitAutograd: unsafe_split_with_sizes

- func: split_with_sizes(Tensor(a -> *) self, int[] split_sizes, int dim=0) -> Tensor(a)[]
  variants: function, method
  device_check: NoCheck
  device_guard: False
  dispatch:
    CompositeExplicitAutograd: split_with_sizes

- func: hsplit.int(Tensor(a -> *) self, int sections) -> Tensor(a)[]
  variants: function, method

- func: hsplit.array(Tensor(a -> *) self, int[] indices) -> Tensor(a)[]
  variants: function, method

- func: vsplit.int(Tensor(a -> *) self, int sections) -> Tensor(a)[]
  variants: function, method

- func: vsplit.array(Tensor(a -> *) self, int[] indices) -> Tensor(a)[]
  variants: function, method

- func: dsplit.int(Tensor(a -> *) self, int sections) -> Tensor(a)[]
  variants: function, method

- func: dsplit.array(Tensor(a -> *) self, int[] indices) -> Tensor(a)[]
  variants: function, method

- func: squeeze(Tensor(a) self) -> Tensor(a)
  variants: function, method
  device_check: NoCheck
  device_guard: False
  dispatch:
    CompositeExplicitAutograd: squeeze
    QuantizedCPU, QuantizedCUDA: squeeze_quantized

- func: squeeze.dim(Tensor(a) self, int dim) -> Tensor(a)
  variants: function, method
  device_check: NoCheck
  device_guard: False
  dispatch:
    CompositeExplicitAutograd: squeeze
    QuantizedCPU, QuantizedCUDA: squeeze_quantized

- func: squeeze.dimname(Tensor(a) self, Dimname dim) -> Tensor(a)
  variants: function, method
  device_check: NoCheck
  device_guard: False

- func: squeeze_(Tensor(a!) self) -> Tensor(a!)
  variants: method
  device_check: NoCheck
  device_guard: False
  tags: inplace_view
  dispatch:
    CompositeExplicitAutograd: squeeze_

- func: squeeze_.dim(Tensor(a!) self, int dim) -> Tensor(a!)
  variants: method
  device_check: NoCheck
  device_guard: False
  tags: inplace_view
  dispatch:
    CompositeExplicitAutograd: squeeze_

- func: squeeze_.dimname(Tensor(a!) self, Dimname dim) -> Tensor(a!)
  variants: method
  device_check: NoCheck
  device_guard: False
  tags: inplace_view

- func: sspaddmm(Tensor self, Tensor mat1, Tensor mat2, *, Scalar beta=1, Scalar alpha=1) -> Tensor
  variants: function, method

- func: sspaddmm.out(Tensor self, Tensor mat1, Tensor mat2, *, Scalar beta=1, Scalar alpha=1, Tensor(a!) out) -> Tensor(a!)
  dispatch:
    CPU: _sspaddmm_out_only_sparse
    CUDA: _sspaddmm_out_only_sparse_cuda
    SparseCPU: _sspaddmm_out_cpu
    SparseCUDA: _sspaddmm_out_cuda

- func: stack(Tensor[] tensors, int dim=0) -> Tensor
  dispatch:
    CompositeExplicitAutograd: stack

- func: stack.out(Tensor[] tensors, int dim=0, *, Tensor(a!) out) -> Tensor(a!)
  dispatch:
    CompositeExplicitAutograd: stack_out

- func: _stack(Tensor[] tensors, int dim=0) -> Tensor
  dispatch: # match the backends supported by _cat
    CPU: _stack_cpu
    CompositeExplicitAutograd: _stack

- func: _stack.out(Tensor[] tensors, int dim=0, *, Tensor(a!) out) -> Tensor(a!)
  dispatch: # match the backends supported by _cat_out
    CPU: _stack_out_cpu
    CompositeExplicitAutograd: _stack_out

- func: hstack(Tensor[] tensors) -> Tensor

- func: hstack.out(Tensor[] tensors, *, Tensor(a!) out) -> Tensor(a!)

- func: vstack(Tensor[] tensors) -> Tensor

- func: vstack.out(Tensor[] tensors, *, Tensor(a!) out) -> Tensor(a!)

- func: dstack(Tensor[] tensors) -> Tensor

- func: dstack.out(Tensor[] tensors, *, Tensor(a!) out) -> Tensor(a!)

# Overload without center & pad mode, needed for forward-compatibility
- func: stft(Tensor self, int n_fft, int? hop_length=None, int? win_length=None, Tensor? window=None, bool normalized=False, bool? onesided=None, bool? return_complex=None) -> Tensor
  variants: function, method
  cpp_no_default_args: ['hop_length', 'win_length', 'window', 'normalized']

- func: stft.center(Tensor self, int n_fft, int? hop_length=None, int? win_length=None, Tensor? window=None, bool center=True, str pad_mode="reflect", bool normalized=False, bool? onesided=None, bool? return_complex=None) -> Tensor
  variants: function, method

- func: istft(Tensor self, int n_fft, int? hop_length=None, int? win_length=None, Tensor? window=None, bool center=True, bool normalized=False, bool? onesided=None, int? length=None, bool return_complex=False) -> Tensor
  variants: function, method

- func: stride.int(Tensor self, int dim) -> int
  variants: function
  device_check: NoCheck
  device_guard: False
  manual_cpp_binding: True

- func: stride.Dimname(Tensor self, Dimname dim) -> int
  variants: function, method
  device_check: NoCheck
  device_guard: False

- func: sum(Tensor self, *, ScalarType? dtype=None) -> Tensor
  device_check: NoCheck   # TensorIterator
  variants: function, method
  dispatch:
    CompositeExplicitAutograd: sum
    SparseCsrCPU, SparseCsrCUDA: sum_csr

- func: sum.dim_IntList(Tensor self, int[1] dim, bool keepdim=False, *, ScalarType? dtype=None) -> Tensor
  structured_delegate: sum.IntList_out
  device_check: NoCheck   # TensorIterator
  variants: function, method

- func: sum.dim_DimnameList(Tensor self, Dimname[1] dim, bool keepdim=False, *, ScalarType? dtype=None) -> Tensor
  device_check: NoCheck   # TensorIterator
  variants: function, method

- func: sum.IntList_out(Tensor self, int[1] dim, bool keepdim=False, *, ScalarType? dtype=None, Tensor(a!) out) -> Tensor(a!)
  structured: True
  device_check: NoCheck   # TensorIterator
  dispatch:
    CPU, CUDA: sum_out
    MPS: sum_out_mps

- func: sum.DimnameList_out(Tensor self, Dimname[1] dim, bool keepdim=False, *, ScalarType? dtype=None, Tensor(a!) out) -> Tensor(a!)
  device_check: NoCheck   # TensorIterator

- func: nansum(Tensor self, int[1] dim=[], bool keepdim=False, *, ScalarType? dtype=None) -> Tensor
  variants: function, method
  dispatch:
    CPU, CUDA: nansum

- func: nansum.out(Tensor self, int[1] dim=[], bool keepdim=False, *, ScalarType? dtype=None, Tensor(a!) out) -> Tensor(a!)
  dispatch:
    CPU, CUDA: nansum_out

- func: sum_to_size(Tensor self, int[] size) -> Tensor
  variants: method
  device_check: NoCheck
  device_guard: False

- func: sqrt(Tensor self) -> Tensor
  device_check: NoCheck   # TensorIterator
  structured_delegate: sqrt.out
  variants: function, method
  dispatch:
    SparseCPU, SparseCUDA: sqrt_sparse
    SparseCsrCPU, SparseCsrCUDA: sqrt_sparse_csr

- func: sqrt_(Tensor(a!) self) -> Tensor(a!)
  device_check: NoCheck   # TensorIterator
  structured_delegate: sqrt.out
  variants: function, method
  dispatch:
    SparseCPU, SparseCUDA: sqrt_sparse_
    SparseCsrCPU, SparseCsrCUDA: sqrt_sparse_csr_

- func: sqrt.out(Tensor self, *, Tensor(a!) out) -> Tensor(a!)
  device_check: NoCheck   # TensorIterator
  structured: True
  structured_inherits: TensorIteratorBase
  dispatch:
    CPU, CUDA: sqrt_out
    MPS: sqrt_out_mps
    SparseCPU, SparseCUDA: sqrt_sparse_out
    SparseCsrCPU, SparseCsrCUDA: sqrt_sparse_csr_out

- func: square(Tensor self) -> Tensor
  device_check: NoCheck   # TensorIterator
  variants: function, method

- func: square_(Tensor(a!) self) -> Tensor(a!)
  device_check: NoCheck   # TensorIterator
  variants: function, method

- func: square.out(Tensor self, *, Tensor(a!) out) -> Tensor(a!)
  dispatch:
    CPU, CUDA: square_out
    MPS: square_out_mps

- func: std(Tensor self, bool unbiased=True) -> Tensor
  device_check: NoCheck   # TensorIterator
  variants: function, method

- func: std.dim(Tensor self, int[1] dim, bool unbiased=True, bool keepdim=False) -> Tensor
  device_check: NoCheck   # TensorIterator
  variants: function, method

- func: std.correction(Tensor self, int[1]? dim, *, int? correction, bool keepdim=False) -> Tensor
  device_check: NoCheck   # TensorIterator
  variants: function, method
  dispatch:
    CPU, CUDA: std
    MPS: std_mps

- func: std_mean(Tensor self, bool unbiased=True) -> (Tensor, Tensor)
  device_check: NoCheck   # TensorIterator
  variants: function

- func: std_mean.dim(Tensor self, int[1] dim, bool unbiased=True, bool keepdim=False) -> (Tensor, Tensor)
  device_check: NoCheck   # TensorIterator
  variants: function

- func: std_mean.correction(Tensor self, int[1]? dim, *, int? correction, bool keepdim=False) -> (Tensor, Tensor)
  device_check: NoCheck   # TensorIterator
  variants: function
  dispatch:
    CPU, CUDA: std_mean

- func: std_mean.names_dim(Tensor self, Dimname[1] dim, bool unbiased=True, bool keepdim=False) -> (Tensor, Tensor)
  device_check: NoCheck   # TensorIterator
  variants: function

- func: std_mean.correction_names(Tensor self, Dimname[1] dim, *, int? correction, bool keepdim=False) -> (Tensor, Tensor)
  device_check: NoCheck   # TensorIterator
  variants: function

- func: std.out(Tensor self, int[1] dim, bool unbiased=True, bool keepdim=False, *, Tensor(a!) out) -> Tensor(a!)
  device_check: NoCheck   # TensorIterator

- func: std.correction_out(Tensor self, int[1]? dim, *, int? correction, bool keepdim=False, Tensor(a!) out) -> Tensor(a!)
  device_check: NoCheck   # TensorIterator
  dispatch:
    CPU, CUDA: std_out

- func: std.names_dim(Tensor self, Dimname[1] dim, bool unbiased=True, bool keepdim=False) -> Tensor
  device_check: NoCheck   # TensorIterator
  variants: function, method

- func: std.names_out(Tensor self, Dimname[1] dim, bool unbiased=True, bool keepdim=False, *, Tensor(a!) out) -> Tensor(a!)
  device_check: NoCheck   # TensorIterator

- func: std.correction_names(Tensor self, Dimname[1] dim, *, int? correction, bool keepdim=False) -> Tensor
  device_check: NoCheck   # TensorIterator
  variants: function, method

- func: std.correction_names_out(Tensor self, Dimname[1] dim, *, int? correction, bool keepdim=False, Tensor(a!) out) -> Tensor(a!)
  device_check: NoCheck   # TensorIterator
  variants: function

- func: prod(Tensor self, *, ScalarType? dtype=None) -> Tensor
  device_check: NoCheck   # TensorIterator
  variants: function, method
  dispatch:
    CPU, CUDA: prod
    MPS: prod_mps

- func: prod.dim_int(Tensor self, int dim, bool keepdim=False, *, ScalarType? dtype=None) -> Tensor
  structured_delegate: prod.int_out
  device_check: NoCheck   # TensorIterator
  variants: function, method

- func: prod.int_out(Tensor self, int dim, bool keepdim=False, *, ScalarType? dtype=None, Tensor(a!) out) -> Tensor(a!)
  structured: True
  device_check: NoCheck   # TensorIterator
  dispatch:
    CPU, CUDA: prod_out
    MPS: prod_out_mps

- func: prod.dim_Dimname(Tensor self, Dimname dim, bool keepdim=False, *, ScalarType? dtype=None) -> Tensor
  device_check: NoCheck   # TensorIterator
  variants: function, method

- func: prod.Dimname_out(Tensor self, Dimname dim, bool keepdim=False, *, ScalarType? dtype=None, Tensor(a!) out) -> Tensor(a!)
  device_check: NoCheck   # TensorIterator

- func: t(Tensor(a) self) -> Tensor(a)
  device_check: NoCheck
  device_guard: False
  variants: function, method
  dispatch:
    CompositeExplicitAutograd: t

- func: t_(Tensor(a!) self) -> Tensor(a!)
  device_check: NoCheck
  device_guard: False
  variants: method
  tags: inplace_view
  dispatch:
    CompositeExplicitAutograd: t_

- func: tan(Tensor self) -> Tensor
  device_check: NoCheck   # TensorIterator
  structured_delegate: tan.out
  variants: function, method
  dispatch:
    SparseCPU, SparseCUDA: tan_sparse
    SparseCsrCPU, SparseCsrCUDA: tan_sparse_csr

- func: tan_(Tensor(a!) self) -> Tensor(a!)
  device_check: NoCheck   # TensorIterator
  structured_delegate: tan.out
  variants: function, method
  dispatch:
    SparseCPU, SparseCUDA: tan_sparse_
    SparseCsrCPU, SparseCsrCUDA: tan_sparse_csr_

- func: tan.out(Tensor self, *, Tensor(a!) out) -> Tensor(a!)
  device_check: NoCheck   # TensorIterator
  structured: True
  structured_inherits: TensorIteratorBase
  dispatch:
    CPU, CUDA: tan_out
    MPS: tan_out_mps
    SparseCPU, SparseCUDA: tan_sparse_out
    SparseCsrCPU, SparseCsrCUDA: tan_sparse_csr_out

- func: tanh(Tensor self) -> Tensor
  device_check: NoCheck   # TensorIterator
  structured_delegate: tanh.out
  variants: function, method
  dispatch:
    QuantizedCPU: tanh_quantized_cpu
    MkldnnCPU: mkldnn_tanh
    SparseCPU, SparseCUDA: tanh_sparse
    SparseCsrCPU, SparseCsrCUDA: tanh_sparse_csr

- func: tanh_(Tensor(a!) self) -> Tensor(a!)
  device_check: NoCheck   # TensorIterator
  structured_delegate: tanh.out
  variants: function, method
  dispatch:
    MkldnnCPU: mkldnn_tanh_
    SparseCPU, SparseCUDA: tanh_sparse_
    SparseCsrCPU, SparseCsrCUDA: tanh_sparse_csr_

- func: tanh.out(Tensor self, *, Tensor(a!) out) -> Tensor(a!)
  device_check: NoCheck   # TensorIterator
  structured: True
  structured_inherits: TensorIteratorBase
  dispatch:
    CPU, CUDA: tanh_out
    MPS: tanh_out_mps
    SparseCPU, SparseCUDA: tanh_sparse_out
    SparseCsrCPU, SparseCsrCUDA: tanh_sparse_csr_out

- func: tensordot(Tensor self, Tensor other, int[] dims_self, int[] dims_other) -> Tensor
  variants: function

- func: tensordot.out(Tensor self, Tensor other, int[] dims_self, int[] dims_other, *, Tensor(a!) out) -> Tensor(a!)
  variants: function
  dispatch:
    CPU, CUDA: tensordot_out

# TODO: namespace threshold in 'nn'
- func: threshold(Tensor self, Scalar threshold, Scalar value) -> Tensor
  device_check: NoCheck   # TensorIterator
  variants: function
  structured_delegate: threshold.out
  dispatch:
    QuantizedCPU: threshold_quantized_cpu

- func: threshold_(Tensor(a!) self, Scalar threshold, Scalar value) -> Tensor(a!)
  device_check: NoCheck   # TensorIterator
  variants: function
  structured_delegate: threshold.out

- func: threshold.out(Tensor self, Scalar threshold, Scalar value, *, Tensor(a!) out) -> Tensor(a!)
  device_check: NoCheck   # TensorIterator
  structured: True
  structured_inherits: TensorIteratorBase
  dispatch:
    CPU, CUDA: threshold_out
    MPS: threshold_out_mps

- func: threshold_backward.grad_input(Tensor grad_output, Tensor self, Scalar threshold, *, Tensor(a!) grad_input) -> Tensor(a!)
  structured: True
  structured_inherits: TensorIteratorBase
  dispatch:
    CPU, CUDA: threshold_backward_out
    MPS: threshold_backward_out_mps

- func: threshold_backward(Tensor grad_output, Tensor self, Scalar threshold) -> Tensor
  variants: function
  structured_delegate: threshold_backward.grad_input
  dispatch:
    MkldnnCPU: mkldnn_relu_backward

- func: tile(Tensor self, int[] dims) -> Tensor
  variants: function, method

- func: transpose.int(Tensor(a) self, int dim0, int dim1) -> Tensor(a)
  variants: function, method
  device_check: NoCheck
  device_guard: False
  dispatch:
    CompositeExplicitAutograd: transpose

- func: transpose.Dimname(Tensor(a) self, Dimname dim0, Dimname dim1) -> Tensor(a)
  variants: function, method
  device_check: NoCheck
  device_guard: False

- func: _mkldnn_transpose(Tensor self, int dim0, int dim1) -> Tensor
  device_check: NoCheck
  device_guard: False
  dispatch:
    MkldnnCPU: mkldnn_transpose

- func: transpose_(Tensor(a!) self, int dim0, int dim1) -> Tensor(a!)
  variants: method
  device_check: NoCheck
  device_guard: False
  tags: inplace_view
  dispatch:
    CompositeExplicitAutograd: transpose_

- func: _mkldnn_transpose_(Tensor(a!) self, int dim0, int dim1) -> Tensor(a!)
  device_check: NoCheck
  device_guard: False
  dispatch:
    MkldnnCPU: mkldnn_transpose_
  autogen: _mkldnn_transpose.out

- func: one_hot(Tensor self, int num_classes=-1) -> Tensor
  python_module: nn
  variants: function

- func: flip(Tensor self, int[] dims) -> Tensor
  variants: function, method
  dispatch:
    CPU, QuantizedCPU, CUDA, QuantizedCUDA: flip

- func: fliplr(Tensor self) -> Tensor
  variants: function, method

- func: flipud(Tensor self) -> Tensor
  variants: function, method

- func: roll(Tensor self, int[1] shifts, int[1] dims=[]) -> Tensor
  variants: function, method
  dispatch:
    CPU: roll_cpu
    CUDA: roll_cuda

# default int[] value [0,1] should not add space after comma, since codegen parser uses ', ' to split args

- func: rot90(Tensor self, int k=1, int[] dims=[0,1]) -> Tensor
  variants: function, method
  dispatch:
    CompositeExplicitAutograd: rot90

- func: trapezoid.x(Tensor y, Tensor x, *, int dim=-1) -> Tensor

- func: trapezoid.dx(Tensor y, *, Scalar dx=1, int dim=-1) -> Tensor

- func: trapz.x(Tensor y, Tensor x, *, int dim=-1) -> Tensor

- func: trapz.dx(Tensor y, *, float dx=1, int dim=-1) -> Tensor

# Fused implementation detail for transformers. Adds in-projection bias to QKV and divides Q by sqrt(D/num_heads).
- func: _transform_bias_rescale_qkv(Tensor qkv, Tensor qkv_bias, int num_heads) -> (Tensor, Tensor, Tensor)
  dispatch:
    CPU, NestedTensorCPU: transform_bias_rescale_qkv_cpu
    CUDA, NestedTensorCUDA: transform_bias_rescale_qkv_cuda

- func: _nested_tensor_from_mask(Tensor t, Tensor mask) -> Tensor
  dispatch:
    CPU, CUDA: NestedTensor_nested_tensor_from_mask

- func: _nested_from_padded(Tensor padded, Tensor cpu_nested_shape_example, bool fuse_transform_0213=False) -> Tensor
  device_check: NoCheck # cpu_nested_shape_example will always be on CPU
  dispatch:
    CPU: nested_from_padded_generic
    CUDA: nested_from_padded_cuda

# _nested_from_padded is not usable from Python, so
# _nested_from_padded_and_nested_example is available for testing.
- func: _nested_from_padded_and_nested_example(Tensor padded, Tensor nt_example) -> Tensor
  dispatch:
    NestedTensorCPU, NestedTensorCUDA: NestedTensor_from_padded_and_nested_example

- func: _trilinear(Tensor i1, Tensor i2, Tensor i3, int[] expand1, int[] expand2, int[] expand3, int[] sumdim, int unroll_dim=1) -> Tensor
  dispatch:
    CompositeExplicitAutograd: _trilinear

- func: triplet_margin_loss(Tensor anchor, Tensor positive, Tensor negative, float margin=1.0, float p=2, float eps=1e-06, bool swap=False, int reduction=Mean) -> Tensor

- func: trunc(Tensor self) -> Tensor
  structured_delegate: trunc.out
  device_check: NoCheck   # TensorIterator
  variants: function, method
  dispatch:
    CompositeExplicitAutograd: trunc
    SparseCPU, SparseCUDA: trunc_sparse
    SparseCsrCPU, SparseCsrCUDA: trunc_sparse_csr

- func: trunc_(Tensor(a!) self) -> Tensor(a!)
  structured_delegate: trunc.out
  device_check: NoCheck   # TensorIterator
  variants: function, method
  dispatch:
    CompositeExplicitAutograd: trunc_
    SparseCPU, SparseCUDA: trunc_sparse_
    SparseCsrCPU, SparseCsrCUDA: trunc_sparse_csr_

- func: trunc.out(Tensor self, *, Tensor(a!) out) -> Tensor(a!)
  structured: True
  structured_inherits: TensorIteratorBase
  device_check: NoCheck   # TensorIterator
  dispatch:
    CPU, CUDA: trunc_out
    MPS: trunc_out_mps
    SparseCPU, SparseCUDA: trunc_sparse_out
    SparseCsrCPU, SparseCsrCUDA: trunc_sparse_csr_out

# Alias for trunc
- func: fix(Tensor self) -> Tensor
  variants: function, method

- func: fix_(Tensor(a!) self) -> Tensor(a!)
  variants: function, method

- func: fix.out(Tensor self, *, Tensor(a!) out) -> Tensor(a!)

- func: type_as(Tensor self, Tensor other) -> Tensor
  variants: method

- func: _has_compatible_shallow_copy_type(Tensor self, Tensor from) -> bool
  variants: function

- func: _unique(Tensor self, bool sorted=True, bool return_inverse=False) -> (Tensor, Tensor)
  variants: function
  dispatch:
    CPU: _unique_cpu
    CUDA: _unique_cuda

- func: unique_dim(Tensor self, int dim, bool sorted=True, bool return_inverse=False, bool return_counts=False) -> (Tensor, Tensor, Tensor)
  variants: function
  dispatch:
    CPU: unique_dim_cpu
    CUDA: unique_dim_cuda

- func: unique_consecutive(Tensor self, bool return_inverse=False, bool return_counts=False, int? dim=None) -> (Tensor, Tensor, Tensor)
  variants: function
  dispatch:
    CPU: unique_consecutive_cpu
    CUDA: unique_consecutive_cuda

- func: unique_dim_consecutive(Tensor self, int dim, bool return_inverse=False, bool return_counts=False) -> (Tensor, Tensor, Tensor)
  variants: function
  dispatch:
    CPU: unique_dim_consecutive_cpu
    CUDA: unique_dim_consecutive_cuda

# _unique and _unique_dim are fragile and modifying them easily cause internal break
# the below operator is a temporary hack for adding return_counts support
# Please don't rely on these two operators, they will be removed soon

- func: _unique2(Tensor self, bool sorted=True, bool return_inverse=False, bool return_counts=False) -> (Tensor, Tensor, Tensor)
  variants: function
  dispatch:
    CPU: _unique2_cpu
    CUDA: _unique2_cuda

- func: _unsafe_view(Tensor self, int[] size) -> Tensor
  dispatch:
    CompositeExplicitAutograd: _unsafe_view

- func: unsqueeze(Tensor(a) self, int dim) -> Tensor(a)
  variants: function, method
  device_check: NoCheck
  device_guard: False
  dispatch:
    CompositeExplicitAutograd: unsqueeze
    SparseCPU, SparseCUDA: unsqueeze_sparse
    QuantizedCPU, QuantizedCUDA: unsqueeze_quantized

- func: unsqueeze_(Tensor(a!) self, int dim) -> Tensor(a!)
  variants: method
  device_check: NoCheck
  device_guard: False
  tags: inplace_view
  dispatch:
    CompositeExplicitAutograd: unsqueeze_

- func: vander(Tensor x, int? N=None, bool increasing=False) -> Tensor

- func: var(Tensor self, bool unbiased=True) -> Tensor
  device_check: NoCheck   # TensorIterator
  variants: function, method

- func: var.dim(Tensor self, int[1] dim, bool unbiased=True, bool keepdim=False) -> Tensor
  device_check: NoCheck   # TensorIterator
  variants: function, method

- func: var.correction(Tensor self, int[1]? dim, *, int? correction, bool keepdim=False) -> Tensor
  device_check: NoCheck   # TensorIterator
  variants: function, method
  dispatch:
    CPU, CUDA: var
    MPS: var_mps

- func: var.out(Tensor self, int[1] dim, bool unbiased=True, bool keepdim=False, *, Tensor(a!) out) -> Tensor(a!)
  device_check: NoCheck   # TensorIterator

- func: var.correction_out(Tensor self, int[1]? dim, *, int? correction, bool keepdim=False, Tensor(a!) out) -> Tensor(a!)
  device_check: NoCheck   # TensorIterator
  dispatch:
    CPU, CUDA: var_out

- func: var.names_dim(Tensor self, Dimname[1] dim, bool unbiased=True, bool keepdim=False) -> Tensor
  device_check: NoCheck   # TensorIterator
  variants: function, method

- func: var.names_out(Tensor self, Dimname[1] dim, bool unbiased=True, bool keepdim=False, *, Tensor(a!) out) -> Tensor(a!)
  device_check: NoCheck   # TensorIterator

- func: var.correction_names(Tensor self, Dimname[1] dim, *, int? correction, bool keepdim=False) -> Tensor
  device_check: NoCheck   # TensorIterator
  variants: function, method

- func: var.correction_names_out(Tensor self, Dimname[1] dim, *, int? correction, bool keepdim=False, Tensor(a!) out) -> Tensor(a!)
  device_check: NoCheck   # TensorIterator
  variants: function

- func: var_mean(Tensor self, bool unbiased=True) -> (Tensor, Tensor)
  device_check: NoCheck   # TensorIterator
  variants: function

- func: var_mean.dim(Tensor self, int[1] dim, bool unbiased=True, bool keepdim=False) -> (Tensor, Tensor)
  device_check: NoCheck   # TensorIterator
  variants: function

- func: var_mean.correction(Tensor self, int[1]? dim, *, int? correction, bool keepdim=False) -> (Tensor, Tensor)
  device_check: NoCheck   # TensorIterator
  variants: function
  dispatch:
    CPU, CUDA: var_mean

- func: var_mean.names_dim(Tensor self, Dimname[1] dim, bool unbiased=True, bool keepdim=False) -> (Tensor, Tensor)
  device_check: NoCheck   # TensorIterator
  variants: function

- func: var_mean.correction_names(Tensor self, Dimname[1] dim, *, int? correction, bool keepdim=False) -> (Tensor, Tensor)
  device_check: NoCheck   # TensorIterator
  variants: function

- func: view_as(Tensor(a) self, Tensor other) -> Tensor(a)
  variants: method
  device_check: NoCheck
  device_guard: False

- func: where.self(Tensor condition, Tensor self, Tensor other) -> Tensor
  device_check: NoCheck   # TensorIterator
  variants: function, method
  dispatch:
    CPU, CUDA: where
    MPS: where_mps

- func: where.self_out(Tensor condition, Tensor self, Tensor other, *, Tensor(a!) out) -> Tensor(a!)
  device_check: NoCheck   # TensorIterator
  dispatch:
    CPU, CUDA: where_self_out
    MPS: where_self_out_mps

- func: where.ScalarSelf(Tensor condition, Scalar self, Tensor other) -> Tensor
  variants: function

- func: where.ScalarOther(Tensor condition, Tensor self, Scalar other) -> Tensor
  variants: function

- func: where.Scalar(Tensor condition, Scalar self, Scalar other) -> Tensor
  variants: function

- func: where(Tensor condition) -> Tensor[]
  device_check: NoCheck   # TensorIterator
  variants: function

- func: norm_except_dim(Tensor v, int pow=2, int dim=0) -> Tensor
  variants: function

# VariableType::_weight_norm does not want to be given a gap in the autograd graph,
# so we don't define "dispatch" variants for it.
- func: _weight_norm(Tensor v, Tensor g, int dim=0) -> Tensor
  variants: function

- func: _weight_norm_interface(Tensor v, Tensor g, int dim=0) -> (Tensor, Tensor)
  variants: function
  dispatch:
    CPU: weight_norm_cpu
    CUDA: weight_norm_cuda

- func: _weight_norm_interface_backward(Tensor grad_w, Tensor saved_v, Tensor saved_g, Tensor saved_norms, int dim) -> (Tensor, Tensor)
  variants: function
  dispatch:
    CPU: weight_norm_backward_cpu
    CUDA: weight_norm_backward_cuda

- func: _weight_norm_differentiable_backward(Tensor grad_w, Tensor saved_v, Tensor saved_g, Tensor saved_norms, int dim) -> (Tensor, Tensor)
  variants: function

- func: zeros.names(int[] size, *, Dimname[]? names, ScalarType? dtype=None, Layout? layout=None, Device? device=None, bool? pin_memory=None) -> Tensor
  device_check: NoCheck
  device_guard: False

- func: _efficientzerotensor(int[] size, *, ScalarType? dtype=None, Layout? layout=None, Device? device=None, bool? pin_memory=None) -> Tensor
  dispatch:
    CPU: _efficientzerotensor
    CUDA: _efficientzerotensor_cuda

- func: zeros(int[] size, *, ScalarType? dtype=None, Layout? layout=None, Device? device=None, bool? pin_memory=None) -> Tensor

- func: zeros.out(int[] size, *, Tensor(a!) out) -> Tensor(a!)

- func: zeros_like(Tensor self, *, ScalarType? dtype=None, Layout? layout=None, Device? device=None, bool? pin_memory=None, MemoryFormat? memory_format=None) -> Tensor

- func: _standard_gamma_grad(Tensor self, Tensor output) -> Tensor
  variants: function
  dispatch:
    CPU: _standard_gamma_grad_cpu
    CUDA: _standard_gamma_grad_cuda

- func: _standard_gamma(Tensor self, Generator? generator=None) -> Tensor
  variants: function
  dispatch:
    CPU: _s_gamma_cpu
    CUDA: _s_gamma_cuda

- func: _dirichlet_grad(Tensor x, Tensor alpha, Tensor total) -> Tensor
  dispatch:
    CPU: _dirichlet_grad_cpu
    CUDA: _dirichlet_grad_cuda

- func: _sample_dirichlet(Tensor self, Generator? generator=None) -> Tensor
  variants: function
  dispatch:
    CPU: _s_dirichlet_cpu
    CUDA: _s_dirichlet_cuda

- func: poisson(Tensor self, Generator? generator=None) -> Tensor
  device_check: NoCheck   # TensorIterator
  dispatch:
    CPU: _s_poisson_cpu
    CUDA: _s_poisson_cuda

- func: binomial(Tensor count, Tensor prob, Generator? generator=None) -> Tensor
  device_check: NoCheck   # TensorIterator
  dispatch:
    CPU: _s_binomial_cpu
    CUDA: _s_binomial_cuda

# When more variants get ported to native, this dispatch will get more
# complicated

- func: native_norm(Tensor self, Scalar p=2) -> Tensor
  dispatch:
    SparseCPU, SparseCUDA: norm_sparse

- func: native_norm.ScalarOpt_dim_dtype(Tensor self, Scalar? p, int[1] dim, bool keepdim, ScalarType? dtype) -> Tensor
  dispatch:
    SparseCPU, SparseCUDA: norm_sparse

# TODO: reduce signatures down to one when optional args is available
- func: _sparse_sum(Tensor self) -> Tensor

- func: _sparse_sum.dtype(Tensor self, *, ScalarType dtype) -> Tensor

- func: _sparse_sum.dim(Tensor self, int[1] dim) -> Tensor
  dispatch:
    CompositeExplicitAutograd: _sparse_sum

- func: _sparse_sum.dim_dtype(Tensor self, int[1] dim, *, ScalarType dtype) -> Tensor

- func: _sparse_sum_backward(Tensor grad, Tensor self, int[] dim) -> Tensor
  dispatch:
    SparseCPU: _sparse_sum_backward_cpu
    SparseCUDA: _sparse_sum_backward_cuda

- func: _sparse_csr_sum.dim_dtype(Tensor self, int[1] dim, bool keepdim=False, *, ScalarType? dtype=None) -> Tensor
  dispatch:
    SparseCsrCPU: _sparse_csr_sum_cpu
    SparseCsrCUDA: _sparse_csr_sum_cuda

- func: _sparse_csr_prod.dim_dtype(Tensor self, int[1] dim, bool keepdim=False, *, ScalarType? dtype=None) -> Tensor
  dispatch:
    SparseCsrCPU: _sparse_csr_prod_cpu
    SparseCsrCUDA: _sparse_csr_prod_cuda

- func: _sparse_softmax.int(Tensor self, int dim, ScalarType? dtype=None) -> Tensor
  python_module: sparse
  variants: function

- func: _sparse_softmax.Dimname(Tensor self, Dimname dim, *, ScalarType? dtype=None) -> Tensor
  python_module: sparse
  variants: function

- func: _sparse_softmax(Tensor self, int dim, bool half_to_float) -> Tensor
  python_module: sparse
  dispatch:
    SparseCPU: softmax_sparse_cpu
    SparseCUDA: softmax_sparse_cuda

- func: _sparse_softmax_backward_data(Tensor grad_output, Tensor output, int dim, Tensor self) -> Tensor
  dispatch:
    SparseCPU: softmax_backward_sparse_cpu
    SparseCUDA: softmax_backward_sparse_cuda

- func: _sparse_log_softmax.int(Tensor self, int dim, ScalarType? dtype=None) -> Tensor
  python_module: sparse
  variants: function

- func: _sparse_log_softmax.Dimname(Tensor self, Dimname dim, *, ScalarType? dtype=None) -> Tensor
  python_module: sparse
  variants: function

- func: _sparse_log_softmax(Tensor self, int dim, bool half_to_float) -> Tensor
  python_module: sparse
  dispatch:
    SparseCPU: log_softmax_sparse_cpu
    SparseCUDA: log_softmax_sparse_cuda

- func: _sparse_log_softmax_backward_data(Tensor grad_output, Tensor output, int dim, Tensor self) -> Tensor
  dispatch:
    SparseCPU: log_softmax_backward_sparse_cpu
    SparseCUDA: log_softmax_backward_sparse_cuda

- func: norm.ScalarOpt_dtype(Tensor self, Scalar? p, *, ScalarType dtype) -> Tensor
  device_check: NoCheck   # TensorIterator
  variants: function, method
  dispatch:
    CompositeExplicitAutograd: norm

- func: norm.Scalar(Tensor self, Scalar p=2) -> Tensor
  device_check: NoCheck   # TensorIterator
  variants: function, method
  dispatch:
    CompositeExplicitAutograd: norm

- func: norm.ScalarOpt_dim_dtype(Tensor self, Scalar? p, int[1] dim, bool keepdim, *, ScalarType dtype) -> Tensor
  structured_delegate: norm.dtype_out
  device_check: NoCheck   # TensorIterator
  variants: function, method
  dispatch:
    SparseCPU, SparseCUDA: sparse_dtype_norm

- func: norm.ScalarOpt_dim(Tensor self, Scalar? p, int[1] dim, bool keepdim=False) -> Tensor
  structured_delegate: norm.out
  device_check: NoCheck   # TensorIterator
  variants: function, method
  dispatch:
    SparseCPU, SparseCUDA: sparse_norm

- func: norm.dtype_out(Tensor self, Scalar? p, int[1] dim, bool keepdim, *, ScalarType dtype, Tensor(a!) out) -> Tensor(a!)
  structured: True
  device_check: NoCheck   # TensorIterator
  dispatch:
    CPU, CUDA: norm_dtype_out

- func: norm.out(Tensor self, Scalar? p, int[1] dim, bool keepdim=False, *, Tensor(a!) out) -> Tensor(a!)
  structured: True
  device_check: NoCheck   # TensorIterator
  dispatch:
    CPU, CUDA: norm_out
    MPS: norm_out_mps

# These four redispatch in their implementation, so OK to be CompositeImplicitAutograd
- func: norm.names_ScalarOpt_dim_dtype(Tensor self, Scalar? p, Dimname[1] dim, bool keepdim, *, ScalarType dtype) -> Tensor
  device_check: NoCheck   # TensorIterator
  variants: function, method

- func: norm.names_ScalarOpt_dim(Tensor self, Scalar? p, Dimname[1] dim, bool keepdim=False) -> Tensor
  device_check: NoCheck   # TensorIterator
  variants: function, method

- func: norm.names_dtype_out(Tensor self, Scalar? p, Dimname[1] dim, bool keepdim, *, ScalarType dtype, Tensor(a!) out) -> Tensor(a!)
  device_check: NoCheck   # TensorIterator

- func: norm.names_out(Tensor self, Scalar? p, Dimname[1] dim, bool keepdim=False, *, Tensor(a!) out) -> Tensor(a!)
  device_check: NoCheck   # TensorIterator

- func: frexp.Tensor(Tensor self) -> (Tensor mantissa, Tensor exponent)
  variants: method, function
  dispatch:
    CompositeExplicitAutograd: frexp

- func: frexp.Tensor_out(Tensor self, *, Tensor(a!) mantissa, Tensor(b!) exponent) -> (Tensor(a!) mantissa, Tensor(b!) exponent)
  dispatch:
    CPU, CUDA: frexp_out

- func: frobenius_norm(Tensor self) -> Tensor
  variants: function

- func: frobenius_norm.dim(Tensor self, int[1] dim, bool keepdim=False) -> Tensor
  variants: function

- func: frobenius_norm.out(Tensor self, int[1] dim, bool keepdim=False, *, Tensor(a!) out) -> Tensor(a!)
  variants: function

- func: nuclear_norm(Tensor self, bool keepdim=False) -> Tensor
  variants: function

- func: nuclear_norm.out(Tensor self, bool keepdim=False, *, Tensor(a!) out) -> Tensor(a!)
  variants: function

- func: nuclear_norm.dim(Tensor self, int[2] dim, bool keepdim=False) -> Tensor
  variants: function

- func: nuclear_norm.dim_out(Tensor self, int[2] dim, bool keepdim=False, *, Tensor(a!) out) -> Tensor(a!)
  variants: function

- func: clone(Tensor self, *, MemoryFormat? memory_format=None) -> Tensor
  variants: function, method
  dispatch:
    CompositeExplicitAutograd: clone
    SparseCPU, SparseCUDA: clone_sparse
    SparseCsrCPU, SparseCsrCUDA: clone_sparse_compressed
    MkldnnCPU: mkldnn_clone
    QuantizedCPU, QuantizedCUDA: quantized_clone

- func: positive(Tensor(a) self) -> Tensor(a)
  variants: function, method

- func: resize_as_(Tensor(a!) self, Tensor the_template, *, MemoryFormat? memory_format=None) -> Tensor(a!)
  use_const_ref_for_mutable_tensors: True
  variants: function, method
  dispatch:
    CompositeExplicitAutograd: resize_as_
  autogen: resize_as.functional, resize_as.out

- func: resize_as_sparse_(Tensor(a!) self, Tensor the_template) -> Tensor(a!)
  use_const_ref_for_mutable_tensors: True
  variants: function, method
  dispatch:
    SparseCPU, SparseCUDA: resize_as_sparse_
    SparseCsrCPU, SparseCsrCUDA: resize_as_sparse_csr_
  autogen: resize_as_sparse.functional, resize_as_sparse.out

- func: zero_(Tensor(a!) self) -> Tensor(a!)
  device_check: NoCheck   # TensorIterator
  variants: method, function
  dispatch:
    CPU, CUDA: zero_
    MPS: zero_mps_
    Meta: zero_meta_
    SparseCPU, SparseCUDA: zero_sparse_
    SparseCsrCPU, SparseCsrCUDA: zero_sparse_csr_
    MkldnnCPU: mkldnn_zero_
  autogen: zero.functional, zero.out

- func: sub.out(Tensor self, Tensor other, *, Scalar alpha=1, Tensor(a!) out) -> Tensor(a!)
  device_check: NoCheck   # TensorIterator
  structured: True
  structured_inherits: TensorIteratorBase
  dispatch:
    CPU, CUDA: sub_out
    MPS: sub_out_mps
    SparseCPU, SparseCUDA: sub_out_sparse

- func: sub.Tensor(Tensor self, Tensor other, *, Scalar alpha=1) -> Tensor
  device_check: NoCheck   # TensorIterator
  variants: function, method
  structured_delegate: sub.out
  dispatch:
    SparseCPU, SparseCUDA: sub_sparse
    ZeroTensor: sub_zerotensor

- func: sub_.Tensor(Tensor(a!) self, Tensor other, *, Scalar alpha=1) -> Tensor(a!)
  device_check: NoCheck   # TensorIterator
  variants: method
  structured_delegate: sub.out
  dispatch:
    SparseCPU, SparseCUDA: sub_sparse_

# For C++ only, until we have conversion from C++ numbers to Tensor
- func: sub.Scalar(Tensor self, Scalar other, Scalar alpha=1) -> Tensor
  device_check: NoCheck   # TensorIterator
  variants: function, method
  dispatch:
    CompositeExplicitAutograd: sub

- func: sub_.Scalar(Tensor(a!) self, Scalar other, Scalar alpha=1) -> Tensor(a!)
  device_check: NoCheck   # TensorIterator
  variants: method
  dispatch:
    CompositeExplicitAutograd: sub_
  autogen: sub.Scalar_out

# subtract, alias for sub
- func: subtract.out(Tensor self, Tensor other, *, Scalar alpha=1, Tensor(a!) out) -> Tensor(a!)

- func: subtract.Tensor(Tensor self, Tensor other, *, Scalar alpha=1) -> Tensor
  variants: function, method

- func: subtract_.Tensor(Tensor(a!) self, Tensor other, *, Scalar alpha=1) -> Tensor(a!)
  variants: method

# For C++ only, until we have conversion from C++ numbers to Tensor
- func: subtract.Scalar(Tensor self, Scalar other, Scalar alpha=1) -> Tensor
  variants: function, method

- func: subtract_.Scalar(Tensor(a!) self, Scalar other, Scalar alpha=1) -> Tensor(a!)
  variants: method

- func: rsub.Tensor(Tensor self, Tensor other, *, Scalar alpha=1) -> Tensor
  device_check: NoCheck   # TensorIterator
  variants: function
  dispatch:
    CPU, CUDA: rsub

- func: heaviside.out(Tensor self, Tensor values, *, Tensor(a!) out) -> Tensor(a!)
  structured: True
  structured_inherits: TensorIteratorBase
  device_check: NoCheck   # TensorIterator
  dispatch:
    CPU, CUDA: heaviside_out

- func: heaviside(Tensor self, Tensor values) -> Tensor
  device_check: NoCheck   # TensorIterator
  variants: function, method
  structured_delegate: heaviside.out

- func: heaviside_(Tensor(a!) self, Tensor values) -> Tensor(a!)
  device_check: NoCheck   # TensorIterator
  variants: method
  structured_delegate: heaviside.out

# For C++ only, until we have conversion from C++ numbers to Tensor
- func: rsub.Scalar(Tensor self, Scalar other, Scalar alpha=1) -> Tensor
  device_check: NoCheck   # TensorIterator
  variants: function
  dispatch:
    CompositeExplicitAutograd: rsub

# Functionally the same as addmm, but we give it a different derivative formula
# that doesn't propagate gradients to non-present entries on sparse.
- func: _sparse_addmm(Tensor self, Tensor mat1, Tensor mat2, *, Scalar beta=1, Scalar alpha=1) -> Tensor
  python_module: sparse
  dispatch:
    CompositeExplicitAutograd: _sparse_addmm

- func: sparse_sampled_addmm.out(Tensor self, Tensor mat1, Tensor mat2, *, Scalar beta=1, Scalar alpha=1, Tensor(a!) out) -> Tensor(a!)
  python_module: sparse
  dispatch:
    SparseCsrCUDA: sparse_sampled_addmm_out_sparse_csr_cuda
    SparseCsrCPU: sparse_sampled_addmm_out_sparse_csr_cpu

- func: sparse_sampled_addmm(Tensor self, Tensor mat1, Tensor mat2, *, Scalar beta=1, Scalar alpha=1) -> Tensor
  python_module: sparse
  dispatch:
    SparseCsrCUDA: sparse_sampled_addmm_sparse_csr_cuda
    SparseCsrCPU: sparse_sampled_addmm_sparse_csr_cpu

- func: addmm.out(Tensor self, Tensor mat1, Tensor mat2, *, Scalar beta=1, Scalar alpha=1, Tensor(a!) out) -> Tensor(a!)
  structured: True
  dispatch:
    CPU: addmm_out_cpu
    CUDA: addmm_out_cuda
    MPS: addmm_out_mps
    SparseCPU: addmm_out_sparse_dense_cpu
    SparseCUDA: addmm_out_sparse_dense_cuda
    SparseCsrCPU: addmm_out_sparse_csr_cpu
    SparseCsrCUDA: addmm_out_sparse_csr_cuda

- func: addmm(Tensor self, Tensor mat1, Tensor mat2, *, Scalar beta=1, Scalar alpha=1) -> Tensor
  structured_delegate: addmm.out
  variants: function, method
  dispatch:
    SparseCPU: addmm_sparse_dense_cpu
    SparseCUDA: addmm_sparse_dense_cuda
    SparseCsrCPU, SparseCsrCUDA: addmm_sparse_csr_dense

- func: addmm_(Tensor(a!) self, Tensor mat1, Tensor mat2, *, Scalar beta=1, Scalar alpha=1) -> Tensor(a!)
  structured_delegate: addmm.out
  variants: method
  dispatch:
    # Warning!  For whatever reason, the inplace sparse addmm is NON
    # broadcasting
    SparseCPU: s_addmm_sparse_dense_cpu_
    SparseCUDA: s_addmm_sparse_dense_cuda_

- func: _addmm_activation.out(Tensor self, Tensor mat1, Tensor mat2, *, Scalar beta=1, Scalar alpha=1, bool use_gelu=False, Tensor(a!) out) -> Tensor(a!)
  structured: True
  dispatch:
    CPU: addmm_activation_out_cpu
    CUDA: addmm_activation_out_cuda

- func: _addmm_activation(Tensor self, Tensor mat1, Tensor mat2, *, Scalar beta=1, Scalar alpha=1, bool use_gelu=False) -> Tensor
  structured_delegate: _addmm_activation.out
  variants: function, method

# NOTE [ Sparse: autograd and API ]
#
#
# Sparse Tensor Constructors
# ~~~~~~~~~~~~~~~~~~~~~~~~~~
#
# The API entry points to sparse tensor construction should be
# `sparse_coo tensor` and `_sparse_coo_tensor_unsafe`. Depending on whether the
# indices and values tensors are given, they eventually dispatch to either
# `sparse_coo_tensor_with_dims` or `sparse_coo_tensor_with_dims_and_tensors`.
#
# The autograd support for ctor is implement on `sparse_coo_tensor_with_dims_and_tensors`.
#
# The API methods `sparse_coo tensor` and `_sparse_coo_tensor_unsafe`
# **must not** have specific type dispatches because otherwise codegen will
# consider them as abstract methods (see Note [Abstract ATen methods]), dispatch
# using **Tensor** type, and thus lose autograd tracking on the actual method
# they dispatch to, e.g., `sparse_coo_tensor_with_dims_and_tensors`.
#
#
# Sparse Methods API Design
# ~~~~~~~~~~~~~~~~~~~~~~~~~
#
# Goals: 1. Flexible API for users to write custom sparse ops
#        2. ctor and member accessor with autograd support
#
# To achieve 1, we need to provide a set of *dangerous* APIs (dangerous in the
# sense that misusing them will break sparse tensor invariant and may out in
# unexpected behavior, e.g., crash). These methods are all prefixed with
# underscore "_" to indicate that they should be used with care. We provide:
#
#   + `_indices()`: returns the *raw* indices within the sparse tensor (not just
#                   sharing storage). Any inplace operation will change the
#                   actual indices, including t_, set_, as_strided_, resize_,
#                   etc.
#   + `_values()`: returns the *raw* values within the sparse tensor. Similar
#                  semantics as `_indices()`
#   + `_nnz()`: returns the number of non-zero entries. This will always be
#               determined by the shapes of indices and values.
#   + `_coalesced_(bool)`: inplace sets whether the tensor is coalesced, and
#                          returns itself.
#
# These methods are very useful in writing new operations, e.g., a custom
# autograd Function.
#
# We also provide other public *safe* APIs:
#   + `indices()`: returns a **view** of the indices tensor if the sparse tensor
#                  is **coalesced**.
#   + `values()`: returns a **view** of the values tensor if the containing
#                 sparse tensor is **coalesced**.
#   + `sparse_dim()`: number of sparse dimensions
#   + `dense_dim()`: number of dense dimensions
#   + `is_coalesced()`: whether the sparse tensor is coalesced
#
# `_indices()` and `_values()` should returns the raw indices and values dense
# tensors within a sparse tensor. They can be quite unsafe with inplace
# operations like `t_()`, and exposes uncoalesced indices and values. The public
# recommended API is `indices()` and `values()`, both of which first check that
# the tensor is coalesced and return views on those tensors.
#
#
# Autograd Support
# ~~~~~~~~~~~~~~~~
#
# Autograd is supported on `values()` and sparse tensor ctor with indices and
# values tensors. E.g., `torch.sparse_coo_tensor(i, v).values().sum()` is
# differentiable w.r.t. `v`.
#
# NB: The `values()` and `_values()` operators are special in that they are
# layout-aware, i.e., the output depends not just on the data it represents, but
# also on the input layout details (in this case, the `indices` tensor). See
# NOTE [ as_strided Backward and layout-aware/agnostic autograd ] in Functions.cpp
# for discussion on layout-aware vs layout-agnostic autograd. Since PyTorch ops
# operate in the layout-agnostic mode, similar to `as_strided`, backward of
# these two operators need to consider them in a layout-agnostic way:
#   + `values()`:
#     Input is coalesced.
#     We just pretend having `input.indices()` as an additional argument
#     `input_indices`, then forward is similar to
#     `input.to(kStrided).index_select(input_indices)` regardless of the layout.
#     Note that `values()` normally is layout-aware even if we constrain
#     ourselves on sparse inputs since it may include all zeros values entries
#     as "present" entries.
#   + `_values()`:
#     Input may be uncoalesced.
#     It is not straightforward to construct a layout-agnostic version because
#     duplicate indices entries may exist and additional parameterization is
#     needed to distribute the value into different values entries. Furthermore,
#     this op is intended to provide ways to write custom sparse ops, rather
#     than being used in autograd graph, so it is marked as *non-differentiable*
#     in derivatives.yaml.
#
# Before reading the following, see NOTE [ Autograd Variable Views ] in
# variable.h for details on views that are tracked by autograd, and views that
# are not.
#
# Moreover, these methods return tensors that share storage with inputs, so we
# mark these methods as view ops to support autograd history tracking.
# The sparse tensor ctor output should technically be view of both input indices
# and values tensors, but currently we only support setting as view of a single
# Variable, so it is only view of the values tensor.
# TODO: clone indices in sparse tensor ctor.
#
# For other methods that return outputs that share storage with inputs, i.e.,
# `indices()` and `_indices()`. We mark their outputs as non-differentiable, so
# the view relation is not tracked by autograd, but the version counter is still
# shared. In other words, their outputs are non-differentiable views of the
# sparse tensor.
# FIXME: would be nicer if TensorOptions was optional based; not adding default arguments for options given
# the default would never make sense.

- func: sparse_compressed_tensor.comp_plain_value_size(Tensor compressed_indices, Tensor plain_indices, Tensor values, int[] size, *, ScalarType? dtype=None, Layout? layout=None, Device? device=None, bool? pin_memory=False) -> Tensor
- func: sparse_csr_tensor.crow_col_value_size(Tensor crow_indices, Tensor col_indices, Tensor values, int[] size, *, ScalarType? dtype=None, Layout? layout=None, Device? device=None, bool? pin_memory=False) -> Tensor
- func: sparse_csc_tensor.ccol_row_value_size(Tensor ccol_indices, Tensor row_indices, Tensor values, int[] size, *, ScalarType? dtype=None, Layout? layout=None, Device? device=None, bool? pin_memory=False) -> Tensor
- func: sparse_bsr_tensor.crow_col_value_size(Tensor crow_indices, Tensor col_indices, Tensor values, int[] size, *, ScalarType? dtype=None, Layout? layout=None, Device? device=None, bool? pin_memory=False) -> Tensor
- func: sparse_bsc_tensor.ccol_row_value_size(Tensor ccol_indices, Tensor row_indices, Tensor values, int[] size, *, ScalarType? dtype=None, Layout? layout=None, Device? device=None, bool? pin_memory=False) -> Tensor

- func: sparse_compressed_tensor.comp_plain_value(Tensor compressed_indices, Tensor plain_indices, Tensor values, *, ScalarType? dtype=None, Layout? layout=None, Device? device=None, bool? pin_memory=False) -> Tensor
- func: sparse_csr_tensor.crow_col_value(Tensor crow_indices, Tensor col_indices, Tensor values, *, ScalarType? dtype=None, Layout? layout=None, Device? device=None, bool? pin_memory=False) -> Tensor
- func: sparse_csc_tensor.ccol_row_value(Tensor ccol_indices, Tensor row_indices, Tensor values, *, ScalarType? dtype=None, Layout? layout=None, Device? device=None, bool? pin_memory=False) -> Tensor
- func: sparse_bsr_tensor.crow_col_value(Tensor crow_indices, Tensor col_indices, Tensor values, *, ScalarType? dtype=None, Layout? layout=None, Device? device=None, bool? pin_memory=False) -> Tensor
- func: sparse_bsc_tensor.ccol_row_value(Tensor ccol_indices, Tensor row_indices, Tensor values, *, ScalarType? dtype=None, Layout? layout=None, Device? device=None, bool? pin_memory=False) -> Tensor

- func: _sparse_compressed_tensor_unsafe(Tensor compressed_indices, Tensor plain_indices, Tensor values, int[] size, *, ScalarType? dtype=None, Layout? layout=None, Device? device=None, bool? pin_memory=None) -> Tensor
- func: _sparse_csr_tensor_unsafe(Tensor crow_indices, Tensor col_indices, Tensor values, int[] size, *, ScalarType? dtype=None, Layout? layout=None, Device? device=None, bool? pin_memory=None) -> Tensor
- func: _sparse_csc_tensor_unsafe(Tensor ccol_indices, Tensor row_indices, Tensor values, int[] size, *, ScalarType? dtype=None, Layout? layout=None, Device? device=None, bool? pin_memory=None) -> Tensor
- func: _sparse_bsr_tensor_unsafe(Tensor crow_indices, Tensor col_indices, Tensor values, int[] size, *, ScalarType? dtype=None, Layout? layout=None, Device? device=None, bool? pin_memory=None) -> Tensor
- func: _sparse_bsc_tensor_unsafe(Tensor ccol_indices, Tensor row_indices, Tensor values, int[] size, *, ScalarType? dtype=None, Layout? layout=None, Device? device=None, bool? pin_memory=None) -> Tensor

- func: sparse_coo_tensor.size(int[] size, *, ScalarType? dtype=None, Layout? layout=None, Device? device=None, bool? pin_memory=False) -> Tensor

- func: sparse_coo_tensor.indices(Tensor indices, Tensor values, *, ScalarType? dtype=None, Layout? layout=None, Device? device=None, bool? pin_memory=None) -> Tensor

- func: sparse_coo_tensor.indices_size(Tensor indices, Tensor values, int[] size, *, ScalarType? dtype=None, Layout? layout=None, Device? device=None, bool? pin_memory=None) -> Tensor

- func: _sparse_coo_tensor_unsafe(Tensor indices, Tensor values, int[] size, *, ScalarType? dtype=None, Layout? layout=None, Device? device=None, bool? pin_memory=None) -> Tensor

- func: _validate_sparse_coo_tensor_args(Tensor indices, Tensor values, int[] size) -> ()

- func: _validate_sparse_compressed_tensor_args(Tensor compressed_indices, Tensor plain_indices, Tensor values, int[] size, Layout layout) -> ()
- func: _validate_sparse_csr_tensor_args(Tensor crow_indices, Tensor col_indices, Tensor values, int[] size) -> ()
- func: _validate_sparse_csc_tensor_args(Tensor ccol_indices, Tensor row_indices, Tensor values, int[] size) -> ()
- func: _validate_sparse_bsr_tensor_args(Tensor crow_indices, Tensor col_indices, Tensor values, int[] size) -> ()
- func: _validate_sparse_bsc_tensor_args(Tensor ccol_indices, Tensor row_indices, Tensor values, int[] size) -> ()

- func: _sparse_coo_tensor_with_dims(int sparse_dim, int dense_dim, int[] size, *, ScalarType? dtype=None, Layout? layout=None, Device? device=None, bool? pin_memory=False) -> Tensor
  dispatch:
    SparseCPU, SparseCUDA: new_with_dims_sparse

- func: _sparse_coo_tensor_with_dims_and_tensors(int sparse_dim, int dense_dim, int[] size, Tensor indices, Tensor values, *, ScalarType? dtype=None, Layout? layout=None, Device? device=None, bool? pin_memory=False) -> Tensor
  dispatch:
    SparseCPU, SparseCUDA: new_with_dims_and_tensor_sparse

- func: sparse_resize_(Tensor(a!) self, int[] size, int sparse_dim, int dense_dim) -> Tensor(a!)
  use_const_ref_for_mutable_tensors: True
  variants: method
  dispatch:
    SparseCPU, SparseCUDA: sparse_resize_
  autogen: sparse_resize.functional, sparse_resize.out

- func: sparse_resize_and_clear_(Tensor(a!) self, int[] size, int sparse_dim, int dense_dim) -> Tensor(a!)
  use_const_ref_for_mutable_tensors: True
  variants: method
  dispatch:
    SparseCPU, SparseCUDA: sparse_resize_and_clear_
  autogen: sparse_resize_and_clear.functional, sparse_resize_and_clear.out

- func: sparse_mask(Tensor self, Tensor mask) -> Tensor
  variants: method
  dispatch:
    SparseCPU: sparse_mask_cpu
    SparseCUDA: sparse_mask_cuda
    SparseCsrCPU, SparseCsrCUDA: sparse_mask_sparse_csr

- func: _to_cpu(Tensor[] tensors) -> Tensor[]
  variants: function

- func: to_dense(Tensor self, ScalarType? dtype=None) -> Tensor
  variants: method

# Special case of to_dense with custom derivative
- func: _to_dense(Tensor self, ScalarType? dtype=None) -> Tensor
  variants: method
  dispatch:
    SparseCPU, SparseCUDA: sparse_to_dense
    SparseCsrCPU, SparseCsrCUDA: sparse_csr_to_dense
    MkldnnCPU: mkldnn_to_dense

- func: to_dense_backward(Tensor grad, Tensor input) -> Tensor

- func: sparse_dim(Tensor self) -> int
  variants: method
  dispatch:
    SparseCPU, SparseCUDA: sparse_dim_sparse
  device_check: NoCheck
  device_guard: False

# legacy method
- func: _dimI(Tensor self) -> int
  variants: method
  dispatch:
    SparseCPU, SparseCUDA: sparse_dim_sparse
  device_check: NoCheck
  device_guard: False

- func: dense_dim(Tensor self) -> int
  variants: method
  dispatch:
    SparseCPU, SparseCUDA: dense_dim_sparse
  device_check: NoCheck
  device_guard: False

# legacy method
- func: _dimV(Tensor self) -> int
  variants: method
  dispatch:
    SparseCPU, SparseCUDA: dense_dim_sparse
  device_check: NoCheck
  device_guard: False

- func: _nnz(Tensor self) -> int
  variants: method
  dispatch:
    SparseCPU, SparseCUDA: _nnz_sparse
    SparseCsrCPU, SparseCsrCUDA: _nnz_sparse_csr
  device_check: NoCheck
  device_guard: False

# NOTE: [ coalesce autograd ]
# coalesce returns self directly for already coalesced sparse tensors.
# This means coalesce cannot have a derivative registered, otherwise it creates
# circular references in the autograd graph (see gh-52874).
# Instead, the derivative is registered on the slow-path "_coalesce"
- func: coalesce(Tensor(a) self) -> Tensor(a)
  variants: method

- func: _coalesce(Tensor self) -> Tensor
  dispatch:
    SparseCPU: _coalesce_sparse_cpu
    SparseCUDA: _coalesce_sparse_cuda

- func: is_coalesced(Tensor self) -> bool
  variants: method
  dispatch:
    SparseCPU, SparseCUDA: is_coalesced_sparse
  device_check: NoCheck
  device_guard: False

- func: _indices(Tensor(a) self) -> Tensor(a)
  variants: method
  dispatch:
    SparseCPU, SparseCUDA: _indices_sparse
  device_check: NoCheck
  device_guard: False

- func: _values(Tensor(a) self) -> Tensor(a)
  variants: method
  dispatch:
    SparseCPU, SparseCUDA: _values_sparse
  device_check: NoCheck
  device_guard: False

# This method doesn't do any check but only directly sets the flag. So it can be
# a bit unsafe. Similar to _indices and _values, this is useful for implementing
# custom sparse operations in Python/C++ extension.
- func: _coalesced_(Tensor(a!) self, bool coalesced) -> Tensor(a!)
  variants: method
  dispatch:
    SparseCPU, SparseCUDA: _coalesced_sparse_
  device_check: NoCheck
  device_guard: False
  autogen: _coalesced.functional, _coalesced.out

- func: indices(Tensor(a) self) -> Tensor(a)
  variants: method
  dispatch:
    SparseCPU, SparseCUDA: indices_sparse
  device_check: NoCheck
  device_guard: False

- func: values(Tensor(a) self) -> Tensor(a)
  variants: method
  dispatch:
    SparseCPU, SparseCUDA: values_sparse
    SparseCsrCPU, SparseCsrCUDA: values_sparse_csr
  device_check: NoCheck
  device_guard: False

- func: crow_indices(Tensor(a) self) -> Tensor(a)
  variants: method
  dispatch:
    SparseCsrCPU, SparseCsrCUDA: crow_indices_sparse_csr
  device_check: NoCheck
  device_guard: False

- func: col_indices(Tensor(a) self) -> Tensor(a)
  variants: method
  dispatch:
    SparseCsrCPU, SparseCsrCUDA: col_indices_sparse_csr
  device_check: NoCheck
  device_guard: False

- func: ccol_indices(Tensor(a) self) -> Tensor(a)
  variants: method
  dispatch:
    SparseCsrCPU, SparseCsrCUDA: ccol_indices_sparse_csr
  device_check: NoCheck
  device_guard: False

- func: row_indices(Tensor(a) self) -> Tensor(a)
  variants: method
  dispatch:
    SparseCsrCPU, SparseCsrCUDA: row_indices_sparse_csr
  device_check: NoCheck
  device_guard: False

- func: hspmm.out(Tensor mat1, Tensor mat2, *, Tensor(a!) out) -> Tensor(a!)
  dispatch:
    SparseCPU: hspmm_out_sparse_cpu
    SparseCUDA: hspmm_out_sparse_cuda

- func: hspmm(Tensor mat1, Tensor mat2) -> Tensor
  dispatch:
    SparseCPU: hspmm_sparse_cpu
    SparseCUDA: hspmm_sparse_cuda

- func: copy_sparse_to_sparse_(Tensor(a!) self, Tensor src, bool non_blocking=False) -> Tensor(a!)
  device_check: NoCheck  # Allows copy into different device
  variants: function
  dispatch:
    SparseCPU, SparseCUDA: copy_sparse_
  autogen: copy_sparse_to_sparse.functional, copy_sparse_to_sparse.out

- func: unbind.int(Tensor(a -> *) self, int dim=0) -> Tensor(a)[]
  variants: function, method
  dispatch:
    CompositeExplicitAutograd: unbind
    NestedTensorCPU, NestedTensorCUDA: NestedTensor_unbind

- func: unbind.Dimname(Tensor(a -> *) self, Dimname dim) -> Tensor(a)[]
  variants: function, method

- func: to_sparse.sparse_dim(Tensor self, int sparse_dim) -> Tensor
  variants: method
  dispatch:
    CPU, CUDA: dense_to_sparse
    SparseCsrCPU, SparseCsrCUDA: sparse_csr_to_sparse

- func: to_sparse(Tensor self) -> Tensor
  variants: method
  dispatch:
    CPU, CUDA: dense_to_sparse
    SparseCsrCPU, SparseCsrCUDA: sparse_csr_to_sparse

- func: to_sparse_csr(Tensor self) -> Tensor
  variants: method
  dispatch:
    CPU, CUDA: dense_to_sparse_csr
    SparseCPU, SparseCUDA: coo_to_sparse_csr
    SparseCsrCPU, SparseCsrCUDA: sparse_compressed_to_sparse_csr

- func: to_sparse_csc(Tensor self) -> Tensor
  variants: method
  dispatch:
    CPU, CUDA: dense_to_sparse_csc
    SparseCPU, SparseCUDA: coo_to_sparse_csc
    SparseCsrCPU, SparseCsrCUDA: sparse_compressed_to_sparse_csc

- func: to_sparse_bsr(Tensor self, int[2] blocksize) -> Tensor
  variants: method
  dispatch:
    CPU, CUDA: dense_to_sparse_bsr
    SparseCPU, SparseCUDA: coo_to_sparse_bsr
    SparseCsrCPU, SparseCsrCUDA: sparse_compressed_to_sparse_bsr

- func: to_sparse_bsc(Tensor self, int[2] blocksize) -> Tensor
  variants: method
  dispatch:
    CPU, CUDA: dense_to_sparse_bsc
    SparseCPU, SparseCUDA: coo_to_sparse_bsc
    SparseCsrCPU, SparseCsrCUDA: sparse_compressed_to_sparse_bsc

- func: to_mkldnn(Tensor self, ScalarType? dtype=None) -> Tensor
  variants: method
  dispatch:
    CPU: dense_to_mkldnn

- func: mkldnn_reorder_conv2d_weight(Tensor self, int[2] padding=0, int[2] stride=1, int[2] dilation=1, int groups=1) -> Tensor
  variants: function
  python_module: nn
  dispatch:
    MkldnnCPU: mkldnn_reorder_conv2d_weight

- func: mkldnn_reorder_conv3d_weight(Tensor self, int[3] padding=0, int[3] stride=1, int[3] dilation=1, int groups=1) -> Tensor
  variants: function
  python_module: nn
  dispatch:
    MkldnnCPU: mkldnn_reorder_conv3d_weight

- func: to_mkldnn_backward(Tensor grad, Tensor input) -> Tensor

- func: quantize_per_tensor_dynamic(Tensor self, ScalarType dtype, bool reduce_range) -> Tensor
  variants: function
  dispatch:
    CPU, CUDA: quantize_per_tensor_dynamic

- func: quantize_per_tensor(Tensor self, float scale, int zero_point, ScalarType dtype) -> Tensor
  variants: function
  dispatch:
    CPU, CUDA: quantize_per_tensor

- func: quantize_per_tensor.tensor_qparams(Tensor self, Tensor scale, Tensor zero_point, ScalarType dtype) -> Tensor
  variants: function
  dispatch:
    CPU, CUDA: quantize_per_tensor_tensor_qparams

- func: quantize_per_tensor.tensors(Tensor[] tensors, Tensor scales, Tensor zero_points, ScalarType dtype) -> Tensor[]
  variants: function
  dispatch:
    CPU: quantize_per_tensor_list_cpu

- func: quantize_per_channel(Tensor self, Tensor scales, Tensor zero_points, int axis, ScalarType dtype) -> Tensor
  variants: function
  dispatch:
    CPU, CUDA: quantize_per_channel

- func: dequantize.self(Tensor self) -> Tensor
  variants: function, method
  dispatch:
    CPU, CUDA: dequantize_cpu_or_cuda
    QuantizedCPU, QuantizedCUDA: dequantize_quantized

- func: dequantize.tensors(Tensor[] tensors) -> Tensor[]
  variants: function
  dispatch:
    QuantizedCPU: dequantize_tensors_quantized_cpu

- func: q_scale(Tensor self) -> float
  variants: function, method
  dispatch:
    QuantizedCPU, QuantizedCUDA: q_scale_quant

- func: q_zero_point(Tensor self) -> int
  variants: function, method
  dispatch:
    QuantizedCPU, QuantizedCUDA: q_zero_point_quant

- func: q_per_channel_scales(Tensor self) -> Tensor
  variants: function, method
  dispatch:
    QuantizedCPU, QuantizedCUDA: q_per_channel_scales

- func: q_per_channel_zero_points(Tensor self) -> Tensor
  variants: function, method
  dispatch:
    QuantizedCPU, QuantizedCUDA: q_per_channel_zero_points

- func: q_per_channel_axis(Tensor self) -> int
  variants: function, method
  dispatch:
    QuantizedCPU, QuantizedCUDA: q_per_channel_axis

- func: int_repr(Tensor self) -> Tensor
  device_check: NoCheck   # TensorIterator
  variants: function, method
  dispatch:
    QuantizedCPU: int_repr_quantized_cpu
    QuantizedCUDA: int_repr_quantized_cuda

- func: _make_per_tensor_quantized_tensor(Tensor self, float scale, int zero_point) -> Tensor
  dispatch:
    CPU: make_per_tensor_quantized_tensor_cpu
    CUDA: make_per_tensor_quantized_tensor_cuda

- func: _make_per_channel_quantized_tensor(Tensor self, Tensor scale, Tensor zero_point, int axis) -> Tensor
  dispatch:
    CPU: make_per_channel_quantized_tensor_cpu
    CUDA: make_per_channel_quantized_tensor_cuda

- func: qscheme(Tensor self) -> QScheme
  variants: method
  dispatch:
    QuantizedCPU, QuantizedCUDA: qscheme_quant

- func: fake_quantize_per_tensor_affine(Tensor self, float scale, int zero_point, int quant_min, int quant_max) -> Tensor
  device_check: NoCheck   # TensorIterator
  variants: function

- func: fake_quantize_per_tensor_affine.tensor_qparams(Tensor self, Tensor scale, Tensor zero_point, int quant_min, int quant_max) -> Tensor
  device_check: NoCheck   # TensorIterator
  variants: function

- func: fake_quantize_per_tensor_affine_cachemask(Tensor self, float scale, int zero_point, int quant_min, int quant_max) -> (Tensor output, Tensor mask)
  variants: function
  dispatch:
    CPU, CUDA: fake_quantize_per_tensor_affine_cachemask

- func: _fake_quantize_per_tensor_affine_cachemask_tensor_qparams(Tensor self, Tensor scale, Tensor zero_point, Tensor fake_quant_enabled, int quant_min, int quant_max) -> (Tensor output, Tensor mask)
  variants: function
  dispatch:
    CPU, CUDA: _fake_quantize_per_tensor_affine_cachemask_tensor_qparams

- func: fake_quantize_per_tensor_affine_cachemask_backward(Tensor grad, Tensor mask) -> Tensor
  variants: function

- func: _fake_quantize_learnable_per_tensor_affine(Tensor self, Tensor scale, Tensor zero_point, int quant_min, int quant_max, float grad_factor=1.0) -> Tensor
  variants: function
  dispatch:
    CPU, CUDA: _fake_quantize_learnable_per_tensor_affine

- func: _fake_quantize_learnable_per_tensor_affine_backward(Tensor grad, Tensor self, Tensor scale, Tensor zero_point, int quant_min, int quant_max, float grad_factor=1.0) -> (Tensor, Tensor, Tensor)
  variants: function

- func: fake_quantize_per_channel_affine(Tensor self, Tensor scale, Tensor zero_point, int axis, int quant_min, int quant_max) -> Tensor
  device_check: NoCheck   # TensorIterator
  variants: function

- func: fake_quantize_per_channel_affine_cachemask(Tensor self, Tensor scale, Tensor zero_point, int axis, int quant_min, int quant_max) -> (Tensor output, Tensor mask)
  variants: function
  dispatch:
    CPU, CUDA: fake_quantize_per_channel_affine_cachemask

- func: fake_quantize_per_channel_affine_cachemask_backward(Tensor grad, Tensor mask) -> Tensor
  variants: function

- func: _fake_quantize_learnable_per_channel_affine(Tensor self, Tensor scale, Tensor zero_point, int axis, int quant_min, int quant_max, float grad_factor=1.0) -> Tensor
  variants: function
  dispatch:
    CPU, CUDA: _fake_quantize_learnable_per_channel_affine

- func: _fake_quantize_learnable_per_channel_affine_backward(Tensor grad, Tensor self, Tensor scale, Tensor zero_point, int axis, int quant_min, int quant_max, float grad_factor=1.0) -> (Tensor, Tensor, Tensor)
  variants: function

- func: fused_moving_avg_obs_fake_quant(Tensor self, Tensor observer_on, Tensor fake_quant_on, Tensor(a!) running_min, Tensor(b!) running_max, Tensor(c!) scale, Tensor(d!) zero_point, float averaging_const, int quant_min, int quant_max, int ch_axis, bool per_row_fake_quant=False, bool symmetric_quant=False) -> Tensor
  variants: function

- func: _fused_moving_avg_obs_fq_helper(Tensor self, Tensor observer_on, Tensor fake_quant_on, Tensor(a!) running_min, Tensor(b!) running_max, Tensor(c!) scale, Tensor(d!) zero_point, float averaging_const, int quant_min, int quant_max, int ch_axis, bool per_row_fake_quant=False, bool symmetric_quant=False) -> (Tensor output, Tensor mask)
  dispatch:
    CPU: fused_moving_avg_obs_fake_quant_cpu
    CUDA: fused_moving_avg_obs_fake_quant_cuda
  autogen: _fused_moving_avg_obs_fq_helper.functional, _fused_moving_avg_obs_fq_helper.out

- func: _choose_qparams_per_tensor(Tensor self, bool reduce_range=False) -> (float, int)
  variants: function

- func: _saturate_weight_to_fp16(Tensor weight) -> Tensor
  variants: function

- func: choose_qparams_optimized(Tensor input, int numel, int n_bins, float ratio, int bit_width) -> (Tensor, Tensor)
  variants: function

- func: _autocast_to_reduced_precision(Tensor(a) self, bool cuda_enabled, bool cpu_enabled, ScalarType cuda_dtype, ScalarType cpu_dtype) -> Tensor(a)
  variants: method
  device_guard: False

- func: _autocast_to_full_precision(Tensor(a) self, bool cuda_enabled, bool cpu_enabled) -> Tensor(a)
  variants: method
  device_guard: False

- func: _to_copy(Tensor self, *, ScalarType? dtype=None, Layout? layout=None, Device? device=None, bool? pin_memory=None, bool non_blocking=False, MemoryFormat? memory_format=None) -> Tensor
  device_check: NoCheck
  device_guard: False
  dispatch:
    CompositeExplicitAutograd: _to_copy

# to(Device) must not exist because all constructors of Device also works for
# TensorOptions. Otherwise, an ambiguity error is thrown.
# See NOTE [ TensorOptions Constructors ].
- func: to.dtype_layout(Tensor(a) self, *, ScalarType? dtype=None, Layout? layout=None, Device? device=None, bool? pin_memory=None, bool non_blocking=False, bool copy=False, MemoryFormat? memory_format=None) -> Tensor(a)
  variants: method
  device_check: NoCheck
  device_guard: False

- func: to.device(Tensor(a) self, Device device, ScalarType dtype, bool non_blocking=False, bool copy=False, MemoryFormat? memory_format=None) -> Tensor(a)
  variants: method
  device_check: NoCheck
  device_guard: False

- func: to.dtype(Tensor(a) self, ScalarType dtype, bool non_blocking=False, bool copy=False, MemoryFormat? memory_format=None) -> Tensor(a)
  variants: method
  device_check: NoCheck
  device_guard: False

- func: to.other(Tensor(a) self, Tensor other, bool non_blocking=False, bool copy=False, MemoryFormat? memory_format=None) -> Tensor(a)
  variants: method
  device_check: NoCheck
  device_guard: False

- func: meshgrid(Tensor[] tensors) -> Tensor[]

# TODO: Two weeks after this lands, combine these two overloads,
#       making "indexing" optional. These are temporarily distinct for
#       forward-compatibility reasons.
- func: meshgrid.indexing(Tensor[] tensors, *, str indexing) -> Tensor[]

- func: cartesian_prod(Tensor[] tensors) -> Tensor
  variants: function

- func: combinations(Tensor self, int r=2, bool with_replacement=False) -> Tensor
  variants: function

- func: item(Tensor self) -> Scalar
  variants: method

- func: result_type.Tensor(Tensor tensor, Tensor other) -> ScalarType
  variants: function

- func: result_type.Scalar(Tensor tensor, Scalar other) -> ScalarType
  variants: function

- func: result_type.Scalar_Tensor(Scalar scalar, Tensor tensor) -> ScalarType
  variants: function

- func: result_type.Scalar_Scalar(Scalar scalar1, Scalar scalar2) -> ScalarType

- func: can_cast(ScalarType from, ScalarType to) -> bool
  variants: function

- func: promote_types(ScalarType type1, ScalarType type2) -> ScalarType
  variants: function

# NB: Does NOT check precondition that numel == 1
- func: _local_scalar_dense(Tensor self) -> Scalar
  dispatch:
    CPU: _local_scalar_dense_cpu
    CUDA: _local_scalar_dense_cuda
    MPS: _local_scalar_dense_mps
  variants: function

# MPS LSTM implementation

- func: _lstm_mps(Tensor input, Tensor[] hx, Tensor[] params, bool has_biases, int num_layers, float dropout, bool train, bool bidirectional, bool batch_first) -> (Tensor, Tensor, Tensor, Tensor, Tensor)
  dispatch:
    MPS: _lstm_mps

- func: lstm_mps_backward(Tensor grad_y, Tensor? grad_hy, Tensor? grad_cy, Tensor z_state, Tensor cell_state_fwd, Tensor input, Tensor[] hx, Tensor[] params, bool has_biases, int num_layers, float dropout, bool train, bool bidirectional, bool batch_first) -> (Tensor, Tensor[], Tensor[])
  dispatch:
    MPS: lstm_mps_backward


# Fused RNN kernels
- func: _thnn_fused_lstm_cell(Tensor input_gates, Tensor hidden_gates, Tensor cx, Tensor? input_bias=None, Tensor? hidden_bias=None) -> (Tensor, Tensor, Tensor)
  dispatch:
    CUDA: _thnn_fused_lstm_cell_cuda

# NB: The composite version of this function below is a simple wrapper that duplicates some of the outputs
#     It is necessary to avoid triggering TensorImpl use count checks in debug mode
# NB: this is function is NOT differentiable
- func: _thnn_fused_lstm_cell_backward_impl(Tensor? grad_hy, Tensor? grad_cy, Tensor cx, Tensor cy, Tensor workspace, bool has_bias) -> (Tensor, Tensor, Tensor)
  dispatch:
    CUDA: _thnn_fused_lstm_cell_backward_impl_cuda

- func: _thnn_fused_lstm_cell_backward(Tensor? grad_hy, Tensor? grad_cy, Tensor cx, Tensor cy, Tensor workspace, bool has_bias) -> (Tensor, Tensor, Tensor, Tensor, Tensor)

- func: _thnn_differentiable_lstm_cell_backward(Tensor? grad_hy, Tensor? grad_cy, Tensor input_gates, Tensor hidden_gates, Tensor? input_bias, Tensor? hidden_bias, Tensor cx, Tensor cy) -> (Tensor, Tensor, Tensor, Tensor, Tensor)

- func: _thnn_fused_gru_cell(Tensor input_gates, Tensor hidden_gates, Tensor hx, Tensor? input_bias=None, Tensor? hidden_bias=None) -> (Tensor, Tensor)
  dispatch:
    CUDA: _thnn_fused_gru_cell_cuda

- func: _thnn_fused_gru_cell_backward(Tensor grad_hy, Tensor workspace, bool has_bias) -> (Tensor, Tensor, Tensor, Tensor, Tensor)
  dispatch:
    CUDA: _thnn_fused_gru_cell_backward_cuda

- func: _thnn_differentiable_gru_cell_backward(Tensor grad_hy, Tensor input_gates, Tensor hidden_gates, Tensor hx, Tensor? input_bias, Tensor? hidden_bias) -> (Tensor, Tensor, Tensor, Tensor, Tensor)

# RNN cells and layers
- func: lstm.input(Tensor input, Tensor[] hx, Tensor[] params, bool has_biases, int num_layers, float dropout, bool train, bool bidirectional, bool batch_first) -> (Tensor, Tensor, Tensor)

- func: lstm.data(Tensor data, Tensor batch_sizes, Tensor[] hx, Tensor[] params, bool has_biases, int num_layers, float dropout, bool train, bool bidirectional) -> (Tensor, Tensor, Tensor)

- func: gru.input(Tensor input, Tensor hx, Tensor[] params, bool has_biases, int num_layers, float dropout, bool train, bool bidirectional, bool batch_first) -> (Tensor, Tensor)

- func: gru.data(Tensor data, Tensor batch_sizes, Tensor hx, Tensor[] params, bool has_biases, int num_layers, float dropout, bool train, bool bidirectional) -> (Tensor, Tensor)

- func: rnn_tanh.input(Tensor input, Tensor hx, Tensor[] params, bool has_biases, int num_layers, float dropout, bool train, bool bidirectional, bool batch_first) -> (Tensor, Tensor)

- func: rnn_tanh.data(Tensor data, Tensor batch_sizes, Tensor hx, Tensor[] params, bool has_biases, int num_layers, float dropout, bool train, bool bidirectional) -> (Tensor, Tensor)

- func: rnn_relu.input(Tensor input, Tensor hx, Tensor[] params, bool has_biases, int num_layers, float dropout, bool train, bool bidirectional, bool batch_first) -> (Tensor, Tensor)

- func: rnn_relu.data(Tensor data, Tensor batch_sizes, Tensor hx, Tensor[] params, bool has_biases, int num_layers, float dropout, bool train, bool bidirectional) -> (Tensor, Tensor)

- func: lstm_cell(Tensor input, Tensor[] hx, Tensor w_ih, Tensor w_hh, Tensor? b_ih=None, Tensor? b_hh=None) -> (Tensor, Tensor)

- func: gru_cell(Tensor input, Tensor hx, Tensor w_ih, Tensor w_hh, Tensor? b_ih=None, Tensor? b_hh=None) -> Tensor

- func: rnn_tanh_cell(Tensor input, Tensor hx, Tensor w_ih, Tensor w_hh, Tensor? b_ih=None, Tensor? b_hh=None) -> Tensor

- func: rnn_relu_cell(Tensor input, Tensor hx, Tensor w_ih, Tensor w_hh, Tensor? b_ih=None, Tensor? b_hh=None) -> Tensor

# Quantized RNN layer registration has been moved to C10 dispatch in `RNN.cpp`

# Quantized RNN layers
# - func: quantized_lstm(Tensor input, Tensor[] hx, Tensor[] params, bool has_biases, int num_layers, float dropout, bool train, bool bidirectional, bool batch_first, *, ScalarType? dtype=None, bool use_dynamic=False) -> (Tensor, Tensor, Tensor)


# - func: quantized_lstm.data(Tensor data, Tensor batch_sizes, Tensor[] hx, Tensor[] params, bool has_biases, int num_layers, float dropout, bool train, bool bidirectional, *, ScalarType? dtype=None, bool use_dynamic=False) -> (Tensor, Tensor, Tensor)


# Quantized GRU layers

# - func: quantized_gru.input(Tensor input, Tensor hx, Tensor[] params, bool has_biases, int num_layers, float dropout, bool train, bool bidirectional, bool batch_first) -> (Tensor, Tensor)
#

# - func: quantized_gru.data(Tensor data, Tensor batch_sizes, Tensor hx, Tensor[] params, bool has_biases, int num_layers, float dropout, bool train, bool bidirectional) -> (Tensor, Tensor)
#

# Quantized RNN cells
- func: quantized_lstm_cell(Tensor input, Tensor[] hx, Tensor w_ih, Tensor w_hh, Tensor b_ih, Tensor b_hh, Tensor packed_ih, Tensor packed_hh, Tensor col_offsets_ih, Tensor col_offsets_hh, Scalar scale_ih, Scalar scale_hh, Scalar zero_point_ih, Scalar zero_point_hh) -> (Tensor, Tensor)

- func: quantized_gru_cell(Tensor input, Tensor hx, Tensor w_ih, Tensor w_hh, Tensor b_ih, Tensor b_hh, Tensor packed_ih, Tensor packed_hh, Tensor col_offsets_ih, Tensor col_offsets_hh, Scalar scale_ih, Scalar scale_hh, Scalar zero_point_ih, Scalar zero_point_hh) -> Tensor

- func: quantized_rnn_relu_cell(Tensor input, Tensor hx, Tensor w_ih, Tensor w_hh, Tensor b_ih, Tensor b_hh, Tensor packed_ih, Tensor packed_hh, Tensor col_offsets_ih, Tensor col_offsets_hh, Scalar scale_ih, Scalar scale_hh, Scalar zero_point_ih, Scalar zero_point_hh) -> Tensor

- func: quantized_rnn_tanh_cell(Tensor input, Tensor hx, Tensor w_ih, Tensor w_hh, Tensor b_ih, Tensor b_hh, Tensor packed_ih, Tensor packed_hh, Tensor col_offsets_ih, Tensor col_offsets_hh, Scalar scale_ih, Scalar scale_hh, Scalar zero_point_ih, Scalar zero_point_hh) -> Tensor

# PackedSequence utilities
- func: _pack_padded_sequence(Tensor input, Tensor lengths, bool batch_first) -> (Tensor, Tensor)
  dispatch:
    CompositeExplicitAutograd: _pack_padded_sequence

- func: _pack_padded_sequence_backward(Tensor grad, int[] input_size, Tensor batch_sizes, bool batch_first) -> Tensor

- func: _pad_packed_sequence(Tensor data, Tensor batch_sizes, bool batch_first, Scalar padding_value, int total_length) -> (Tensor, Tensor)

# wrappers for legacy TH methods

- func: set_.source_Storage(Tensor(a!) self, Storage source) -> Tensor(a!)
  variants: method
  device_check: NoCheck
  device_guard: False
  dispatch:
    CPU, CUDA, Meta, MPS: set_
  autogen: set.source_Storage_functional, set.source_Storage_out

- func: set_.source_Storage_storage_offset(Tensor(a!) self, Storage source, int storage_offset, int[] size, int[] stride=[]) -> Tensor(a!)
  variants: method
  device_check: NoCheck
  device_guard: False
  dispatch:
    CPU, Meta: set_storage_cpu_
    CUDA: set_storage_cuda_
    MPS: set_storage_mps_
    QuantizedCPU, QuantizedCUDA: set_storage_quantized_
  autogen: set.source_Storage_storage_offset_functional, set.source_Storage_storage_offset_out

- func: set_.source_Tensor_storage_offset(Tensor(a!) self, Tensor source, int storage_offset, int[] size, int[] stride=[]) -> Tensor(a!)
  variants: method
  device_check: NoCheck
  device_guard: False

- func: set_.source_Tensor(Tensor(a!) self, Tensor source) -> Tensor(a!)
  variants: method
  device_check: NoCheck
  device_guard: False
  dispatch:
    CPU, CUDA, Meta, MPS: set_tensor_
  autogen: set.source_Tensor_functional, set.source_Tensor_out

- func: set_(Tensor(a!) self) -> Tensor(a!)
  variants: method
  dispatch:
    CPU: set_cpu_
    CUDA: set_cuda_
    Meta: set_meta_
    MPS: set_mps_
  autogen: set.functional, set.out

- func: lift(Tensor self) -> Tensor
  variants: method
  dispatch:
<<<<<<< HEAD
=======
    # Not making it CompositeImplicitAutograd because lift
    # should be a primitive w.r.t. functorch
>>>>>>> c35bd8d4
    CompositeExplicitAutograd: lift

- func: is_set_to(Tensor self, Tensor tensor) -> bool
  variants: method
  device_check: NoCheck
  device_guard: False
  dispatch:
    CPU, CUDA, MPS: is_set_to

- func: masked_fill_.Scalar(Tensor(a!) self, Tensor mask, Scalar value) -> Tensor(a!)
  device_check: NoCheck   # TensorIterator
  variants: method
  dispatch:
    CPU: masked_fill__cpu
    CUDA: masked_fill__cuda
    MPS: masked_fill__mps
  autogen: masked_fill.Scalar_out

- func: masked_fill.Scalar(Tensor self, Tensor mask, Scalar value) -> Tensor
  device_check: NoCheck   # TensorIterator
  variants: function, method
  dispatch:
    CompositeExplicitAutograd: masked_fill

- func: masked_fill_.Tensor(Tensor(a!) self, Tensor mask, Tensor value) -> Tensor(a!)
  device_check: NoCheck   # TensorIterator
  variants: method
  dispatch:
    CPU: masked_fill__cpu
    CUDA: masked_fill__cuda
    MPS: masked_fill__mps
  autogen: masked_fill.Tensor_out

- func: masked_fill.Tensor(Tensor self, Tensor mask, Tensor value) -> Tensor
  device_check: NoCheck   # TensorIterator
  variants: function, method
  dispatch:
    CompositeExplicitAutograd: masked_fill

- func: masked_scatter_(Tensor(a!) self, Tensor mask, Tensor source) -> Tensor(a!)
  variants: method
  dispatch:
    CPU: masked_scatter__cpu
    CUDA: masked_scatter__cuda
  autogen: masked_scatter.out

- func: masked_scatter(Tensor self, Tensor mask, Tensor source) -> Tensor
  variants: function, method
  dispatch:
    CompositeExplicitAutograd: masked_scatter

- func: _masked_softmax(Tensor self, Tensor mask, int? dim=None) -> Tensor
  dispatch:
    CUDA: masked_softmax_cuda
    CPU: masked_softmax_cpu

- func: _masked_softmax_backward(Tensor grad_output, Tensor output, Tensor mask, int? dim=None) -> Tensor
  dispatch:
    CUDA: masked_softmax_backward_cuda
    CPU: masked_softmax_backward_cpu

- func: view(Tensor(a) self, int[] size) -> Tensor(a)
  variants: method
  device_check: NoCheck
  device_guard: False
  dispatch:
    ZeroTensor, CPU, CUDA, Meta, QuantizedCPU, QuantizedCUDA, MPS: view
    MkldnnCPU: mkldnn_view

# Warning: If you want to change the name or overload name of this
# operator, you might also want to change the `isBlockListedSchema`
# function in `torch/csrc/jit/frontend/schema_catching.cpp`.
# The name and overload name of this operator is hardcoded in that
# function in order to workaround a bug:
# https://github.com/pytorch/pytorch/issues/47964
- func: view.dtype(Tensor(a) self, ScalarType dtype) -> Tensor(a)
  variants: method
  device_check: NoCheck
  device_guard: False
  dispatch:
    CompositeExplicitAutograd: view_dtype

- func: put_(Tensor(a!) self, Tensor index, Tensor source, bool accumulate=False) -> Tensor(a!)
  variants: method
  dispatch:
    CPU, CUDA, MPS: put_
  autogen: put.out

- func: put(Tensor self, Tensor index, Tensor source, bool accumulate=False) -> Tensor
  variants: function, method

- func: index_add.out(Tensor self, int dim, Tensor index, Tensor source, *, Scalar alpha=1, Tensor(a!) out) -> Tensor(a!)
  structured: True
  variants: function
  precomputed:
  - dim -> int dim
  dispatch:
    CPU: index_add_cpu_out
    CUDA: index_add_cuda_out

- func: index_add_(Tensor(a!) self, int dim, Tensor index, Tensor source, *, Scalar alpha=1) -> Tensor(a!)
  structured_delegate: index_add.out
  variants: method

- func: index_add(Tensor self, int dim, Tensor index, Tensor source, *, Scalar alpha=1) -> Tensor
  structured_delegate: index_add.out
  variants: function, method

- func: index_add.dimname(Tensor self, Dimname dim, Tensor index, Tensor source, *, Scalar alpha=1) -> Tensor
  variants: function, method

- func: index_reduce.out(Tensor self, int dim, Tensor index, Tensor source, str reduce, *, bool include_self=True, Tensor(a!) out) -> Tensor(a!)
  structured: True
  variants: function
  precomputed:
  - dim -> int dim
  dispatch:
    CPU: index_reduce_cpu_out
    CUDA: index_reduce_cuda_out

- func: index_reduce_(Tensor(a!) self, int dim, Tensor index, Tensor source, str reduce, *, bool include_self=True) -> Tensor(a!)
  structured_delegate: index_reduce.out
  variants: method

- func: index_reduce(Tensor self, int dim, Tensor index, Tensor source, str reduce, *, bool include_self=True) -> Tensor
  structured_delegate: index_reduce.out
  variants: function, method

- func: index_fill_.int_Scalar(Tensor(a!) self, int dim, Tensor index, Scalar value) -> Tensor(a!)
  device_check: NoCheck   # TensorIterator
  variants: method
  dispatch:
    CPU: index_fill_
    CUDA: index_fill_
  autogen: index_fill.int_Scalar_out

- func: index_fill.int_Scalar(Tensor self, int dim, Tensor index, Scalar value) -> Tensor
  device_check: NoCheck   # TensorIterator
  variants: function, method
  dispatch:
    CompositeExplicitAutograd: index_fill

- func: index_fill_.int_Tensor(Tensor(a!) self, int dim, Tensor index, Tensor value) -> Tensor(a!)
  device_check: NoCheck   # TensorIterator
  variants: method
  dispatch:
    CPU, CUDA: index_fill_
  autogen: index_fill.int_Tensor_out

- func: index_fill.int_Tensor(Tensor self, int dim, Tensor index, Tensor value) -> Tensor
  device_check: NoCheck   # TensorIterator
  variants: function, method
  dispatch:
    CompositeExplicitAutograd: index_fill

- func: index_fill_.Dimname_Scalar(Tensor(a!) self, Dimname dim, Tensor index, Scalar value) -> Tensor(a!)
  device_check: NoCheck   # TensorIterator
  variants: method

- func: index_fill_.Dimname_Tensor(Tensor(a!) self, Dimname dim, Tensor index, Tensor value) -> Tensor(a!)
  device_check: NoCheck   # TensorIterator
  variants: method

- func: index_fill.Dimname_Scalar(Tensor self, Dimname dim, Tensor index, Scalar value) -> Tensor
  device_check: NoCheck   # TensorIterator
  variants: function, method

- func: index_fill.Dimname_Tensor(Tensor self, Dimname dim, Tensor index, Tensor value) -> Tensor
  device_check: NoCheck   # TensorIterator
  variants: function, method

- func: scatter.src(Tensor self, int dim, Tensor index, Tensor src) -> Tensor
  structured_delegate: scatter.src_out
  variants: function, method

- func: scatter_.src(Tensor(a!) self, int dim, Tensor index, Tensor src) -> Tensor(a!)
  structured_delegate: scatter.src_out
  variants: method

- func: scatter.src_out(Tensor self, int dim, Tensor index, Tensor src, *, Tensor(a!) out) -> Tensor(a!)
  structured: True
  variants: function
  dispatch:
    CPU, CUDA: scatter_src_out
    MPS: scatter_src_out_mps

- func: scatter.value(Tensor self, int dim, Tensor index, Scalar value) -> Tensor
  structured_delegate: scatter.value_out
  variants: function, method

- func: scatter_.value(Tensor(a!) self, int dim, Tensor index, Scalar value) -> Tensor(a!)
  structured_delegate: scatter.value_out
  variants: method

- func: scatter.value_out(Tensor self, int dim, Tensor index, Scalar value, *, Tensor(a!) out) -> Tensor(a!)
  structured: True
  variants: function
  dispatch:
    CPU, CUDA: scatter_value_out
    MPS: scatter_value_out_mps

- func: scatter.reduce(Tensor self, int dim, Tensor index, Tensor src, *, str reduce) -> Tensor
  structured_delegate: scatter.reduce_out
  variants: function, method

- func: scatter_.reduce(Tensor(a!) self, int dim, Tensor index, Tensor src, *, str reduce) -> Tensor(a!)
  structured_delegate: scatter.reduce_out
  variants: method

- func: scatter.reduce_out(Tensor self, int dim, Tensor index, Tensor src, *, str reduce, Tensor(a!) out) -> Tensor(a!)
  structured: True
  variants: function
  dispatch:
    CPU, CUDA: scatter_reduce_out
    MPS: scatter_reduce_out_mps

- func: scatter.value_reduce(Tensor self, int dim, Tensor index, Scalar value, *, str reduce) -> Tensor
  structured_delegate: scatter.value_reduce_out
  variants: function, method

- func: scatter_.value_reduce(Tensor(a!) self, int dim, Tensor index, Scalar value, *, str reduce) -> Tensor(a!)
  structured_delegate: scatter.value_reduce_out
  variants: method

- func: scatter.value_reduce_out(Tensor self, int dim, Tensor index, Scalar value, *, str reduce, Tensor(a!) out) -> Tensor(a!)
  structured: True
  variants: function
  dispatch:
    CPU, CUDA: scatter_value_reduce_out
    MPS: scatter_value_reduce_out_mps

- func: scatter.dimname_src(Tensor self, Dimname dim, Tensor index, Tensor src) -> Tensor
  variants: function, method

- func: scatter.dimname_value(Tensor self, Dimname dim, Tensor index, Scalar value) -> Tensor
  variants: function, method

- func: scatter_add(Tensor self, int dim, Tensor index, Tensor src) -> Tensor
  structured_delegate: scatter_add.out
  variants: function, method

- func: scatter_add_(Tensor(a!) self, int dim, Tensor index, Tensor src) -> Tensor(a!)
  structured_delegate: scatter_add.out
  variants: method

- func: scatter_add.out(Tensor self, int dim, Tensor index, Tensor src, *, Tensor(a!) out) -> Tensor(a!)
  structured: True
  variants: function
  dispatch:
    CPU, CUDA: scatter_add
    MPS: scatter_add_mps_out

- func: scatter_add.dimname(Tensor self, Dimname dim, Tensor index, Tensor src) -> Tensor
  variants: function, method

- func: scatter_reduce.two(Tensor self, int dim, Tensor index, Tensor src, str reduce, *, bool include_self=True) -> Tensor
  structured_delegate: scatter_reduce.two_out
  variants: function, method

- func: scatter_reduce_.two(Tensor(a!) self, int dim, Tensor index, Tensor src, str reduce, *, bool include_self=True) -> Tensor(a!)
  structured_delegate: scatter_reduce.two_out
  variants: method

- func: scatter_reduce.two_out(Tensor self, int dim, Tensor index, Tensor src, str reduce, *, bool include_self=True, Tensor(a!) out) -> Tensor(a!)
  structured: True
  variants: function
  dispatch:
    CPU, CUDA: scatter_reduce_two

- func: eq_.Scalar(Tensor(a!) self, Scalar other) -> Tensor(a!)
  structured_delegate: eq.Scalar_out
  device_check: NoCheck   # TensorIterator
  variants: method
  dispatch:
    CompositeExplicitAutograd: eq_

- func: eq_.Tensor(Tensor(a!) self, Tensor other) -> Tensor(a!)
  structured_delegate: eq.Tensor_out
  device_check: NoCheck   # TensorIterator
  variants: method
  dispatch:
    CompositeExplicitAutograd: eq_

- func: bitwise_and.Tensor_out(Tensor self, Tensor other, *, Tensor(a!) out) -> Tensor(a!)
  device_check: NoCheck   # TensorIterator
  structured: True
  structured_inherits: TensorIteratorBase
  variants: function
  dispatch:
    CPU, CUDA: bitwise_and_out

- func: bitwise_and.Scalar_out(Tensor self, Scalar other, *, Tensor(a!) out) -> Tensor(a!)
  device_check: NoCheck   # TensorIterator
  variants: function
  dispatch:
    CompositeExplicitAutograd: bitwise_and_out

- func: bitwise_and.Scalar(Tensor self, Scalar other) -> Tensor
  device_check: NoCheck   # TensorIterator
  variants: method, function
  dispatch:
    CompositeExplicitAutograd: bitwise_and

- func: bitwise_and.Scalar_Tensor(Scalar self, Tensor other) -> Tensor
  device_check: NoCheck   # TensorIterator
  variants: function
  dispatch:
    CompositeExplicitAutograd: bitwise_and

- func: bitwise_and.Tensor(Tensor self, Tensor other) -> Tensor
  device_check: NoCheck   # TensorIterator
  variants: method, function
  structured_delegate: bitwise_and.Tensor_out

- func: bitwise_and_.Scalar(Tensor(a!) self, Scalar other) -> Tensor(a!)
  device_check: NoCheck   # TensorIterator
  variants: method

- func: bitwise_and_.Tensor(Tensor(a!) self, Tensor other) -> Tensor(a!)
  device_check: NoCheck   # TensorIterator
  variants: method
  structured_delegate: bitwise_and.Tensor_out

- func: __and__.Scalar(Tensor self, Scalar other) -> Tensor
  device_check: NoCheck   # TensorIterator
  variants: method, function

- func: __and__.Tensor(Tensor self, Tensor other) -> Tensor
  device_check: NoCheck   # TensorIterator
  variants: method, function

- func: __iand__.Scalar(Tensor(a!) self, Scalar other) -> Tensor(a!)
  device_check: NoCheck   # TensorIterator
  variants: method

- func: __iand__.Tensor(Tensor(a!) self, Tensor other) -> Tensor(a!)
  device_check: NoCheck   # TensorIterator
  variants: method

- func: bitwise_or.Tensor_out(Tensor self, Tensor other, *, Tensor(a!) out) -> Tensor(a!)
  device_check: NoCheck   # TensorIterator
  structured: True
  structured_inherits: TensorIteratorBase
  variants: function
  dispatch:
    CPU, CUDA: bitwise_or_out

- func: bitwise_or.Scalar_out(Tensor self, Scalar other, *, Tensor(a!) out) -> Tensor(a!)
  device_check: NoCheck   # TensorIterator
  variants: function
  dispatch:
    CompositeExplicitAutograd: bitwise_or_out

- func: bitwise_or.Scalar(Tensor self, Scalar other) -> Tensor
  device_check: NoCheck   # TensorIterator
  variants: method, function

- func: bitwise_or.Scalar_Tensor(Scalar self, Tensor other) -> Tensor
  device_check: NoCheck   # TensorIterator
  variants: function
  dispatch:
    CompositeExplicitAutograd: bitwise_or

- func: bitwise_or.Tensor(Tensor self, Tensor other) -> Tensor
  device_check: NoCheck   # TensorIterator
  variants: method, function
  structured_delegate: bitwise_or.Tensor_out

- func: bitwise_or_.Scalar(Tensor(a!) self, Scalar other) -> Tensor(a!)
  device_check: NoCheck   # TensorIterator
  variants: method

- func: bitwise_or_.Tensor(Tensor(a!) self, Tensor other) -> Tensor(a!)
  device_check: NoCheck   # TensorIterator
  variants: method
  structured_delegate: bitwise_or.Tensor_out

- func: __or__.Scalar(Tensor self, Scalar other) -> Tensor
  device_check: NoCheck   # TensorIterator
  variants: method, function

- func: __or__.Tensor(Tensor self, Tensor other) -> Tensor
  device_check: NoCheck   # TensorIterator
  variants: method, function

- func: __ior__.Scalar(Tensor(a!) self, Scalar other) -> Tensor(a!)
  device_check: NoCheck   # TensorIterator
  variants: method

- func: __ior__.Tensor(Tensor(a!) self, Tensor other) -> Tensor(a!)
  device_check: NoCheck   # TensorIterator
  variants: method

- func: bitwise_xor.Tensor_out(Tensor self, Tensor other, *, Tensor(a!) out) -> Tensor(a!)
  device_check: NoCheck   # TensorIterator
  structured: True
  structured_inherits: TensorIteratorBase
  variants: function
  dispatch:
    CPU, CUDA: bitwise_xor_out

- func: bitwise_xor.Scalar_out(Tensor self, Scalar other, *, Tensor(a!) out) -> Tensor(a!)
  device_check: NoCheck   # TensorIterator
  variants: function
  dispatch:
    CompositeExplicitAutograd: bitwise_xor_out

- func: bitwise_xor.Scalar(Tensor self, Scalar other) -> Tensor
  device_check: NoCheck   # TensorIterator
  variants: method, function

- func: bitwise_xor.Scalar_Tensor(Scalar self, Tensor other) -> Tensor
  device_check: NoCheck   # TensorIterator
  variants: function
  dispatch:
    CompositeExplicitAutograd: bitwise_xor

- func: bitwise_xor.Tensor(Tensor self, Tensor other) -> Tensor
  device_check: NoCheck   # TensorIterator
  variants: method, function
  structured_delegate: bitwise_xor.Tensor_out

- func: bitwise_xor_.Scalar(Tensor(a!) self, Scalar other) -> Tensor(a!)
  device_check: NoCheck   # TensorIterator
  variants: method

- func: bitwise_xor_.Tensor(Tensor(a!) self, Tensor other) -> Tensor(a!)
  device_check: NoCheck   # TensorIterator
  variants: method
  structured_delegate: bitwise_xor.Tensor_out

- func: __xor__.Scalar(Tensor self, Scalar other) -> Tensor
  device_check: NoCheck   # TensorIterator
  variants: method, function

- func: __xor__.Tensor(Tensor self, Tensor other) -> Tensor
  device_check: NoCheck   # TensorIterator
  variants: method, function

- func: __ixor__.Scalar(Tensor(a!) self, Scalar other) -> Tensor(a!)
  device_check: NoCheck   # TensorIterator
  variants: method

- func: __ixor__.Tensor(Tensor(a!) self, Tensor other) -> Tensor(a!)
  device_check: NoCheck   # TensorIterator
  variants: method

- func: __lshift__.Scalar(Tensor self, Scalar other) -> Tensor
  device_check: NoCheck   # TensorIterator
  variants: method, function
  dispatch:
    CPU, CUDA: __lshift__

- func: __lshift__.Tensor(Tensor self, Tensor other) -> Tensor
  device_check: NoCheck   # TensorIterator
  variants: method, function
  dispatch:
    CPU, CUDA: __lshift__

- func: __ilshift__.Scalar(Tensor(a!) self, Scalar other) -> Tensor(a!)
  device_check: NoCheck   # TensorIterator
  variants: method
  dispatch:
    CPU, CUDA: __ilshift__
  autogen: __lshift__.Scalar_out

- func: __ilshift__.Tensor(Tensor(a!) self, Tensor other) -> Tensor(a!)
  device_check: NoCheck   # TensorIterator
  variants: method
  dispatch:
    CPU, CUDA: __ilshift__
  autogen: __lshift__.Tensor_out

- func: bitwise_left_shift.Tensor(Tensor self, Tensor other) -> Tensor
  device_check: NoCheck   # TensorIterator
  variants: function, method
  structured_delegate: bitwise_left_shift.Tensor_out

- func: bitwise_left_shift_.Tensor(Tensor(a!) self, Tensor other) -> Tensor(a!)
  device_check: NoCheck   # TensorIterator
  variants: method
  structured_delegate: bitwise_left_shift.Tensor_out

- func: bitwise_left_shift.Tensor_out(Tensor self, Tensor other, *, Tensor(a!) out) -> Tensor(a!)
  device_check: NoCheck   # TensorIterator
  structured: True
  structured_inherits: TensorIteratorBase
  dispatch:
    CPU, CUDA: bitwise_left_shift_out

- func: bitwise_left_shift.Tensor_Scalar(Tensor self, Scalar other) -> Tensor
  device_check: NoCheck   # TensorIterator
  variants: method, function
  dispatch:
    CompositeExplicitAutograd: bitwise_left_shift

- func: bitwise_left_shift_.Tensor_Scalar(Tensor(a!) self, Scalar other) -> Tensor(a!)
  device_check: NoCheck   # TensorIterator
  variants: method
  dispatch:
    CompositeExplicitAutograd: bitwise_left_shift_

- func: bitwise_left_shift.Tensor_Scalar_out(Tensor self, Scalar other, *, Tensor(a!) out) -> Tensor(a!)
  device_check: NoCheck   # TensorIterator
  variants: function
  dispatch:
    CompositeExplicitAutograd: bitwise_left_shift_out

- func: bitwise_left_shift.Scalar_Tensor(Scalar self, Tensor other) -> Tensor
  device_check: NoCheck   # TensorIterator
  variants: function
  dispatch:
    CompositeExplicitAutograd: bitwise_left_shift

- func: __rshift__.Scalar(Tensor self, Scalar other) -> Tensor
  device_check: NoCheck   # TensorIterator
  variants: method, function
  dispatch:
    CPU, CUDA: __rshift__

- func: __rshift__.Tensor(Tensor self, Tensor other) -> Tensor
  device_check: NoCheck   # TensorIterator
  variants: method, function
  dispatch:
    CPU, CUDA: __rshift__

- func: __irshift__.Scalar(Tensor(a!) self, Scalar other) -> Tensor(a!)
  device_check: NoCheck   # TensorIterator
  variants: method
  dispatch:
    CPU, CUDA: __irshift__
  autogen: __rshift__.Scalar_out

- func: __irshift__.Tensor(Tensor(a!) self, Tensor other) -> Tensor(a!)
  device_check: NoCheck   # TensorIterator
  variants: method
  dispatch:
    CPU, CUDA: __irshift__
  autogen: __rshift__.Tensor_out

- func: bitwise_right_shift.Tensor(Tensor self, Tensor other) -> Tensor
  device_check: NoCheck   # TensorIterator
  variants: function, method
  structured_delegate: bitwise_right_shift.Tensor_out

- func: bitwise_right_shift_.Tensor(Tensor(a!) self, Tensor other) -> Tensor(a!)
  device_check: NoCheck   # TensorIterator
  variants: method
  structured_delegate: bitwise_right_shift.Tensor_out

- func: bitwise_right_shift.Tensor_out(Tensor self, Tensor other, *, Tensor(a!) out) -> Tensor(a!)
  device_check: NoCheck   # TensorIterator
  structured: True
  structured_inherits: TensorIteratorBase
  dispatch:
    CPU, CUDA: bitwise_right_shift_out

- func: bitwise_right_shift.Tensor_Scalar(Tensor self, Scalar other) -> Tensor
  device_check: NoCheck   # TensorIterator
  variants: method, function
  dispatch:
    CompositeExplicitAutograd: bitwise_right_shift

- func: bitwise_right_shift_.Tensor_Scalar(Tensor(a!) self, Scalar other) -> Tensor(a!)
  device_check: NoCheck   # TensorIterator
  variants: method
  dispatch:
    CompositeExplicitAutograd: bitwise_right_shift_

- func: bitwise_right_shift.Tensor_Scalar_out(Tensor self, Scalar other, *, Tensor(a!) out) -> Tensor(a!)
  device_check: NoCheck   # TensorIterator
  variants: function
  dispatch:
    CompositeExplicitAutograd: bitwise_right_shift_out

- func: bitwise_right_shift.Scalar_Tensor(Scalar self, Tensor other) -> Tensor
  device_check: NoCheck   # TensorIterator
  variants: function
  dispatch:
    CompositeExplicitAutograd: bitwise_right_shift

- func: tril_(Tensor(a!) self, int diagonal=0) -> Tensor(a!)
  structured_delegate: tril.out
  variants: method

- func: triu_(Tensor(a!) self, int diagonal=0) -> Tensor(a!)
  structured_delegate: triu.out
  variants: method

- func: digamma_(Tensor(a!) self) -> Tensor(a!)
  device_check: NoCheck   # TensorIterator
  structured_delegate: digamma.out
  variants: method

- func: lerp_.Scalar(Tensor(a!) self, Tensor end, Scalar weight) -> Tensor(a!)
  device_check: NoCheck   # TensorIterator
  variants: method
  structured_delegate: lerp.Scalar_out

- func: lerp_.Tensor(Tensor(a!) self, Tensor end, Tensor weight) -> Tensor(a!)
  device_check: NoCheck   # TensorIterator
  variants: method
  structured_delegate: lerp.Tensor_out

- func: addbmm_(Tensor(a!) self, Tensor batch1, Tensor batch2, *, Scalar beta=1, Scalar alpha=1) -> Tensor(a!)
  variants: method
  dispatch:
    CPU, CUDA: addbmm_
    MPS: addbmm_mps_

- func: addbmm.out(Tensor self, Tensor batch1, Tensor batch2, *, Scalar beta=1, Scalar alpha=1, Tensor(a!) out) -> Tensor(a!)
  dispatch:
    CPU, CUDA: addbmm_out
    MPS: addbmm_out_mps

- func: addbmm(Tensor self, Tensor batch1, Tensor batch2, *, Scalar beta=1, Scalar alpha=1) -> Tensor
  variants: method, function
  dispatch:
    CPU, CUDA: addbmm
    MPS: addbmm_mps

- func: random_.from(Tensor(a!) self, int from, int? to, *, Generator? generator=None) -> Tensor(a!)
  device_check: NoCheck   # TensorIterator
  variants: method
  dispatch:
    CPU, CUDA: random_
    Meta: random_meta_
    MPS: random_mps_
  autogen: random.from_functional, random.from_out

- func: random_.to(Tensor(a!) self, int to, *, Generator? generator=None) -> Tensor(a!)
  device_check: NoCheck   # TensorIterator
  variants: method
  dispatch:
    CPU, CUDA: random_
    Meta: random_meta_
    MPS: random_mps_
  autogen: random.to_functional, random.to_out

- func: random_(Tensor(a!) self, *, Generator? generator=None) -> Tensor(a!)
  device_check: NoCheck   # TensorIterator
  variants: method
  dispatch:
    CPU, CUDA: random_
    Meta: random_meta_
  autogen: random.functional, random.out

- func: uniform_(Tensor(a!) self, float from=0, float to=1, *, Generator? generator=None) -> Tensor(a!)
  device_check: NoCheck   # TensorIterator
  variants: method
  dispatch:
    CPU, CUDA: uniform_
    MPS: uniform_mps_
    Meta: uniform_meta_
  autogen: uniform.functional, uniform.out

- func: cauchy_(Tensor(a!) self, float median=0, float sigma=1, *, Generator? generator=None) -> Tensor(a!)
  device_check: NoCheck   # TensorIterator
  variants: method
  dispatch:
    CPU, CUDA: cauchy_
  autogen: cauchy.functional, cauchy.out

- func: log_normal_(Tensor(a!) self, float mean=1, float std=2, *, Generator? generator=None) -> Tensor(a!)
  device_check: NoCheck   # TensorIterator
  variants: method
  dispatch:
    CPU, CUDA: log_normal_
  autogen: log_normal.functional, log_normal.out

- func: exponential_(Tensor(a!) self, float lambd=1, *, Generator? generator=None) -> Tensor(a!)
  device_check: NoCheck   # TensorIterator
  variants: method
  dispatch:
    CPU, CUDA: exponential_
  autogen: exponential.functional, exponential.out

- func: geometric_(Tensor(a!) self, float p, *, Generator? generator=None) -> Tensor(a!)
  device_check: NoCheck   # TensorIterator
  variants: method
  dispatch:
    CPU, CUDA: geometric_

# wrappers for TH functions
  autogen: geometric.functional, geometric.out

- func: diag.out(Tensor self, int diagonal=0, *, Tensor(a!) out) -> Tensor(a!)
  dispatch:
    CPU: diag_cpu_out
    CUDA: diag_cuda_out
    MPS: diag_mps_out

- func: diag(Tensor self, int diagonal=0) -> Tensor
  variants: method, function
  dispatch:
    CompositeExplicitAutograd: diag

- func: diag_backward(Tensor grad, int[] input_sizes, int diagonal) -> Tensor
  variants: function
  device_check: NoCheck
  device_guard: False

- func: cross.out(Tensor self, Tensor other, int? dim=None, *, Tensor(a!) out) -> Tensor(a!)

- func: cross(Tensor self, Tensor other, int? dim=None) -> Tensor
  variants: method, function

- func: triu.out(Tensor self, int diagonal=0, *, Tensor(a!) out) -> Tensor(a!)
  structured: True
  dispatch:
    CPU: triu_cpu
    CUDA: triu_cuda
    MPS: triu_mps_out

- func: triu(Tensor self, int diagonal=0) -> Tensor
  structured_delegate: triu.out
  variants: method, function

- func: tril.out(Tensor self, int diagonal=0, *, Tensor(a!) out) -> Tensor(a!)
  structured: True
  dispatch:
    CPU: tril_cpu
    CUDA: tril_cuda
    MPS: tril_mps_out

- func: tril(Tensor self, int diagonal=0) -> Tensor
  structured_delegate: tril.out
  variants: method, function

- func: tril_indices(int row, int col, int offset=0, *, ScalarType? dtype=long, Layout? layout=None, Device? device=None, bool? pin_memory=None) -> Tensor
  dispatch:
    CPU: tril_indices_cpu
    CUDA: tril_indices_cuda

- func: triu_indices(int row, int col, int offset=0, *, ScalarType? dtype=long, Layout? layout=None, Device? device=None, bool? pin_memory=None) -> Tensor
  dispatch:
    CPU: triu_indices_cpu
    CUDA: triu_indices_cuda

- func: trace(Tensor self) -> Tensor
  variants: method, function
  dispatch:
    CPU: trace_cpu
    CUDA: trace_cuda

- func: trace_backward(Tensor grad, int[] sizes) -> Tensor
  variants: function
  device_check: NoCheck
  device_guard: False

- func: ne.Scalar_out(Tensor self, Scalar other, *, Tensor(a!) out) -> Tensor(a!)
  structured: True
  structured_inherits: TensorIteratorBase
  device_check: NoCheck   # TensorIterator
  dispatch:
    CPU, CUDA: ne_Scalar_out
    MPS: ne_scalar_out_mps
    QuantizedCPU: ne_out_quantized_cpu

- func: ne.Scalar(Tensor self, Scalar other) -> Tensor
  structured_delegate: ne.Scalar_out
  device_check: NoCheck   # TensorIterator
  variants: method, function
  dispatch:
    QuantizedCPU: ne_quantized_cpu

- func: ne.Tensor_out(Tensor self, Tensor other, *, Tensor(a!) out) -> Tensor(a!)
  structured: True
  structured_inherits: TensorIteratorBase
  device_check: NoCheck   # TensorIterator
  dispatch:
    CPU, CUDA: ne_Tensor_out
    MPS: ne_tensor_out_mps
    QuantizedCPU: ne_out_quantized_cpu

- func: ne.Tensor(Tensor self, Tensor other) -> Tensor
  structured_delegate: ne.Tensor_out
  device_check: NoCheck   # TensorIterator
  variants: method, function
  dispatch:
    QuantizedCPU: ne_quantized_cpu

- func: ne_.Scalar(Tensor(a!) self, Scalar other) -> Tensor(a!)
  structured_delegate: ne.Scalar_out
  device_check: NoCheck   # TensorIterator
  variants: method
  dispatch:
    CompositeExplicitAutograd: ne_

- func: ne_.Tensor(Tensor(a!) self, Tensor other) -> Tensor(a!)
  structured_delegate: ne.Tensor_out
  device_check: NoCheck   # TensorIterator
  variants: method
  dispatch:
    CompositeExplicitAutograd: ne_

# not_equal, alias for torch.ne
- func: not_equal.Scalar_out(Tensor self, Scalar other, *, Tensor(a!) out) -> Tensor(a!)

- func: not_equal.Scalar(Tensor self, Scalar other) -> Tensor
  variants: method, function

- func: not_equal.Tensor_out(Tensor self, Tensor other, *, Tensor(a!) out) -> Tensor(a!)

- func: not_equal.Tensor(Tensor self, Tensor other) -> Tensor
  variants: method, function

- func: not_equal_.Scalar(Tensor(a!) self, Scalar other) -> Tensor(a!)
  variants: method

- func: not_equal_.Tensor(Tensor(a!) self, Tensor other) -> Tensor(a!)
  variants: method

- func: eq.Scalar_out(Tensor self, Scalar other, *, Tensor(a!) out) -> Tensor(a!)
  structured: True
  structured_inherits: TensorIteratorBase
  device_check: NoCheck   # TensorIterator
  dispatch:
    CPU, CUDA: eq_Scalar_out
    MPS: eq_scalar_out_mps
    QuantizedCPU: eq_out_quantized_cpu

- func: eq.Scalar(Tensor self, Scalar other) -> Tensor
  structured_delegate: eq.Scalar_out
  device_check: NoCheck   # TensorIterator
  variants: method, function
  dispatch:
    QuantizedCPU: eq_quantized_cpu

- func: eq.Tensor_out(Tensor self, Tensor other, *, Tensor(a!) out) -> Tensor(a!)
  structured: True
  structured_inherits: TensorIteratorBase
  device_check: NoCheck   # TensorIterator
  dispatch:
    CPU, CUDA: eq_Tensor_out
    MPS: eq_tensor_out_mps
    QuantizedCPU: eq_out_quantized_cpu

- func: eq.Tensor(Tensor self, Tensor other) -> Tensor
  structured_delegate: eq.Tensor_out
  device_check: NoCheck   # TensorIterator
  variants: method, function
  dispatch:
    QuantizedCPU: eq_quantized_cpu

- func: ge.Scalar_out(Tensor self, Scalar other, *, Tensor(a!) out) -> Tensor(a!)
  structured: True
  structured_inherits: TensorIteratorBase
  device_check: NoCheck   # TensorIterator
  dispatch:
    CPU, CUDA: ge_Scalar_out
    MPS: ge_scalar_out_mps
    QuantizedCPU: ge_out_quantized_cpu

- func: ge.Scalar(Tensor self, Scalar other) -> Tensor
  structured_delegate: ge.Scalar_out
  device_check: NoCheck   # TensorIterator
  variants: method, function
  dispatch:
    QuantizedCPU: ge_quantized_cpu

- func: ge.Tensor_out(Tensor self, Tensor other, *, Tensor(a!) out) -> Tensor(a!)
  structured: True
  structured_inherits: TensorIteratorBase
  device_check: NoCheck   # TensorIterator
  dispatch:
    CPU, CUDA: ge_Tensor_out
    MPS: ge_tensor_out_mps
    QuantizedCPU: ge_out_quantized_cpu

- func: ge.Tensor(Tensor self, Tensor other) -> Tensor
  structured_delegate: ge.Tensor_out
  device_check: NoCheck   # TensorIterator
  variants: method, function
  dispatch:
    QuantizedCPU: ge_quantized_cpu

- func: ge_.Scalar(Tensor(a!) self, Scalar other) -> Tensor(a!)
  structured_delegate: ge.Scalar_out
  device_check: NoCheck   # TensorIterator
  variants: method
  dispatch:
    CompositeExplicitAutograd: ge_

- func: ge_.Tensor(Tensor(a!) self, Tensor other) -> Tensor(a!)
  structured_delegate: ge.Tensor_out
  device_check: NoCheck   # TensorIterator
  variants: method
  dispatch:
    CompositeExplicitAutograd: ge_

# greater_equal, alias for torch.ge
- func: greater_equal.Scalar_out(Tensor self, Scalar other, *, Tensor(a!) out) -> Tensor(a!)

- func: greater_equal.Scalar(Tensor self, Scalar other) -> Tensor
  variants: method, function

- func: greater_equal.Tensor_out(Tensor self, Tensor other, *, Tensor(a!) out) -> Tensor(a!)

- func: greater_equal.Tensor(Tensor self, Tensor other) -> Tensor
  variants: method, function

- func: greater_equal_.Scalar(Tensor(a!) self, Scalar other) -> Tensor(a!)
  variants: method

- func: greater_equal_.Tensor(Tensor(a!) self, Tensor other) -> Tensor(a!)
  variants: method

- func: le.Scalar_out(Tensor self, Scalar other, *, Tensor(a!) out) -> Tensor(a!)
  structured: True
  structured_inherits: TensorIteratorBase
  device_check: NoCheck   # TensorIterator
  dispatch:
    CPU, CUDA: le_Scalar_out
    MPS: le_scalar_out_mps
    QuantizedCPU: le_out_quantized_cpu

- func: le.Scalar(Tensor self, Scalar other) -> Tensor
  structured_delegate: le.Scalar_out
  device_check: NoCheck   # TensorIterator
  variants: method, function
  dispatch:
    QuantizedCPU: le_quantized_cpu

- func: le.Tensor_out(Tensor self, Tensor other, *, Tensor(a!) out) -> Tensor(a!)
  structured: True
  structured_inherits: TensorIteratorBase
  device_check: NoCheck   # TensorIterator
  dispatch:
    CPU, CUDA: le_Tensor_out
    MPS: le_tensor_out_mps
    QuantizedCPU: le_out_quantized_cpu

- func: le.Tensor(Tensor self, Tensor other) -> Tensor
  structured_delegate: le.Tensor_out
  device_check: NoCheck   # TensorIterator
  variants: method, function
  dispatch:
    QuantizedCPU: le_quantized_cpu

- func: le_.Scalar(Tensor(a!) self, Scalar other) -> Tensor(a!)
  structured_delegate: le.Scalar_out
  device_check: NoCheck   # TensorIterator
  variants: method
  dispatch:
    CompositeExplicitAutograd: le_

- func: le_.Tensor(Tensor(a!) self, Tensor other) -> Tensor(a!)
  structured_delegate: le.Tensor_out
  device_check: NoCheck   # TensorIterator
  variants: method
  dispatch:
    CompositeExplicitAutograd: le_

# less_equal, alias for torch.le
- func: less_equal.Scalar_out(Tensor self, Scalar other, *, Tensor(a!) out) -> Tensor(a!)

- func: less_equal.Scalar(Tensor self, Scalar other) -> Tensor
  variants: method, function

- func: less_equal.Tensor_out(Tensor self, Tensor other, *, Tensor(a!) out) -> Tensor(a!)

- func: less_equal.Tensor(Tensor self, Tensor other) -> Tensor
  variants: method, function

- func: less_equal_.Scalar(Tensor(a!) self, Scalar other) -> Tensor(a!)
  variants: method

- func: less_equal_.Tensor(Tensor(a!) self, Tensor other) -> Tensor(a!)
  variants: method

- func: gt.Scalar_out(Tensor self, Scalar other, *, Tensor(a!) out) -> Tensor(a!)
  structured: True
  structured_inherits: TensorIteratorBase
  device_check: NoCheck   # TensorIterator
  dispatch:
    CPU, CUDA: gt_Scalar_out
    MPS: gt_scalar_out_mps
    QuantizedCPU: gt_out_quantized_cpu

- func: gt.Scalar(Tensor self, Scalar other) -> Tensor
  structured_delegate: gt.Scalar_out
  device_check: NoCheck   # TensorIterator
  variants: method, function
  dispatch:
    QuantizedCPU: gt_quantized_cpu

- func: gt.Tensor_out(Tensor self, Tensor other, *, Tensor(a!) out) -> Tensor(a!)
  structured: True
  structured_inherits: TensorIteratorBase
  device_check: NoCheck   # TensorIterator
  dispatch:
    CPU, CUDA: gt_Tensor_out
    MPS: gt_tensor_out_mps
    QuantizedCPU: gt_out_quantized_cpu

- func: gt.Tensor(Tensor self, Tensor other) -> Tensor
  structured_delegate: gt.Tensor_out
  device_check: NoCheck   # TensorIterator
  variants: method, function
  dispatch:
    QuantizedCPU: gt_quantized_cpu

- func: gt_.Scalar(Tensor(a!) self, Scalar other) -> Tensor(a!)
  structured_delegate: gt.Scalar_out
  device_check: NoCheck   # TensorIterator
  variants: method
  dispatch:
    CompositeExplicitAutograd: gt_

- func: gt_.Tensor(Tensor(a!) self, Tensor other) -> Tensor(a!)
  structured_delegate: gt.Tensor_out
  device_check: NoCheck   # TensorIterator
  variants: method
  dispatch:
    CompositeExplicitAutograd: gt_

#  greater, alias for torch.gt
- func: greater.Scalar_out(Tensor self, Scalar other, *, Tensor(a!) out) -> Tensor(a!)

- func: greater.Scalar(Tensor self, Scalar other) -> Tensor
  variants: method, function

- func: greater.Tensor_out(Tensor self, Tensor other, *, Tensor(a!) out) -> Tensor(a!)

- func: greater.Tensor(Tensor self, Tensor other) -> Tensor
  variants: method, function

- func: greater_.Scalar(Tensor(a!) self, Scalar other) -> Tensor(a!)
  variants: method

- func: greater_.Tensor(Tensor(a!) self, Tensor other) -> Tensor(a!)
  variants: method

- func: lt.Scalar_out(Tensor self, Scalar other, *, Tensor(a!) out) -> Tensor(a!)
  structured: True
  structured_inherits: TensorIteratorBase
  device_check: NoCheck   # TensorIterator
  dispatch:
    CPU, CUDA: lt_Scalar_out
    MPS: lt_scalar_out_mps
    QuantizedCPU: lt_out_quantized_cpu

- func: lt.Scalar(Tensor self, Scalar other) -> Tensor
  structured_delegate: lt.Scalar_out
  device_check: NoCheck   # TensorIterator
  variants: method, function
  dispatch:
    QuantizedCPU: lt_quantized_cpu

- func: lt.Tensor_out(Tensor self, Tensor other, *, Tensor(a!) out) -> Tensor(a!)
  structured: True
  structured_inherits: TensorIteratorBase
  device_check: NoCheck   # TensorIterator
  dispatch:
    CPU, CUDA: lt_Tensor_out
    MPS: lt_tensor_out_mps
    QuantizedCPU: lt_out_quantized_cpu

- func: lt.Tensor(Tensor self, Tensor other) -> Tensor
  structured_delegate: lt.Tensor_out
  device_check: NoCheck   # TensorIterator
  variants: method, function
  dispatch:
    QuantizedCPU: lt_quantized_cpu

- func: lt_.Scalar(Tensor(a!) self, Scalar other) -> Tensor(a!)
  structured_delegate: lt.Scalar_out
  device_check: NoCheck   # TensorIterator
  variants: method
  dispatch:
    CompositeExplicitAutograd: lt_

- func: lt_.Tensor(Tensor(a!) self, Tensor other) -> Tensor(a!)
  structured_delegate: lt.Tensor_out
  device_check: NoCheck   # TensorIterator
  variants: method
  dispatch:
    CompositeExplicitAutograd: lt_

#  less, alias for torch.lt
- func: less.Scalar_out(Tensor self, Scalar other, *, Tensor(a!) out) -> Tensor(a!)

- func: less.Scalar(Tensor self, Scalar other) -> Tensor
  variants: method, function

- func: less.Tensor_out(Tensor self, Tensor other, *, Tensor(a!) out) -> Tensor(a!)

- func: less.Tensor(Tensor self, Tensor other) -> Tensor
  variants: method, function

- func: less_.Scalar(Tensor(a!) self, Scalar other) -> Tensor(a!)
  variants: method

- func: less_.Tensor(Tensor(a!) self, Tensor other) -> Tensor(a!)
  variants: method

- func: take.out(Tensor self, Tensor index, *, Tensor(a!) out) -> Tensor(a!)
  dispatch:
    CPU, CUDA: take_out

- func: take(Tensor self, Tensor index) -> Tensor
  variants: method, function
  dispatch:
    CPU, CUDA: take

- func: take_along_dim.out(Tensor self, Tensor indices, int? dim=None, *, Tensor(a!) out) -> Tensor(a!)

- func: take_along_dim(Tensor self, Tensor indices, int? dim=None) -> Tensor
  variants: method, function

- func: index_select.out(Tensor self, int dim, Tensor index, *, Tensor(a!) out) -> Tensor(a!)
  dispatch:
    CPU, QuantizedCPU: index_select_out_cpu_
    CUDA, QuantizedCUDA: index_select_out_cuda
    MPS: index_select_out_mps

- func: index_select(Tensor self, int dim, Tensor index) -> Tensor
  variants: method, function
  dispatch:
    CPU: index_select_cpu_
    QuantizedCPU: index_select_quantized_cpu_
    CUDA: index_select_cuda
    QuantizedCUDA: index_select_quantized_cuda
    SparseCPU: index_select_sparse_cpu
    SparseCUDA: index_select_sparse_cuda
    MPS: index_select_mps

- func: index_select.dimname_out(Tensor self, Dimname dim, Tensor index, *, Tensor(a!) out) -> Tensor(a!)

- func: index_select.dimname(Tensor self, Dimname dim, Tensor index) -> Tensor
  variants: method, function

- func: index_select_backward(Tensor grad, int[] self_sizes, int dim, Tensor index) -> Tensor
  variants: function
  device_check: NoCheck
  device_guard: False

- func: masked_select.out(Tensor self, Tensor mask, *, Tensor(a!) out) -> Tensor(a!)
  dispatch:
    CPU: masked_select_out_cpu
    CUDA: masked_select_out_cuda

- func: masked_select(Tensor self, Tensor mask) -> Tensor
  variants: method, function
  dispatch:
    CPU: masked_select_cpu
    CUDA: masked_select_cuda

- func: masked_select_backward(Tensor grad, Tensor input, Tensor mask) -> Tensor
  variants: function
  device_check: NoCheck
  device_guard: False

- func: nonzero.out(Tensor self, *, Tensor(a!) out) -> Tensor(a!)
  dispatch:
    CPU: nonzero_out_cpu
    CUDA: nonzero_out_cuda

- func: nonzero(Tensor self) -> Tensor
  variants: method, function
  dispatch:
    CPU: nonzero_cpu
    CUDA: nonzero_cuda

- func: nonzero_numpy(Tensor self) -> Tensor[]
  variants: method, function

- func: argwhere(Tensor self) -> Tensor
  variants: method, function

- func: gather.out(Tensor self, int dim, Tensor index, *, bool sparse_grad=False, Tensor(a!) out) -> Tensor(a!)
  structured: True
  dispatch:
    CPU, CUDA: gather_out
    MPS: gather_out_mps

- func: gather(Tensor self, int dim, Tensor index, *, bool sparse_grad=False) -> Tensor
  variants: method, function
  structured_delegate: gather.out

- func: gather_backward(Tensor grad, Tensor self, int dim, Tensor index, bool sparse_grad) -> Tensor
  variants: function
  device_check: NoCheck
  device_guard: False

- func: gather.dimname_out(Tensor self, Dimname dim, Tensor index, *, bool sparse_grad=False, Tensor(a!) out) -> Tensor(a!)

- func: gather.dimname(Tensor self, Dimname dim, Tensor index, *, bool sparse_grad=False) -> Tensor
  variants: method, function

- func: _gather_sparse_backward(Tensor self, int dim, Tensor index, Tensor grad) -> Tensor

- func: addcmul.out(Tensor self, Tensor tensor1, Tensor tensor2, *, Scalar value=1, Tensor(a!) out) -> Tensor(a!)
  structured: True
  structured_inherits: TensorIteratorBase
  device_check: NoCheck   # TensorIterator
  dispatch:
    CPU, CUDA: addcmul_out
    MPS: addcmul_out_mps

- func: addcmul(Tensor self, Tensor tensor1, Tensor tensor2, *, Scalar value=1) -> Tensor
  structured_delegate: addcmul.out
  device_check: NoCheck   # TensorIterator
  variants: method, function

- func: addcmul_(Tensor(a!) self, Tensor tensor1, Tensor tensor2, *, Scalar value=1) -> Tensor(a!)
  structured_delegate: addcmul.out
  device_check: NoCheck   # TensorIterator
  variants: method

- func: addcdiv.out(Tensor self, Tensor tensor1, Tensor tensor2, *, Scalar value=1, Tensor(a!) out) -> Tensor(a!)
  structured: True
  structured_inherits: TensorIteratorBase
  device_check: NoCheck   # TensorIterator
  dispatch:
    CPU, CUDA: addcdiv_out
    MPS: addcdiv_out_mps

- func: addcdiv(Tensor self, Tensor tensor1, Tensor tensor2, *, Scalar value=1) -> Tensor
  structured_delegate: addcdiv.out
  device_check: NoCheck   # TensorIterator
  variants: method, function

- func: addcdiv_(Tensor(a!) self, Tensor tensor1, Tensor tensor2, *, Scalar value=1) -> Tensor(a!)
  structured_delegate: addcdiv.out
  device_check: NoCheck   # TensorIterator
  variants: method

- func: cross_entropy_loss(Tensor self, Tensor target, Tensor? weight=None, int reduction=Mean, int ignore_index=-100, float label_smoothing=0.0) -> Tensor
  python_module: nn

- func: lstsq.X(Tensor self, Tensor A, *, Tensor(a!) X, Tensor(b!) qr) -> (Tensor(a!) solution, Tensor(b!) QR)
  dispatch:
    CPU: legacy_lstsq_out
    CUDA: legacy_lstsq_out_cuda

- func: lstsq(Tensor self, Tensor A) -> (Tensor solution, Tensor QR)
  variants: method, function
  dispatch:
    CPU: legacy_lstsq
    CUDA: legacy_lstsq_cuda

- func: triangular_solve.X(Tensor self, Tensor A, bool upper=True, bool transpose=False, bool unitriangular=False, *, Tensor(a!) X, Tensor(b!) M) -> (Tensor(a!) solution, Tensor(b!) cloned_coefficient)
  structured: True
  dispatch:
    CPU, CUDA: triangular_solve_out
    SparseCsrCPU: triangular_solve_out_sparse_csr_cpu
    SparseCsrCUDA: triangular_solve_out_sparse_csr_cuda

- func: triangular_solve(Tensor self, Tensor A, bool upper=True, bool transpose=False, bool unitriangular=False) -> (Tensor solution, Tensor cloned_coefficient)
  structured_delegate: triangular_solve.X
  variants: method, function

- func: _linalg_check_errors(Tensor info, str api_name, *, bool is_matrix) -> ()
  dispatch:
    CompositeExplicitAutograd: _linalg_check_errors

- func: linalg_solve_triangular.out(Tensor self, Tensor B, *, bool upper, bool left=True, bool unitriangular=False, Tensor(a!) out) -> Tensor(a!)
  python_module: linalg
  dispatch:
    CPU, CUDA: linalg_solve_triangular_out

- func: linalg_solve_triangular(Tensor self, Tensor B, *, bool upper, bool left=True, bool unitriangular=False) -> Tensor
  python_module: linalg
  variants: function
  dispatch:
    CPU, CUDA: linalg_solve_triangular

- func: linalg_vander(Tensor x, *, int? N=None) -> Tensor
  python_module: linalg

- func: symeig.e(Tensor self, bool eigenvectors=False, bool upper=True, *, Tensor(a!) e, Tensor(b!) V) -> (Tensor(a!) eigenvalues, Tensor(b!) eigenvectors)
  dispatch:
    CompositeExplicitAutograd: symeig_out

- func: symeig(Tensor self, bool eigenvectors=False, bool upper=True) -> (Tensor eigenvalues, Tensor eigenvectors)
  variants: method, function
  dispatch:
    CompositeExplicitAutograd: symeig

- func: _symeig_helper(Tensor self, bool eigenvectors, bool upper) -> (Tensor, Tensor)
  variants: function
  dispatch:
    CPU: _symeig_helper_cpu
    CUDA: _symeig_helper_cuda

- func: eig.e(Tensor self, bool eigenvectors=False, *, Tensor(a!) e, Tensor(b!) v) -> (Tensor(a!) eigenvalues, Tensor(b!) eigenvectors)
  dispatch:
    CompositeExplicitAutograd: eig_out

- func: eig(Tensor self, bool eigenvectors=False) -> (Tensor eigenvalues, Tensor eigenvectors)
  variants: method, function
  dispatch:
    CompositeExplicitAutograd: eig

- func: svd.U(Tensor self, bool some=True, bool compute_uv=True, *, Tensor(a!) U, Tensor(b!) S, Tensor(c!) V) -> (Tensor(a!) U, Tensor(b!) S, Tensor(c!) V)

- func: svd(Tensor self, bool some=True, bool compute_uv=True) -> (Tensor U, Tensor S, Tensor V)
  variants: method, function

# swapaxes, alias for transpose
- func: swapaxes(Tensor(a) self, int axis0, int axis1) -> Tensor(a)
  variants: function, method
  device_check: NoCheck
  device_guard: False

- func: swapaxes_(Tensor(a!) self, int axis0, int axis1) -> Tensor(a!)
  variants: method
  device_check: NoCheck
  device_guard: False
  tags: inplace_view

# swapdims, alias for transpose
- func: swapdims(Tensor(a) self, int dim0, int dim1) -> Tensor(a)
  variants: function, method
  device_check: NoCheck
  device_guard: False

- func: swapdims_(Tensor(a!) self, int dim0, int dim1) -> Tensor(a!)
  variants: method
  device_check: NoCheck
  device_guard: False
  tags: inplace_view

- func: cholesky.out(Tensor self, bool upper=False, *, Tensor(a!) out) -> Tensor(a!)
  dispatch:
    CPU, CUDA: cholesky_out

- func: cholesky(Tensor self, bool upper=False) -> Tensor
  variants: method, function
  dispatch:
    CPU, CUDA: cholesky

- func: cholesky_solve.out(Tensor self, Tensor input2, bool upper=False, *, Tensor(a!) out) -> Tensor(a!)
  dispatch:
    CompositeExplicitAutograd: cholesky_solve_out

- func: cholesky_solve(Tensor self, Tensor input2, bool upper=False) -> Tensor
  variants: method, function
  dispatch:
    CompositeExplicitAutograd: cholesky_solve

- func: _cholesky_solve_helper(Tensor self, Tensor A, bool upper) -> Tensor
  variants: function
  dispatch:
    CPU: _cholesky_solve_helper_cpu
    CUDA: _cholesky_solve_helper_cuda

- func: cholesky_inverse(Tensor self, bool upper=False) -> Tensor
  variants: method, function
  dispatch:
    CPU, CUDA: cholesky_inverse

- func: cholesky_inverse.out(Tensor self, bool upper=False, *, Tensor(a!) out) -> Tensor(a!)
  dispatch:
    CPU, CUDA: cholesky_inverse_out

- func: qr.Q(Tensor self, bool some=True, *, Tensor(a!) Q, Tensor(b!) R) -> (Tensor(a!) Q, Tensor(b!) R)

- func: qr(Tensor self, bool some=True) -> (Tensor Q, Tensor R)
  variants: method, function

- func: geqrf.a(Tensor self, *, Tensor(a!) a, Tensor(b!) tau) -> (Tensor(a!) a, Tensor(b!) tau)
  dispatch:
    CPU, CUDA: geqrf_out

- func: geqrf(Tensor self) -> (Tensor a, Tensor tau)
  variants: method, function
  dispatch:
    CPU, CUDA: geqrf

# orgqr, alias for linalg_householder_product
- func: orgqr(Tensor self, Tensor input2) -> Tensor
  variants: method, function

- func: orgqr.out(Tensor self, Tensor input2, *, Tensor(a!) out) -> Tensor(a!)

- func: ormqr.out(Tensor self, Tensor input2, Tensor input3, bool left=True, bool transpose=False, *, Tensor(a!) out) -> Tensor(a!)
  dispatch:
    CPU, CUDA: ormqr_out

- func: ormqr(Tensor self, Tensor input2, Tensor input3, bool left=True, bool transpose=False) -> Tensor
  variants: method, function
  dispatch:
    CPU, CUDA: ormqr

- func: _lu_with_info(Tensor self, bool pivot=True, bool check_errors=True) -> (Tensor LU, Tensor pivots, Tensor info)
  variants: function

- func: lu_solve.out(Tensor self, Tensor LU_data, Tensor LU_pivots, *, Tensor(a!) out) -> Tensor(a!)
  dispatch:
    CPU, CUDA: lu_solve_out

- func: lu_solve(Tensor self, Tensor LU_data, Tensor LU_pivots) -> Tensor
  variants: method, function
  dispatch:
    CPU, CUDA: lu_solve

# lu_unpack
- func: lu_unpack(Tensor LU_data, Tensor LU_pivots, bool unpack_data=True, bool unpack_pivots=True) -> (Tensor P, Tensor L, Tensor U)
  structured_delegate: lu_unpack.out
  variants: function

- func: lu_unpack.out(Tensor LU_data, Tensor LU_pivots, bool unpack_data=True, bool unpack_pivots=True, *, Tensor(a!) P, Tensor(b!) L, Tensor(c!) U) -> (Tensor(a!) P, Tensor(b!) L, Tensor(c!) U)
  variants: function
  structured: True
  dispatch:
    CPU, CUDA: lu_unpack_out

# TODO: remove dispatch section when porting TH CUDA to ATen
- func: multinomial.out(Tensor self, int num_samples, bool replacement=False, *, Generator? generator=None, Tensor(a!) out) -> Tensor(a!)
  dispatch:
    CPU, CUDA: multinomial_out

- func: multinomial(Tensor self, int num_samples, bool replacement=False, *, Generator? generator=None) -> Tensor
  variants: method, function
  dispatch:
    CPU, CUDA: multinomial

- func: lgamma.out(Tensor self, *, Tensor(a!) out) -> Tensor(a!)
  device_check: NoCheck   # TensorIterator
  structured: True
  structured_inherits: TensorIteratorBase
  dispatch:
    CPU, CUDA: lgamma_out

- func: lgamma_(Tensor(a!) self) -> Tensor(a!)
  device_check: NoCheck   # TensorIterator
  structured_delegate: lgamma.out
  variants: method

- func: lgamma(Tensor self) -> Tensor
  device_check: NoCheck   # TensorIterator
  structured_delegate: lgamma.out
  variants: method, function

- func: digamma.out(Tensor self, *, Tensor(a!) out) -> Tensor(a!)
  device_check: NoCheck   # TensorIterator
  structured: True
  structured_inherits: TensorIteratorBase
  dispatch:
    CPU, CUDA: digamma_out

- func: digamma(Tensor self) -> Tensor
  device_check: NoCheck   # TensorIterator
  structured_delegate: digamma.out
  variants: method, function

- func: polygamma.out(int n, Tensor self, *, Tensor(a!) out) -> Tensor(a!)
  device_check: NoCheck   # TensorIterator
  structured: True
  structured_inherits: TensorIteratorBase
  dispatch:
    CPU, CUDA: polygamma_out

- func: polygamma(int n, Tensor self) -> Tensor
  device_check: NoCheck   # TensorIterator
  structured_delegate: polygamma.out
  variants: method, function

- func: polygamma_(Tensor(a!) self, int n) -> Tensor(a!)
  device_check: NoCheck   # TensorIterator
  variants: method
  dispatch:
    CompositeExplicitAutograd: polygamma_

- func: erfinv(Tensor self) -> Tensor
  device_check: NoCheck   # TensorIterator
  structured_delegate: erfinv.out
  variants: method, function
  dispatch:
    SparseCPU, SparseCUDA: erfinv_sparse
    SparseCsrCPU, SparseCsrCUDA: erfinv_sparse_csr

- func: erfinv_(Tensor(a!) self) -> Tensor(a!)
  device_check: NoCheck   # TensorIterator
  structured_delegate: erfinv.out
  variants: method
  dispatch:
    SparseCPU, SparseCUDA: erfinv_sparse_
    SparseCsrCPU, SparseCsrCUDA: erfinv_sparse_csr_

- func: erfinv.out(Tensor self, *, Tensor(a!) out) -> Tensor(a!)
  device_check: NoCheck   # TensorIterator
  structured: True
  structured_inherits: TensorIteratorBase
  dispatch:
    CPU, CUDA: erfinv_out
    SparseCPU, SparseCUDA: erfinv_sparse_out
    SparseCsrCPU, SparseCsrCUDA: erfinv_sparse_csr_out

- func: i0(Tensor self) -> Tensor
  structured_delegate: i0.out
  variants: function, method

- func: i0_(Tensor(a!) self) -> Tensor(a!)
  structured_delegate: i0.out
  variants: function, method

- func: i0.out(Tensor self, *, Tensor(a!) out) -> Tensor(a!)
  structured: True
  structured_inherits: TensorIteratorBase
  dispatch:
    CPU, CUDA: i0_out

- func: sign(Tensor self) -> Tensor
  device_check: NoCheck   # TensorIterator
  structured_delegate: sign.out
  variants: function, method
  dispatch:
    CompositeExplicitAutograd: sign
    SparseCPU, SparseCUDA: sign_sparse
    SparseCsrCPU, SparseCsrCUDA: sign_sparse_csr

- func: sign_(Tensor(a!) self) -> Tensor(a!)
  device_check: NoCheck   # TensorIterator
  structured_delegate: sign.out
  variants: method
  dispatch:
    CompositeExplicitAutograd: sign_
    SparseCPU, SparseCUDA: sign_sparse_
    SparseCsrCPU, SparseCsrCUDA: sign_sparse_csr_

- func: sign.out(Tensor self, *, Tensor(a!) out) -> Tensor(a!)
  device_check: NoCheck   # TensorIterator
  structured: True
  structured_inherits: TensorIteratorBase
  dispatch:
    CPU, CUDA: sign_out
    MPS: sign_out_mps
    SparseCPU, SparseCUDA: sign_sparse_out
    SparseCsrCPU, SparseCsrCUDA: sign_sparse_csr_out

- func: signbit(Tensor self) -> Tensor
  variants: function, method
  structured_delegate: signbit.out
  dispatch:
    SparseCPU, SparseCUDA: signbit_sparse
    SparseCsrCPU, SparseCsrCUDA: signbit_sparse_csr

- func: signbit.out(Tensor self, *, Tensor(a!) out) -> Tensor(a!)
  structured: True
  structured_inherits: TensorIteratorBase
  dispatch:
    CPU: signbit_out
    CUDA: signbit_out
    SparseCPU, SparseCUDA: signbit_sparse_out
    SparseCsrCPU, SparseCsrCUDA: signbit_sparse_csr_out

- func: dist(Tensor self, Tensor other, Scalar p=2) -> Tensor
  device_check: NoCheck   # TensorIterator
  variants: method, function
  dispatch:
    CompositeExplicitAutograd: dist

- func: atan2.out(Tensor self, Tensor other, *, Tensor(a!) out) -> Tensor(a!)
  device_check: NoCheck   # TensorIterator
  structured: True
  structured_inherits: TensorIteratorBase
  dispatch:
    CPU, CUDA: atan2_out
    MPS: atan2_mps_out

- func: atan2_(Tensor(a!) self, Tensor other) -> Tensor(a!)
  device_check: NoCheck   # TensorIterator
  structured_delegate: atan2.out
  variants: method

- func: atan2(Tensor self, Tensor other) -> Tensor
  device_check: NoCheck   # TensorIterator
  structured_delegate: atan2.out
  variants: method, function

# arctan2, alias of atan2
- func: arctan2(Tensor self, Tensor other) -> Tensor
  variants: method, function

- func: arctan2.out(Tensor self, Tensor other, *, Tensor(a!) out) -> Tensor(a!)
  device_check: NoCheck   # TensorIterator

- func: arctan2_(Tensor(a!) self, Tensor other) -> Tensor(a!)
  variants: method

- func: lerp.Scalar_out(Tensor self, Tensor end, Scalar weight, *, Tensor(a!) out) -> Tensor(a!)
  device_check: NoCheck   # TensorIterator
  structured: True
  structured_inherits: TensorIteratorBase
  dispatch:
    CPU, CUDA: lerp_Scalar

- func: lerp.Tensor_out(Tensor self, Tensor end, Tensor weight, *, Tensor(a!) out) -> Tensor(a!)
  device_check: NoCheck   # TensorIterator
  structured: True
  structured_inherits: TensorIteratorBase
  dispatch:
    CPU, CUDA: lerp_Tensor

- func: lerp.Scalar(Tensor self, Tensor end, Scalar weight) -> Tensor
  device_check: NoCheck   # TensorIterator
  variants: method, function
  structured_delegate: lerp.Scalar_out

- func: lerp.Tensor(Tensor self, Tensor end, Tensor weight) -> Tensor
  device_check: NoCheck   # TensorIterator
  variants: method, function
  structured_delegate: lerp.Tensor_out

- func: histc.out(Tensor self, int bins=100, Scalar min=0, Scalar max=0, *, Tensor(a!) out) -> Tensor(a!)
  dispatch:
    CPU: histogram_histc_cpu_out
    CUDA: _histc_out_cuda

- func: histc(Tensor self, int bins=100, Scalar min=0, Scalar max=0) -> Tensor
  variants: method, function
  dispatch:
    CPU: histogram_histc_cpu
    CUDA: _histc_cuda

- func: histogram.bins_tensor_out(Tensor self, Tensor bins, *, Tensor? weight=None, bool density=False, Tensor(a!) hist, Tensor(b!) bin_edges) -> (Tensor(a!) hist, Tensor(b!) bin_edges)
  dispatch:
    CPU: histogram_out_cpu

- func: histogram.bins_tensor(Tensor self, Tensor bins, *, Tensor? weight=None, bool density=False) -> (Tensor hist, Tensor bin_edges)
  variants: method, function
  dispatch:
    CPU: histogram_cpu

- func: histogram.bin_ct_out(Tensor self, int bins=100, *, float[]? range=None, Tensor? weight=None, bool density=False, Tensor(a!) hist, Tensor(b!) bin_edges) -> (Tensor(a!) hist, Tensor(b!) bin_edges)
  dispatch:
    CPU: histogram_out_cpu

- func: histogram.bin_ct(Tensor self, int bins=100, *, float[]? range=None, Tensor? weight=None, bool density=False) -> (Tensor hist, Tensor bin_edges)
  variants: method, function
  dispatch:
    CPU: histogram_cpu

- func: _histogramdd_bin_edges(Tensor self, int[] bins, *, float[]? range=None, Tensor? weight=None, bool density=False) -> Tensor[]
  dispatch:
    CPU: histogramdd_bin_edges_cpu

- func: _histogramdd_from_bin_cts(Tensor self, int[] bins, *, float[]? range=None, Tensor? weight=None, bool density=False) -> Tensor
  dispatch:
    CPU: histogramdd_cpu

- func: _histogramdd_from_bin_tensors(Tensor self, Tensor[] bins, *, Tensor? weight=None, bool density=False) -> Tensor
  dispatch:
    CPU: histogramdd_cpu

- func: histogramdd(Tensor self, int[] bins, float[]? range=None, Tensor? weight=None, bool density=False) -> (Tensor hist, Tensor[] bin_edges)

- func: histogramdd.int_bins(Tensor self, int bins, float[]? range=None, Tensor? weight=None, bool density=False) -> (Tensor hist, Tensor[] bin_edges)

- func: histogramdd.TensorList_bins(Tensor self, Tensor[] bins, float[]? range=None, Tensor? weight=None, bool density=False) -> (Tensor hist, Tensor[] bin_edges)

- func: fmod.Scalar_out(Tensor self, Scalar other, *, Tensor(a!) out) -> Tensor(a!)
  device_check: NoCheck   # TensorIterator
  dispatch:
    CompositeExplicitAutograd: fmod_out

- func: fmod.Scalar(Tensor self, Scalar other) -> Tensor
  device_check: NoCheck   # TensorIterator
  variants: method, function
  dispatch:
    CompositeExplicitAutograd: fmod

- func: fmod_.Scalar(Tensor(a!) self, Scalar other) -> Tensor(a!)
  device_check: NoCheck   # TensorIterator
  variants: method
  dispatch:
    CompositeExplicitAutograd: fmod_

- func: fmod.Tensor_out(Tensor self, Tensor other, *, Tensor(a!) out) -> Tensor(a!)
  device_check: NoCheck   # TensorIterator
  structured: True
  structured_inherits: TensorIteratorBase
  dispatch:
    CPU, CUDA: fmod_out

- func: fmod.Tensor(Tensor self, Tensor other) -> Tensor
  device_check: NoCheck   # TensorIterator
  structured_delegate: fmod.Tensor_out
  variants: method, function


- func: fmod_.Tensor(Tensor(a!) self, Tensor other) -> Tensor(a!)
  device_check: NoCheck   # TensorIterator
  variants: method
  structured_delegate: fmod.Tensor_out

- func: hypot.out(Tensor self, Tensor other, *, Tensor(a!) out) -> Tensor(a!)
  structured: True
  structured_inherits: TensorIteratorBase
  dispatch:
    CPU, CUDA: hypot_out

- func: hypot(Tensor self, Tensor other) -> Tensor
  structured_delegate: hypot.out
  variants: method, function

- func: hypot_(Tensor(a!) self, Tensor other) -> Tensor(a!)
  structured_delegate: hypot.out
  variants: method
  dispatch:
    CompositeExplicitAutograd: hypot_

- func: igamma.out(Tensor self, Tensor other, *, Tensor(a!) out) -> Tensor(a!)
  structured: True
  structured_inherits: TensorIteratorBase
  dispatch:
    CPU, CUDA: igamma_out

- func: igamma(Tensor self, Tensor other) -> Tensor
  structured_delegate: igamma.out
  variants: method, function

- func: igamma_(Tensor(a!) self, Tensor other) -> Tensor(a!)
  structured_delegate: igamma.out
  variants: method

- func: igammac.out(Tensor self, Tensor other, *, Tensor(a!) out) -> Tensor(a!)
  structured: True
  structured_inherits: TensorIteratorBase
  dispatch:
    CPU, CUDA: igammac_out

- func: igammac(Tensor self, Tensor other) -> Tensor
  structured_delegate: igammac.out
  variants: method, function

- func: igammac_(Tensor(a!) self, Tensor other) -> Tensor(a!)
  structured_delegate: igammac.out
  variants: method

- func: nextafter.out(Tensor self, Tensor other, *, Tensor(a!) out) -> Tensor(a!)
  structured: True
  structured_inherits: TensorIteratorBase
  dispatch:
    CPU, CUDA: nextafter_out

- func: nextafter(Tensor self, Tensor other) -> Tensor
  structured_delegate: nextafter.out
  variants: method, function

- func: nextafter_(Tensor(a!) self, Tensor other) -> Tensor(a!)
  structured_delegate: nextafter.out
  variants: method
  dispatch:
    CompositeExplicitAutograd: nextafter_

- func: remainder.Scalar_out(Tensor self, Scalar other, *, Tensor(a!) out) -> Tensor(a!)
  dispatch:
    CompositeExplicitAutograd: remainder_out

- func: remainder.Scalar(Tensor self, Scalar other) -> Tensor
  variants: method, function
  dispatch:
    CompositeExplicitAutograd: remainder

- func: remainder_.Scalar(Tensor(a!) self, Scalar other) -> Tensor(a!)
  variants: method
  dispatch:
    CompositeExplicitAutograd: remainder_

- func: remainder.Tensor_out(Tensor self, Tensor other, *, Tensor(a!) out) -> Tensor(a!)
  device_check: NoCheck   # TensorIterator
  structured: True
  structured_inherits: TensorIteratorBase
  dispatch:
    CPU, CUDA: remainder_out

- func: remainder.Tensor(Tensor self, Tensor other) -> Tensor
  device_check: NoCheck   # TensorIterator
  structured_delegate: remainder.Tensor_out
  variants: method, function

- func: remainder_.Tensor(Tensor(a!) self, Tensor other) -> Tensor(a!)
  device_check: NoCheck   # TensorIterator
  structured_delegate: remainder.Tensor_out
  variants: method

- func: remainder.Scalar_Tensor(Scalar self, Tensor other) -> Tensor
  device_check: NoCheck   # TensorIterator
  variants: function
  dispatch:
    CPU, CUDA: remainder

- func: min(Tensor self) -> Tensor
  device_check: NoCheck   # TensorIterator
  variants: method, function
  dispatch:
    CPU, CUDA: min
    MPS: min_mps
    QuantizedCPU: min_quantized_cpu

- func: fmin(Tensor self, Tensor other) -> Tensor
  structured_delegate: fmin.out
  device_check: NoCheck   # TensorIterator
  variants: method, function

- func: fmin.out(Tensor self, Tensor other, *, Tensor(a!) out) -> Tensor(a!)
  structured: True
  structured_inherits: TensorIteratorBase
  device_check: NoCheck   # TensorIterator
  dispatch:
    CPU, CUDA: fmin_out

- func: max(Tensor self) -> Tensor
  device_check: NoCheck   # TensorIterator
  variants: method, function
  dispatch:
    CPU, CUDA: max
    MPS: max_mps
    QuantizedCPU: max_quantized_cpu

- func: fmax(Tensor self, Tensor other) -> Tensor
  structured_delegate: fmax.out
  device_check: NoCheck   # TensorIterator
  variants: method, function

- func: fmax.out(Tensor self, Tensor other, *, Tensor(a!) out) -> Tensor(a!)
  structured: True
  structured_inherits: TensorIteratorBase
  device_check: NoCheck   # TensorIterator
  dispatch:
    CPU, CUDA: fmax_out

- func: maximum(Tensor self, Tensor other) -> Tensor
  structured_delegate: maximum.out
  device_check: NoCheck   # TensorIterator
  variants: method, function

- func: maximum.out(Tensor self, Tensor other, *, Tensor(a!) out) -> Tensor(a!)
  structured: True
  structured_inherits: TensorIteratorBase
  device_check: NoCheck   # TensorIterator
  dispatch:
    CPU, CUDA: maximum_out
    MPS: maximum_out_mps

# binary max, alias of maximum
# NOTE: max is not an alias for maximum, since there is also unary max
- func: max.other(Tensor self, Tensor other) -> Tensor
  device_check: NoCheck   # TensorIterator
  variants: method, function

- func: max.out(Tensor self, Tensor other, *, Tensor(a!) out) -> Tensor(a!)
  device_check: NoCheck   # TensorIterator

- func: minimum(Tensor self, Tensor other) -> Tensor
  structured_delegate: minimum.out
  device_check: NoCheck   # TensorIterator
  variants: method, function

- func: minimum.out(Tensor self, Tensor other, *, Tensor(a!) out) -> Tensor(a!)
  structured: True
  structured_inherits: TensorIteratorBase
  device_check: NoCheck   # TensorIterator
  dispatch:
    CPU, CUDA: minimum_out
    MPS: minimum_out_mps

# binary min, alias for minimum
# NOTE: min is not an alias for minimum, since there is also unary min
- func: min.out(Tensor self, Tensor other, *, Tensor(a!) out) -> Tensor(a!)
  device_check: NoCheck   # TensorIterator

- func: min.other(Tensor self, Tensor other) -> Tensor
  device_check: NoCheck   # TensorIterator
  variants: method, function

- func: quantile(Tensor self, Tensor q, int? dim=None, bool keepdim=False, *, str interpolation='linear') -> Tensor
  variants: method, function

- func: quantile.out(Tensor self, Tensor q, int? dim=None, bool keepdim=False, *, str interpolation='linear', Tensor(a!) out) -> Tensor(a!)

- func: quantile.scalar(Tensor self, float q, int? dim=None, bool keepdim=False, *, str interpolation='linear') -> Tensor
  variants: method, function

- func: quantile.scalar_out(Tensor self, float q, int? dim=None, bool keepdim=False, *, str interpolation='linear', Tensor(a!) out) -> Tensor(a!)

- func: nanquantile(Tensor self, Tensor q, int? dim=None, bool keepdim=False, *, str interpolation='linear') -> Tensor
  variants: method, function

- func: nanquantile.out(Tensor self, Tensor q, int? dim=None, bool keepdim=False, *, str interpolation='linear', Tensor(a!) out) -> Tensor(a!)

- func: nanquantile.scalar(Tensor self, float q, int? dim=None, bool keepdim=False, *, str interpolation='linear') -> Tensor
  variants: method, function

- func: nanquantile.scalar_out(Tensor self, float q, int? dim=None, bool keepdim=False, *, str interpolation='linear', Tensor(a!) out) -> Tensor(a!)

- func: sort.values(Tensor self, int dim=-1, bool descending=False, *, Tensor(a!) values, Tensor(b!) indices) -> (Tensor(a!) values, Tensor(b!) indices)
  device_check: NoCheck   # TensorIterator
  dispatch:
    CompositeExplicitAutograd: sort_out

- func: sort.values_stable(Tensor self, *, bool? stable, int dim=-1, bool descending=False, Tensor(a!) values, Tensor(b!) indices) -> (Tensor(a!) values, Tensor(b!) indices)
  structured: True
  dispatch:
    CPU, CUDA: sort_stable_out

- func: sort(Tensor self, int dim=-1, bool descending=False) -> (Tensor values, Tensor indices)
  device_check: NoCheck   # TensorIterator
  variants: method, function
  dispatch:
    CompositeExplicitAutograd: sort

- func: sort.stable(Tensor self, *, bool? stable, int dim=-1, bool descending=False) -> (Tensor values, Tensor indices)
  structured_delegate: sort.values_stable
  variants: method, function
  dispatch:
    QuantizedCPU: sort_quantized_cpu_stable

- func: sort.dimname_values(Tensor self, Dimname dim, bool descending=False, *, Tensor(a!) values, Tensor(b!) indices) -> (Tensor(a!) values, Tensor(b!) indices)

- func: sort.dimname_values_stable(Tensor self, *, bool? stable, Dimname dim, bool descending=False, Tensor(a!) values, Tensor(b!) indices) -> (Tensor(a!) values, Tensor(b!) indices)

- func: sort.dimname(Tensor self, Dimname dim, bool descending=False) -> (Tensor values, Tensor indices)
  variants: method, function

- func: sort.dimname_stable(Tensor self, *, bool? stable, Dimname dim, bool descending=False) -> (Tensor values, Tensor indices)
  variants: method, function

- func: msort.out(Tensor self, *, Tensor(a!) out) -> Tensor(a!)

- func: msort(Tensor self) -> Tensor
  variants: method, function

- func: argsort(Tensor self, int dim=-1, bool descending=False) -> Tensor
  device_check: NoCheck   # TensorIterator
  variants: method, function

- func: argsort.dimname(Tensor self, Dimname dim, bool descending=False) -> Tensor
  variants: method, function

- func: topk.values(Tensor self, int k, int dim=-1, bool largest=True, bool sorted=True, *, Tensor(a!) values, Tensor(b!) indices) -> (Tensor(a!) values, Tensor(b!) indices)
  structured: True
  dispatch:
    CPU: topk_out_cpu
    CUDA: topk_out_cuda
    MPS: topk_out_mps

- func: topk(Tensor self, int k, int dim=-1, bool largest=True, bool sorted=True) -> (Tensor values, Tensor indices)
  variants: method, function
  structured_delegate: topk.values
  dispatch:
    QuantizedCPU: topk_quantized_cpu

- func: all(Tensor self) -> Tensor
  device_check: NoCheck   # TensorIterator
  structured_delegate: all.all_out
  variants: method, function

- func: all.all_out(Tensor self, *, Tensor(a!) out) -> Tensor(a!)
  device_check: NoCheck
  structured: True
  dispatch:
    CPU, CUDA: all_all_out
    MPS: all_all_out_mps

- func: any(Tensor self) -> Tensor
  device_check: NoCheck   # TensorIterator
  structured_delegate: any.all_out
  variants: method, function
  dispatch:
    SparseCPU, SparseCUDA: any_sparse

- func: any.all_out(Tensor self, *, Tensor(a!) out) -> Tensor(a!)
  device_check: NoCheck
  structured: True
  dispatch:
    CPU, CUDA: any_all_out
    MPS: any_all_out_mps

- func: renorm.out(Tensor self, Scalar p, int dim, Scalar maxnorm, *, Tensor(a!) out) -> Tensor(a!)
  device_check: NoCheck   # TensorIterator
  structured: True
  dispatch:
    CPU, CUDA: renorm_out

- func: renorm(Tensor self, Scalar p, int dim, Scalar maxnorm) -> Tensor
  device_check: NoCheck   # TensorIterator
  variants: method, function
  structured_delegate: renorm.out

- func: renorm_(Tensor(a!) self, Scalar p, int dim, Scalar maxnorm) -> Tensor(a!)
  device_check: NoCheck   # TensorIterator
  variants: method
  structured_delegate: renorm.out

- func: unfold(Tensor(a) self, int dimension, int size, int step) -> Tensor(a)
  variants: method
  device_check: NoCheck
  device_guard: False
  dispatch:
    CPU, CUDA, Meta: unfold
    QuantizedCPU, QuantizedCUDA: unfold

- func: unfold_backward(Tensor grad_in, int[] input_sizes, int dim, int size, int step) -> Tensor
  variants: function
  dispatch:
    CPU, CUDA: unfold_backward

- func: equal(Tensor self, Tensor other) -> bool
  variants: method, function
  dispatch:
    CPU: cpu_equal
    CUDA: cuda_equal
    QuantizedCPU: equal_quantized_cpu

- func: pow.Tensor_Tensor_out(Tensor self, Tensor exponent, *, Tensor(a!) out) -> Tensor(a!)
  device_check: NoCheck   # TensorIterator
  structured: True
  structured_inherits: TensorIteratorBase
  dispatch:
    CPU, CUDA: pow_Tensor_Tensor_out
    MPS: pow_tensor_tensor_out_mps

- func: pow.Tensor_Tensor(Tensor self, Tensor exponent) -> Tensor
  device_check: NoCheck   # TensorIterator
  structured_delegate: pow.Tensor_Tensor_out
  variants: method, function

- func: pow.Scalar_out(Scalar self, Tensor exponent, *, Tensor(a!) out) -> Tensor(a!)
  device_check: NoCheck   # TensorIterator
  structured: True
  dispatch:
    CPU, CUDA: pow_Scalar_out

- func: pow.Scalar(Scalar self, Tensor exponent) -> Tensor
  device_check: NoCheck   # TensorIterator
  structured_delegate: pow.Scalar_out

- func: pow.Tensor_Scalar_out(Tensor self, Scalar exponent, *, Tensor(a!) out) -> Tensor(a!)
  device_check: NoCheck   # TensorIterator
  structured: True
  structured_inherits: TensorIteratorBase
  dispatch:
    CPU, CUDA: pow_Tensor_Scalar_out
    SparseCPU, SparseCUDA: pow_out_sparse_scalar
    MPS: pow_tensor_scalar_out_mps

- func: pow.Tensor_Scalar(Tensor self, Scalar exponent) -> Tensor
  device_check: NoCheck   # TensorIterator
  structured_delegate: pow.Tensor_Scalar_out
  variants: function, method
  dispatch:
    SparseCPU, SparseCUDA: pow_sparse_scalar

- func: pow_.Scalar(Tensor(a!) self, Scalar exponent) -> Tensor(a!)
  device_check: NoCheck   # TensorIterator
  structured_delegate: pow.Tensor_Scalar_out
  variants: method

- func: pow_.Tensor(Tensor(a!) self, Tensor exponent) -> Tensor(a!)
  device_check: NoCheck   # TensorIterator
  structured_delegate: pow.Tensor_Tensor_out
  variants: method

- func: float_power.Tensor_Tensor_out(Tensor self, Tensor exponent, *, Tensor(a!) out) -> Tensor(a!)

- func: float_power.Tensor_Tensor(Tensor self, Tensor exponent) -> Tensor
  variants: function, method

- func: float_power.Scalar_out(Scalar self, Tensor exponent, *, Tensor(a!) out) -> Tensor(a!)

- func: float_power.Scalar(Scalar self, Tensor exponent) -> Tensor

- func: float_power.Tensor_Scalar_out(Tensor self, Scalar exponent, *, Tensor(a!) out) -> Tensor(a!)

- func: float_power.Tensor_Scalar(Tensor self, Scalar exponent) -> Tensor
  variants: function, method

- func: float_power_.Scalar(Tensor(a!) self, Scalar exponent) -> Tensor(a!)
  variants: method

- func: float_power_.Tensor(Tensor(a!) self, Tensor exponent) -> Tensor(a!)
  variants: method

- func: normal_(Tensor(a!) self, float mean=0, float std=1, *, Generator? generator=None) -> Tensor(a!)
  device_check: NoCheck   # TensorIterator
  variants: method
  dispatch:
    CPU, CUDA: normal_
    MPS: normal_mps_
    Meta: normal_meta_
    SparseCsrCPU, SparseCsrCUDA: normal_sparse_csr_
  autogen: normal.functional, normal.out

- func: normal.Tensor_float_out(Tensor mean, float std=1, *, Generator? generator=None, Tensor(a!) out) -> Tensor(a!)
  dispatch:
    CPU, CUDA: normal_out
    MPS: normal_mps_out
    Meta: normal_out_meta

- func: normal.Tensor_float(Tensor mean, float std=1, *, Generator? generator=None) -> Tensor
  dispatch:
    CPU, CUDA: normal
    #MPS: normal_mps
    Meta: normal_meta

- func: normal.float_Tensor_out(float mean, Tensor std, *, Generator? generator=None, Tensor(a!) out) -> Tensor(a!)
  dispatch:
    CPU, CUDA: normal_out
    Meta: normal_out_meta
    MPS: normal_mps_out

- func: normal.float_Tensor(float mean, Tensor std, *, Generator? generator=None) -> Tensor
  dispatch:
    CPU, CUDA: normal
    Meta: normal_meta
    #MPS: normal_mps

- func: normal.Tensor_Tensor_out(Tensor mean, Tensor std, *, Generator? generator=None, Tensor(a!) out) -> Tensor(a!)
  dispatch:
    CPU, CUDA: normal_out
    Meta: normal_out_meta
    MPS: normal_mps_out

- func: normal.Tensor_Tensor(Tensor mean, Tensor std, *, Generator? generator=None) -> Tensor
  dispatch:
    CPU, CUDA: normal
    Meta: normal_meta
    #MPS: normal_mps

- func: normal.float_float(float mean, float std, int[] size, *, Generator? generator=None, ScalarType? dtype=None, Layout? layout=None, Device? device=None, bool? pin_memory=None) -> Tensor

- func: normal.float_float_out(float mean, float std, int[] size, *, Generator? generator=None, Tensor(a!) out) -> Tensor(a!)

- func: alias(Tensor(a) self) -> Tensor(a)
  variants: method, function
  dispatch:
    CompositeExplicitAutograd: alias

- func: _amp_foreach_non_finite_check_and_unscale_(Tensor(a!)[] self, Tensor(b!) found_inf, Tensor inv_scale) -> ()
  variants: function
  dispatch:
    CUDA: _amp_foreach_non_finite_check_and_unscale_cuda_
  autogen: _amp_foreach_non_finite_check_and_unscale.functional, _amp_foreach_non_finite_check_and_unscale.out

- func: _amp_update_scale_(Tensor(a!) self, Tensor(b!) growth_tracker, Tensor found_inf, float scale_growth_factor, float scale_backoff_factor, int growth_interval) -> Tensor(a!)
  variants: function
  dispatch:
    CUDA: _amp_update_scale_cuda_
  autogen: _amp_update_scale.functional, _amp_update_scale.out

#- func: _cat(Tensor[] tensors, int dim=0) -> Tensor
  #dispatch:
    #CPU: _cat_cpu
    #CUDA: cat_cuda
    #MPS: cat_mps
    #QuantizedCPU: cat_quantized_cpu

#- func: _cat.out(Tensor[] tensors, int dim=0, *, Tensor(a!) out) -> Tensor(a!)
  #dispatch:
    #CPU: _cat_out_cpu
    #CUDA: cat_out_cuda
    #QuantizedCPU: cat_out_quantized_cpu

- func: _foreach_add.Scalar(Tensor[] tensors, Scalar scalar) -> Tensor[]
  device_check: NoCheck   # foreach kernels fall back to slow path when tensor are on different devices
  variants: function
  dispatch:
    CPU: foreach_tensor_add_scalar_kernel_slow
    CUDA: foreach_tensor_add_scalar_kernel_cuda

- func: _foreach_add_.Scalar(Tensor(a!)[] self, Scalar scalar) -> ()
  device_check: NoCheck   # foreach kernels fall back to slow path when tensor are on different devices
  variants: function
  dispatch:
    CPU: foreach_tensor_add_scalar_kernel_slow_
    CUDA: foreach_tensor_add_scalar_kernel_cuda_
  autogen: _foreach_add.Scalar_functional, _foreach_add.Scalar_out

- func: _foreach_sub.Scalar(Tensor[] tensors, Scalar scalar) -> Tensor[]
  device_check: NoCheck   # foreach kernels fall back to slow path when tensor are on different devices
  variants: function
  dispatch:
    CPU: foreach_tensor_sub_scalar_kernel_slow
    CUDA: foreach_tensor_sub_scalar_kernel_cuda

- func: _foreach_sub_.Scalar(Tensor(a!)[] self, Scalar scalar) -> ()
  device_check: NoCheck   # foreach kernels fall back to slow path when tensor are on different devices
  variants: function
  dispatch:
    CPU: foreach_tensor_sub_scalar_kernel_slow_
    CUDA: foreach_tensor_sub_scalar_kernel_cuda_
  autogen: _foreach_sub.Scalar_functional, _foreach_sub.Scalar_out

- func: _foreach_mul.Scalar(Tensor[] tensors, Scalar scalar) -> Tensor[]
  device_check: NoCheck   # foreach kernels fall back to slow path when tensor are on different devices
  variants: function
  dispatch:
    CPU: foreach_tensor_mul_scalar_kernel_slow
    CUDA: foreach_tensor_mul_scalar_kernel_cuda

- func: _foreach_mul_.Scalar(Tensor(a!)[] self, Scalar scalar) -> ()
  device_check: NoCheck   # foreach kernels fall back to slow path when tensor are on different devices
  variants: function
  dispatch:
    CPU: foreach_tensor_mul_scalar_kernel_slow_
    CUDA: foreach_tensor_mul_scalar_kernel_cuda_
  autogen: _foreach_mul.Scalar_functional, _foreach_mul.Scalar_out

- func: _foreach_div.Scalar(Tensor[] tensors, Scalar scalar) -> Tensor[]
  device_check: NoCheck   # foreach kernels fall back to slow path when tensor are on different devices
  variants: function
  dispatch:
    CPU: foreach_tensor_div_scalar_kernel_slow
    CUDA: foreach_tensor_div_scalar_kernel_cuda

- func: _foreach_div_.Scalar(Tensor(a!)[] self, Scalar scalar) -> ()
  device_check: NoCheck   # foreach kernels fall back to slow path when tensor are on different devices
  variants: function
  dispatch:
    CPU: foreach_tensor_div_scalar_kernel_slow_
    CUDA: foreach_tensor_div_scalar_kernel_cuda_
  autogen: _foreach_div.Scalar_functional, _foreach_div.Scalar_out

- func: _foreach_add.List(Tensor[] tensors1, Tensor[] tensors2, *, Scalar alpha=1) -> Tensor[]
  device_check: NoCheck   # foreach kernels fall back to slow path when tensor are on different devices
  variants: function
  dispatch:
    CPU: foreach_tensor_add_list_kernel_slow
    CUDA: foreach_tensor_add_list_kernel_cuda

- func: _foreach_add_.List(Tensor(a!)[] self, Tensor[] other, *, Scalar alpha=1) -> ()
  device_check: NoCheck   # foreach kernels fall back to slow path when tensor are on different devices
  variants: function
  dispatch:
    CPU: foreach_tensor_add_list_kernel_slow_
    CUDA: foreach_tensor_add_list_kernel_cuda_
  autogen: _foreach_add.List_functional, _foreach_add.List_out

- func: _foreach_sub.List(Tensor[] tensors1, Tensor[] tensors2, *, Scalar alpha=1) -> Tensor[]
  device_check: NoCheck   # foreach kernels fall back to slow path when tensor are on different devices
  variants: function
  dispatch:
    CPU: foreach_tensor_sub_list_kernel_slow
    CUDA: foreach_tensor_sub_list_kernel_cuda

- func: _foreach_sub_.List(Tensor(a!)[] self, Tensor[] other, *, Scalar alpha=1) -> ()
  device_check: NoCheck   # foreach kernels fall back to slow path when tensor are on different devices
  variants: function
  dispatch:
    CPU: foreach_tensor_sub_list_kernel_slow_
    CUDA: foreach_tensor_sub_list_kernel_cuda_
  autogen: _foreach_sub.List_functional, _foreach_sub.List_out

- func: _foreach_mul.List(Tensor[] tensors1, Tensor[] tensors2) -> Tensor[]
  device_check: NoCheck   # foreach kernels fall back to slow path when tensor are on different devices
  variants: function
  dispatch:
    CPU: foreach_tensor_mul_list_kernel_slow
    CUDA: foreach_tensor_mul_list_kernel_cuda

- func: _foreach_mul_.List(Tensor(a!)[] self, Tensor[] other) -> ()
  device_check: NoCheck   # foreach kernels fall back to slow path when tensor are on different devices
  variants: function
  dispatch:
    CPU: foreach_tensor_mul_list_kernel_slow_
    CUDA: foreach_tensor_mul_list_kernel_cuda_
  autogen: _foreach_mul.List_functional, _foreach_mul.List_out

- func: _foreach_div.List(Tensor[] tensors1, Tensor[] tensors2) -> Tensor[]
  device_check: NoCheck   # foreach kernels fall back to slow path when tensor are on different devices
  variants: function
  dispatch:
    CPU: foreach_tensor_div_list_kernel_slow
    CUDA: foreach_tensor_div_list_kernel_cuda

- func: _foreach_div_.List(Tensor(a!)[] self, Tensor[] other) -> ()
  device_check: NoCheck   # foreach kernels fall back to slow path when tensor are on different devices
  variants: function
  dispatch:
    CPU: foreach_tensor_div_list_kernel_slow_
    CUDA: foreach_tensor_div_list_kernel_cuda_
  autogen: _foreach_div.List_functional, _foreach_div.List_out

- func: _foreach_add.ScalarList(Tensor[] tensors, Scalar[] scalars) -> Tensor[]
  device_check: NoCheck   # foreach kernels fall back to slow path when tensor are on different devices
  variants: function
  dispatch:
    CPU: foreach_tensor_add_scalarlist_kernel_slow
    CUDA: foreach_tensor_add_scalarlist_kernel_cuda

- func: _foreach_add_.ScalarList(Tensor(a!)[] self, Scalar[] scalars) -> ()
  device_check: NoCheck   # foreach kernels fall back to slow path when tensor are on different devices
  variants: function
  dispatch:
    CPU: foreach_tensor_add_scalarlist_kernel_slow_
    CUDA: foreach_tensor_add_scalarlist_kernel_cuda_
  autogen: _foreach_add.ScalarList_functional, _foreach_add.ScalarList_out

- func: _foreach_sub.ScalarList(Tensor[] tensors, Scalar[] scalars) -> Tensor[]
  device_check: NoCheck   # foreach kernels fall back to slow path when tensor are on different devices
  variants: function
  dispatch:
    CPU: foreach_tensor_sub_scalarlist_kernel_slow
    CUDA: foreach_tensor_sub_scalarlist_kernel_cuda

- func: _foreach_sub_.ScalarList(Tensor(a!)[] self, Scalar[] scalars) -> ()
  device_check: NoCheck   # foreach kernels fall back to slow path when tensor are on different devices
  variants: function
  dispatch:
    CPU: foreach_tensor_sub_scalarlist_kernel_slow_
    CUDA: foreach_tensor_sub_scalarlist_kernel_cuda_
  autogen: _foreach_sub.ScalarList_functional, _foreach_sub.ScalarList_out

- func: _foreach_div.ScalarList(Tensor[] tensors, Scalar[] scalars) -> Tensor[]
  device_check: NoCheck   # foreach kernels fall back to slow path when tensor are on different devices
  variants: function
  dispatch:
    CPU: foreach_tensor_div_scalarlist_kernel_slow
    CUDA: foreach_tensor_div_scalarlist_kernel_cuda

- func: _foreach_div_.ScalarList(Tensor(a!)[] self, Scalar[] scalars) -> ()
  device_check: NoCheck   # foreach kernels fall back to slow path when tensor are on different devices
  variants: function
  dispatch:
    CPU: foreach_tensor_div_scalarlist_kernel_slow_
    CUDA: foreach_tensor_div_scalarlist_kernel_cuda_
  autogen: _foreach_div.ScalarList_functional, _foreach_div.ScalarList_out

- func: _foreach_mul.ScalarList(Tensor[] tensors, Scalar[] scalars) -> Tensor[]
  device_check: NoCheck   # foreach kernels fall back to slow path when tensor are on different devices
  variants: function
  dispatch:
    CPU: foreach_tensor_mul_scalarlist_kernel_slow
    CUDA: foreach_tensor_mul_scalarlist_kernel_cuda

- func: _foreach_mul_.ScalarList(Tensor(a!)[] self, Scalar[] scalars) -> ()
  device_check: NoCheck   # foreach kernels fall back to slow path when tensor are on different devices
  variants: function
  dispatch:
    CPU: foreach_tensor_mul_scalarlist_kernel_slow_
    CUDA: foreach_tensor_mul_scalarlist_kernel_cuda_
  autogen: _foreach_mul.ScalarList_functional, _foreach_mul.ScalarList_out

- func: _foreach_exp(Tensor[] tensors) -> Tensor[]
  device_check: NoCheck   # foreach kernels fall back to slow path when tensor are on different devices
  variants: function
  dispatch:
    CPU: foreach_tensor_exp_slow
    CUDA: foreach_tensor_exp_cuda

- func: _foreach_zero_(Tensor(a!)[] self) -> ()
  device_check: NoCheck   # foreach kernels fall back to slow path when tensor are on different devices
  variants: function
  dispatch:
    CPU: foreach_tensor_zero_slow_
    CUDA: foreach_tensor_zero_cuda_
  autogen: _foreach_zero.functional, _foreach_zero.out

- func: _foreach_exp_(Tensor(a!)[] self) -> ()
  device_check: NoCheck   # foreach kernels fall back to slow path when tensor are on different devices
  variants: function
  dispatch:
    CPU: foreach_tensor_exp_slow_
    CUDA: foreach_tensor_exp_cuda_
  autogen: _foreach_exp.functional, _foreach_exp.out

- func: _foreach_sqrt(Tensor[] tensors) -> Tensor[]
  device_check: NoCheck   # foreach kernels fall back to slow path when tensor are on different devices
  variants: function
  dispatch:
    CPU: foreach_tensor_sqrt_slow
    CUDA: foreach_tensor_sqrt_cuda

- func: _foreach_sqrt_(Tensor(a!)[] self) -> ()
  device_check: NoCheck   # foreach kernels fall back to slow path when tensor are on different devices
  variants: function
  dispatch:
    CPU: foreach_tensor_sqrt_slow_
    CUDA: foreach_tensor_sqrt_cuda_
  autogen: _foreach_sqrt.functional, _foreach_sqrt.out

- func: _foreach_abs(Tensor[] tensors) -> Tensor[]
  device_check: NoCheck   # foreach kernels fall back to slow path when tensor are on different devices
  variants: function
  dispatch:
    CPU: foreach_tensor_abs_slow
    CUDA: foreach_tensor_abs_cuda

- func: _foreach_abs_(Tensor(a!)[] self) -> ()
  device_check: NoCheck   # foreach kernels fall back to slow path when tensor are on different devices
  variants: function
  dispatch:
    CPU: foreach_tensor_abs_slow_
    CUDA: foreach_tensor_abs_cuda_
  autogen: _foreach_abs.functional, _foreach_abs.out

- func: _foreach_acos(Tensor[] tensors) -> Tensor[]
  device_check: NoCheck   # foreach kernels fall back to slow path when tensor are on different devices
  variants: function
  dispatch:
    CPU: foreach_tensor_acos_slow
    CUDA: foreach_tensor_acos_cuda

- func: _foreach_acos_(Tensor(a!)[] self) -> ()
  device_check: NoCheck   # foreach kernels fall back to slow path when tensor are on different devices
  variants: function
  dispatch:
    CPU: foreach_tensor_acos_slow_
    CUDA: foreach_tensor_acos_cuda_
  autogen: _foreach_acos.functional, _foreach_acos.out

- func: _foreach_asin(Tensor[] tensors) -> Tensor[]
  device_check: NoCheck   # foreach kernels fall back to slow path when tensor are on different devices
  variants: function
  dispatch:
    CPU: foreach_tensor_asin_slow
    CUDA: foreach_tensor_asin_cuda

- func: _foreach_asin_(Tensor(a!)[] self) -> ()
  device_check: NoCheck   # foreach kernels fall back to slow path when tensor are on different devices
  variants: function
  dispatch:
    CPU: foreach_tensor_asin_slow_
    CUDA: foreach_tensor_asin_cuda_
  autogen: _foreach_asin.functional, _foreach_asin.out

- func: _foreach_atan(Tensor[] tensors) -> Tensor[]
  device_check: NoCheck   # foreach kernels fall back to slow path when tensor are on different devices
  variants: function
  dispatch:
    CPU: foreach_tensor_atan_slow
    CUDA: foreach_tensor_atan_cuda

- func: _foreach_atan_(Tensor(a!)[] self) -> ()
  device_check: NoCheck   # foreach kernels fall back to slow path when tensor are on different devices
  variants: function
  dispatch:
    CPU: foreach_tensor_atan_slow_
    CUDA: foreach_tensor_atan_cuda_
  autogen: _foreach_atan.functional, _foreach_atan.out

- func: _foreach_ceil(Tensor[] tensors) -> Tensor[]
  device_check: NoCheck   # foreach kernels fall back to slow path when tensor are on different devices
  variants: function
  dispatch:
    CPU: foreach_tensor_ceil_slow
    CUDA: foreach_tensor_ceil_cuda

- func: _foreach_ceil_(Tensor(a!)[] self) -> ()
  device_check: NoCheck   # foreach kernels fall back to slow path when tensor are on different devices
  variants: function
  dispatch:
    CPU: foreach_tensor_ceil_slow_
    CUDA: foreach_tensor_ceil_cuda_
  autogen: _foreach_ceil.functional, _foreach_ceil.out

- func: _foreach_cos(Tensor[] tensors) -> Tensor[]
  device_check: NoCheck   # foreach kernels fall back to slow path when tensor are on different devices
  variants: function
  dispatch:
    CPU: foreach_tensor_cos_slow
    CUDA: foreach_tensor_cos_cuda

- func: _foreach_cos_(Tensor(a!)[] self) -> ()
  device_check: NoCheck   # foreach kernels fall back to slow path when tensor are on different devices
  variants: function
  dispatch:
    CPU: foreach_tensor_cos_slow_
    CUDA: foreach_tensor_cos_cuda_
  autogen: _foreach_cos.functional, _foreach_cos.out

- func: _foreach_cosh(Tensor[] tensors) -> Tensor[]
  device_check: NoCheck   # foreach kernels fall back to slow path when tensor are on different devices
  variants: function
  dispatch:
    CPU: foreach_tensor_cosh_slow
    CUDA: foreach_tensor_cosh_cuda

- func: _foreach_cosh_(Tensor(a!)[] self) -> ()
  device_check: NoCheck   # foreach kernels fall back to slow path when tensor are on different devices
  variants: function
  dispatch:
    CPU: foreach_tensor_cosh_slow_
    CUDA: foreach_tensor_cosh_cuda_
  autogen: _foreach_cosh.functional, _foreach_cosh.out

- func: _foreach_erf(Tensor[] tensors) -> Tensor[]
  device_check: NoCheck   # foreach kernels fall back to slow path when tensor are on different devices
  variants: function
  dispatch:
    CPU: foreach_tensor_erf_slow
    CUDA: foreach_tensor_erf_cuda

- func: _foreach_erf_(Tensor(a!)[] self) -> ()
  device_check: NoCheck   # foreach kernels fall back to slow path when tensor are on different devices
  variants: function
  dispatch:
    CPU: foreach_tensor_erf_slow_
    CUDA: foreach_tensor_erf_cuda_
  autogen: _foreach_erf.functional, _foreach_erf.out

- func: _foreach_erfc(Tensor[] tensors) -> Tensor[]
  device_check: NoCheck   # foreach kernels fall back to slow path when tensor are on different devices
  variants: function
  dispatch:
    CPU: foreach_tensor_erfc_slow
    CUDA: foreach_tensor_erfc_cuda

- func: _foreach_erfc_(Tensor(a!)[] self) -> ()
  device_check: NoCheck   # foreach kernels fall back to slow path when tensor are on different devices
  variants: function
  dispatch:
    CPU: foreach_tensor_erfc_slow_
    CUDA: foreach_tensor_erfc_cuda_
  autogen: _foreach_erfc.functional, _foreach_erfc.out

- func: _foreach_expm1(Tensor[] tensors) -> Tensor[]
  device_check: NoCheck   # foreach kernels fall back to slow path when tensor are on different devices
  variants: function
  dispatch:
    CPU: foreach_tensor_expm1_slow
    CUDA: foreach_tensor_expm1_cuda

- func: _foreach_expm1_(Tensor(a!)[] self) -> ()
  device_check: NoCheck   # foreach kernels fall back to slow path when tensor are on different devices
  variants: function
  dispatch:
    CPU: foreach_tensor_expm1_slow_
    CUDA: foreach_tensor_expm1_cuda_
  autogen: _foreach_expm1.functional, _foreach_expm1.out

- func: _foreach_floor(Tensor[] tensors) -> Tensor[]
  device_check: NoCheck   # foreach kernels fall back to slow path when tensor are on different devices
  variants: function
  dispatch:
    CPU: foreach_tensor_floor_slow
    CUDA: foreach_tensor_floor_cuda

- func: _foreach_floor_(Tensor(a!)[] self) -> ()
  device_check: NoCheck   # foreach kernels fall back to slow path when tensor are on different devices
  variants: function
  dispatch:
    CPU: foreach_tensor_floor_slow_
    CUDA: foreach_tensor_floor_cuda_
  autogen: _foreach_floor.functional, _foreach_floor.out

- func: _foreach_log(Tensor[] tensors) -> Tensor[]
  device_check: NoCheck   # foreach kernels fall back to slow path when tensor are on different devices
  variants: function
  dispatch:
    CPU: foreach_tensor_log_slow
    CUDA: foreach_tensor_log_cuda

- func: _foreach_log_(Tensor(a!)[] self) -> ()
  device_check: NoCheck   # foreach kernels fall back to slow path when tensor are on different devices
  variants: function
  dispatch:
    CPU: foreach_tensor_log_slow_
    CUDA: foreach_tensor_log_cuda_
  autogen: _foreach_log.functional, _foreach_log.out

- func: _foreach_log10(Tensor[] tensors) -> Tensor[]
  device_check: NoCheck   # foreach kernels fall back to slow path when tensor are on different devices
  variants: function
  dispatch:
    CPU: foreach_tensor_log10_slow
    CUDA: foreach_tensor_log10_cuda

- func: _foreach_log10_(Tensor(a!)[] self) -> ()
  device_check: NoCheck   # foreach kernels fall back to slow path when tensor are on different devices
  variants: function
  dispatch:
    CPU: foreach_tensor_log10_slow_
    CUDA: foreach_tensor_log10_cuda_
  autogen: _foreach_log10.functional, _foreach_log10.out

- func: _foreach_log1p(Tensor[] tensors) -> Tensor[]
  device_check: NoCheck   # foreach kernels fall back to slow path when tensor are on different devices
  variants: function
  dispatch:
    CPU: foreach_tensor_log1p_slow
    CUDA: foreach_tensor_log1p_cuda

- func: _foreach_log1p_(Tensor(a!)[] self) -> ()
  device_check: NoCheck   # foreach kernels fall back to slow path when tensor are on different devices
  variants: function
  dispatch:
    CPU: foreach_tensor_log1p_slow_
    CUDA: foreach_tensor_log1p_cuda_
  autogen: _foreach_log1p.functional, _foreach_log1p.out

- func: _foreach_log2(Tensor[] tensors) -> Tensor[]
  device_check: NoCheck   # foreach kernels fall back to slow path when tensor are on different devices
  variants: function
  dispatch:
    CPU: foreach_tensor_log2_slow
    CUDA: foreach_tensor_log2_cuda

- func: _foreach_log2_(Tensor(a!)[] self) -> ()
  device_check: NoCheck   # foreach kernels fall back to slow path when tensor are on different devices
  variants: function
  dispatch:
    CPU: foreach_tensor_log2_slow_
    CUDA: foreach_tensor_log2_cuda_
  autogen: _foreach_log2.functional, _foreach_log2.out

- func: _foreach_neg(Tensor[] tensors) -> Tensor[]
  device_check: NoCheck   # foreach kernels fall back to slow path when tensor are on different devices
  variants: function
  dispatch:
    CPU: foreach_tensor_neg_slow
    CUDA: foreach_tensor_neg_cuda

- func: _foreach_neg_(Tensor(a!)[] self) -> ()
  device_check: NoCheck   # foreach kernels fall back to slow path when tensor are on different devices
  variants: function
  dispatch:
    CPU: foreach_tensor_neg_slow_
    CUDA: foreach_tensor_neg_cuda_
  autogen: _foreach_neg.functional, _foreach_neg.out

- func: _foreach_tan(Tensor[] tensors) -> Tensor[]
  device_check: NoCheck   # foreach kernels fall back to slow path when tensor are on different devices
  variants: function
  dispatch:
    CPU: foreach_tensor_tan_slow
    CUDA: foreach_tensor_tan_cuda

- func: _foreach_tan_(Tensor(a!)[] self) -> ()
  device_check: NoCheck   # foreach kernels fall back to slow path when tensor are on different devices
  variants: function
  dispatch:
    CPU: foreach_tensor_tan_slow_
    CUDA: foreach_tensor_tan_cuda_
  autogen: _foreach_tan.functional, _foreach_tan.out

- func: _foreach_tanh(Tensor[] tensors) -> Tensor[]
  device_check: NoCheck   # foreach kernels fall back to slow path when tensor are on different devices
  variants: function
  dispatch:
    CPU: foreach_tensor_tanh_slow
    CUDA: foreach_tensor_tanh_cuda

- func: _foreach_tanh_(Tensor(a!)[] self) -> ()
  device_check: NoCheck   # foreach kernels fall back to slow path when tensor are on different devices
  variants: function
  dispatch:
    CPU: foreach_tensor_tanh_slow_
    CUDA: foreach_tensor_tanh_cuda_
  autogen: _foreach_tanh.functional, _foreach_tanh.out

- func: _foreach_sin(Tensor[] tensors) -> Tensor[]
  device_check: NoCheck   # foreach kernels fall back to slow path when tensor are on different devices
  variants: function
  dispatch:
    CPU: foreach_tensor_sin_slow
    CUDA: foreach_tensor_sin_cuda

- func: _foreach_sin_(Tensor(a!)[] self) -> ()
  device_check: NoCheck   # foreach kernels fall back to slow path when tensor are on different devices
  variants: function
  dispatch:
    CPU: foreach_tensor_sin_slow_
    CUDA: foreach_tensor_sin_cuda_
  autogen: _foreach_sin.functional, _foreach_sin.out

- func: _foreach_sinh(Tensor[] tensors) -> Tensor[]
  device_check: NoCheck   # foreach kernels fall back to slow path when tensor are on different devices
  variants: function
  dispatch:
    CPU: foreach_tensor_sinh_slow
    CUDA: foreach_tensor_sinh_cuda

- func: _foreach_sinh_(Tensor(a!)[] self) -> ()
  device_check: NoCheck   # foreach kernels fall back to slow path when tensor are on different devices
  variants: function
  dispatch:
    CPU: foreach_tensor_sinh_slow_
    CUDA: foreach_tensor_sinh_cuda_
  autogen: _foreach_sinh.functional, _foreach_sinh.out

- func: _foreach_round(Tensor[] tensors) -> Tensor[]
  device_check: NoCheck   # foreach kernels fall back to slow path when tensor are on different devices
  variants: function
  dispatch:
    CPU: foreach_tensor_round_slow
    CUDA: foreach_tensor_round_cuda

- func: _foreach_round_(Tensor(a!)[] self) -> ()
  device_check: NoCheck   # foreach kernels fall back to slow path when tensor are on different devices
  variants: function
  dispatch:
    CPU: foreach_tensor_round_slow_
    CUDA: foreach_tensor_round_cuda_
  autogen: _foreach_round.functional, _foreach_round.out

- func: _foreach_lgamma(Tensor[] tensors) -> Tensor[]
  device_check: NoCheck   # foreach kernels fall back to slow path when tensor are on different devices
  variants: function
  dispatch:
    CPU: foreach_tensor_lgamma_slow
    CUDA: foreach_tensor_lgamma_cuda

- func: _foreach_lgamma_(Tensor(a!)[] self) -> ()
  device_check: NoCheck   # foreach kernels fall back to slow path when tensor are on different devices
  variants: function
  dispatch:
    CPU: foreach_tensor_lgamma_slow_
    CUDA: foreach_tensor_lgamma_cuda_
  autogen: _foreach_lgamma.functional, _foreach_lgamma.out

- func: _foreach_frac(Tensor[] tensors) -> Tensor[]
  device_check: NoCheck   # foreach kernels fall back to slow path when tensor are on different devices
  variants: function
  dispatch:
    CPU: foreach_tensor_frac_slow
    CUDA: foreach_tensor_frac_cuda

- func: _foreach_frac_(Tensor(a!)[] self) -> ()
  device_check: NoCheck   # foreach kernels fall back to slow path when tensor are on different devices
  variants: function
  dispatch:
    CPU: foreach_tensor_frac_slow_
    CUDA: foreach_tensor_frac_cuda_
  autogen: _foreach_frac.functional, _foreach_frac.out

- func: _foreach_reciprocal(Tensor[] tensors) -> Tensor[]
  device_check: NoCheck   # foreach kernels fall back to slow path when tensor are on different devices
  variants: function
  dispatch:
    CPU: foreach_tensor_reciprocal_slow
    CUDA: foreach_tensor_reciprocal_cuda

- func: _foreach_reciprocal_(Tensor(a!)[] self) -> ()
  device_check: NoCheck   # foreach kernels fall back to slow path when tensor are on different devices
  variants: function
  dispatch:
    CPU: foreach_tensor_reciprocal_slow_
    CUDA: foreach_tensor_reciprocal_cuda_
  autogen: _foreach_reciprocal.functional, _foreach_reciprocal.out

- func: _foreach_sigmoid(Tensor[] tensors) -> Tensor[]
  device_check: NoCheck   # foreach kernels fall back to slow path when tensor are on different devices
  variants: function
  dispatch:
    CPU: foreach_tensor_sigmoid_slow
    CUDA: foreach_tensor_sigmoid_cuda

- func: _foreach_sigmoid_(Tensor(a!)[] self) -> ()
  device_check: NoCheck   # foreach kernels fall back to slow path when tensor are on different devices
  variants: function
  dispatch:
    CPU: foreach_tensor_sigmoid_slow_
    CUDA: foreach_tensor_sigmoid_cuda_
  autogen: _foreach_sigmoid.functional, _foreach_sigmoid.out

- func: _foreach_trunc(Tensor[] tensors) -> Tensor[]
  device_check: NoCheck   # foreach kernels fall back to slow path when tensor are on different devices
  variants: function
  dispatch:
    CPU: foreach_tensor_trunc_slow
    CUDA: foreach_tensor_trunc_cuda

- func: _foreach_trunc_(Tensor(a!)[] self) -> ()
  device_check: NoCheck   # foreach kernels fall back to slow path when tensor are on different devices
  variants: function
  dispatch:
    CPU: foreach_tensor_trunc_slow_
    CUDA: foreach_tensor_trunc_cuda_
  autogen: _foreach_trunc.functional, _foreach_trunc.out

- func: _foreach_addcdiv_.Scalar(Tensor(a!)[] self, Tensor[] tensor1, Tensor[] tensor2, Scalar value=1) -> ()
  device_check: NoCheck   # foreach kernels fall back to slow path when tensor are on different devices
  variants: function
  dispatch:
    CPU: foreach_tensor_addcdiv_scalar_slow_
    CUDA: foreach_tensor_addcdiv_scalar_cuda_
  autogen: _foreach_addcdiv.Scalar_functional, _foreach_addcdiv.Scalar_out

- func: _foreach_addcmul_.Scalar(Tensor(a!)[] self, Tensor[] tensor1, Tensor[] tensor2, Scalar value=1) -> ()
  device_check: NoCheck   # foreach kernels fall back to slow path when tensor are on different devices
  variants: function
  dispatch:
    CPU: foreach_tensor_addcmul_scalar_slow_
    CUDA: foreach_tensor_addcmul_scalar_cuda_
  autogen: _foreach_addcmul.Scalar_functional, _foreach_addcmul.Scalar_out

- func: _foreach_addcdiv_.ScalarList(Tensor(a!)[] self, Tensor[] tensor1, Tensor[] tensor2, Scalar[] scalars) -> ()
  device_check: NoCheck   # foreach kernels fall back to slow path when tensor are on different devices
  variants: function
  dispatch:
    CPU: foreach_tensor_addcdiv_scalarlist_slow_
    CUDA: foreach_tensor_addcdiv_scalarlist_cuda_
  autogen: _foreach_addcdiv.ScalarList_functional, _foreach_addcdiv.ScalarList_out

- func: _foreach_addcmul_.ScalarList(Tensor(a!)[] self, Tensor[] tensor1, Tensor[] tensor2, Scalar[] scalars) -> ()
  device_check: NoCheck   # foreach kernels fall back to slow path when tensor are on different devices
  variants: function
  dispatch:
    CPU: foreach_tensor_addcmul_scalarlist_slow_
    CUDA: foreach_tensor_addcmul_scalarlist_cuda_
  autogen: _foreach_addcmul.ScalarList_functional, _foreach_addcmul.ScalarList_out

- func: _foreach_addcdiv.Scalar(Tensor[] input, Tensor[] tensor1, Tensor[] tensor2, Scalar value=1) -> Tensor[]
  device_check: NoCheck   # foreach kernels fall back to slow path when tensor are on different devices
  variants: function
  dispatch:
    CPU: foreach_tensor_addcdiv_scalar_slow
    CUDA: foreach_tensor_addcdiv_scalar_cuda

- func: _foreach_addcmul.Scalar(Tensor[] input, Tensor[] tensor1, Tensor[] tensor2, Scalar value=1) -> Tensor[]
  device_check: NoCheck   # foreach kernels fall back to slow path when tensor are on different devices
  variants: function
  dispatch:
    CPU: foreach_tensor_addcmul_scalar_slow
    CUDA: foreach_tensor_addcmul_scalar_cuda

- func: _foreach_addcdiv.ScalarList(Tensor[] input, Tensor[] tensor1, Tensor[] tensor2, Scalar[] scalars) -> Tensor[]
  device_check: NoCheck   # foreach kernels fall back to slow path when tensor are on different devices
  variants: function
  dispatch:
    CPU: foreach_tensor_addcdiv_scalarlist_slow
    CUDA: foreach_tensor_addcdiv_scalarlist_cuda

- func: _foreach_addcmul.ScalarList(Tensor[] input, Tensor[] tensor1, Tensor[] tensor2, Scalar[] scalars) -> Tensor[]
  device_check: NoCheck   # foreach kernels fall back to slow path when tensor are on different devices
  variants: function
  dispatch:
    CPU: foreach_tensor_addcmul_scalarlist_slow
    CUDA: foreach_tensor_addcmul_scalarlist_cuda

- func: _foreach_maximum.List(Tensor[] tensors1, Tensor[] tensors2) -> Tensor[]
  device_check: NoCheck   # foreach kernels fall back to slow path when tensor are on different devices
  variants: function
  dispatch:
    CPU: foreach_tensor_maximum_slow
    CUDA: foreach_tensor_maximum_cuda

- func: _foreach_minimum.List(Tensor[] tensors1, Tensor[] tensors2) -> Tensor[]
  device_check: NoCheck   # foreach kernels fall back to slow path when tensor are on different devices
  variants: function
  dispatch:
    CPU: foreach_tensor_minimum_slow
    CUDA: foreach_tensor_minimum_cuda

- func: _foreach_norm.Scalar(Tensor[] tensors, Scalar ord=2) -> Tensor[]
  device_check: NoCheck   # foreach kernels fall back to slow path when tensor are on different devices
  variants: function
  dispatch:
    CPU: foreach_tensor_norm_slow
    CUDA: foreach_tensor_norm_cuda

- func: bucketize.Tensor(Tensor self, Tensor boundaries, *, bool out_int32=False, bool right=False) -> Tensor
  dispatch:
    CPU: bucketize_cpu
    CUDA: bucketize_cuda

- func: bucketize.Tensor_out(Tensor self, Tensor boundaries, *, bool out_int32=False, bool right=False, Tensor(a!) out) -> Tensor(a!)
  dispatch:
    CPU: bucketize_out_cpu
    CUDA: bucketize_out_cuda

- func: bucketize.Scalar(Scalar self, Tensor boundaries, *, bool out_int32=False, bool right=False) -> Tensor
  dispatch:
    CPU: bucketize_cpu
    CUDA: bucketize_cuda

- func: searchsorted.Tensor(Tensor sorted_sequence, Tensor self, *, bool out_int32=False, bool right=False, str? side=None, Tensor? sorter=None) -> Tensor
  dispatch:
    CPU: searchsorted_cpu
    CUDA: searchsorted_cuda

# [Note about _torch_cuda_cu_linker_symbol_op and torch_cuda_cu]
# This is a DUMMY function to force the linking against torch_cuda_cu on Windows.
# Otherwise, the Windows linker will optimize and not include torch_cuda_cu even when we
# want it to be included. This is similar to what we do with warp_size for torch_cuda_cpp,
# described as the solution to this issue: https://github.com/pytorch/pytorch/issues/31611
# This op should NOT be used or exposed or edited or else Windows builds (with BUILD_SPLIT_CUDA) will break.
- func: _torch_cuda_cu_linker_symbol_op(Tensor self) -> Tensor
  dispatch:
    CUDA: _torch_cuda_cu_linker_symbol_op_cuda

- func: searchsorted.Tensor_out(Tensor sorted_sequence, Tensor self, *, bool out_int32=False, bool right=False, str? side=None, Tensor? sorter=None, Tensor(a!) out) -> Tensor(a!)
  dispatch:
    CPU: searchsorted_out_cpu
    CUDA: searchsorted_out_cuda

- func: searchsorted.Scalar(Tensor sorted_sequence, Scalar self, *, bool out_int32=False, bool right=False, str? side=None, Tensor? sorter=None) -> Tensor
  dispatch:
    CPU: searchsorted_cpu
    CUDA: searchsorted_cuda

- func: _convert_indices_from_coo_to_csr(Tensor self, int size, *, bool out_int32=False) -> Tensor
  structured_delegate: _convert_indices_from_coo_to_csr.out

- func: _convert_indices_from_coo_to_csr.out(Tensor self, int size, *, bool out_int32=False, Tensor(a!) out) -> Tensor(a!)
  structured: True
  dispatch:
    CPU: _convert_indices_from_coo_to_csr_structured_cpu
    CUDA: _convert_indices_from_coo_to_csr_structured_cuda

- func: _convert_indices_from_csr_to_coo(Tensor crow_indices, Tensor col_indices, *, bool out_int32=False, bool transpose=False) -> Tensor
  structured_delegate: _convert_indices_from_csr_to_coo.out

- func: _convert_indices_from_csr_to_coo.out(Tensor crow_indices, Tensor col_indices, *, bool out_int32=False, bool transpose=False, Tensor(a!) out) -> Tensor(a!)
  structured: True
  dispatch:
    CPU: _convert_indices_from_csr_to_coo_structured_cpu
    CUDA: _convert_indices_from_csr_to_coo_structured_cuda

## NN wrappers

- func: mse_loss.out(Tensor self, Tensor target, int reduction=Mean, *, Tensor(a!) out) -> Tensor(a!)
  device_check: NoCheck   # TensorIterator
  structured: True
  structured_inherits: TensorIteratorBase
  python_module: nn
  dispatch:
    CPU, CUDA: mse_loss_out
    MPS: mse_loss_out_mps

- func: mse_loss(Tensor self, Tensor target, int reduction=Mean) -> Tensor
  device_check: NoCheck   # TensorIterator
  structured_delegate: mse_loss.out
  python_module: nn

- func: mse_loss_backward.grad_input(Tensor grad_output, Tensor self, Tensor target, int reduction, *, Tensor(a!) grad_input) -> Tensor(a!)
  python_module: nn
  dispatch:
    CPU, CUDA: mse_loss_backward_out
    MPS: mse_loss_backward_out_mps

- func: mse_loss_backward(Tensor grad_output, Tensor self, Tensor target, int reduction) -> Tensor
  python_module: nn
  dispatch:
    CPU, CUDA: mse_loss_backward
    MPS: mse_loss_backward_mps

- func: l1_loss.out(Tensor self, Tensor target, int reduction=Mean, *, Tensor(a!) out) -> Tensor(a!)
  python_module: nn
  dispatch:
    CompositeExplicitAutograd: l1_loss_out

- func: l1_loss(Tensor self, Tensor target, int reduction=Mean) -> Tensor
  python_module: nn
  dispatch:
    CompositeExplicitAutograd: l1_loss

- func: l1_loss_backward.grad_input(Tensor grad_output, Tensor self, Tensor target, int reduction, *, Tensor(a!) grad_input) -> Tensor(a!)
  python_module: nn
  dispatch:
    CPU, CUDA: l1_loss_backward_out

- func: l1_loss_backward(Tensor grad_output, Tensor self, Tensor target, int reduction) -> Tensor
  python_module: nn
  dispatch:
    CompositeExplicitAutograd: l1_loss_backward

- func: multi_margin_loss.out(Tensor self, Tensor target, Scalar p=1, Scalar margin=1, Tensor? weight=None, int reduction=Mean, *, Tensor(a!) out) -> Tensor(a!)
  python_module: nn
  dispatch:
    CPU: multi_margin_loss_cpu_out
    CUDA: multi_margin_loss_cuda_out

- func: multi_margin_loss(Tensor self, Tensor target, Scalar p=1, Scalar margin=1, Tensor? weight=None, int reduction=Mean) -> Tensor
  python_module: nn
  dispatch:
    CPU: multi_margin_loss_cpu
    CUDA: multi_margin_loss_cuda

- func: multi_margin_loss_backward.grad_input(Tensor grad_output, Tensor self, Tensor target, Scalar p, Scalar margin, Tensor? weight=None, int reduction=Mean, *, Tensor(a!) grad_input) -> Tensor(a!)
  python_module: nn
  dispatch:
    CPU: multi_margin_loss_cpu_backward_out
    CUDA: multi_margin_loss_cuda_backward_out

- func: multi_margin_loss_backward(Tensor grad_output, Tensor self, Tensor target, Scalar p, Scalar margin, Tensor? weight=None, int reduction=Mean) -> Tensor
  python_module: nn
  dispatch:
    CPU: multi_margin_loss_cpu_backward
    CUDA: multi_margin_loss_cuda_backward

- func: multilabel_margin_loss.out(Tensor self, Tensor target, int reduction=Mean, *, Tensor(a!) out) -> Tensor(a!)
  python_module: nn

- func: multilabel_margin_loss(Tensor self, Tensor target, int reduction=Mean) -> Tensor
  python_module: nn

- func: multilabel_margin_loss_forward.output(Tensor self, Tensor target, int reduction, *, Tensor(a!) output, Tensor(b!) is_target) -> (Tensor(a!), Tensor(b!))
  python_module: nn
  dispatch:
    CPU: multilabel_margin_loss_forward_out_cpu
    CUDA: multilabel_margin_loss_forward_out_cuda

- func: multilabel_margin_loss_forward(Tensor self, Tensor target, int reduction) -> (Tensor output, Tensor is_target)
  python_module: nn
  dispatch:
    CPU: multilabel_margin_loss_forward_cpu
    CUDA: multilabel_margin_loss_forward_cuda

- func: multilabel_margin_loss_backward.grad_input(Tensor grad_output, Tensor self, Tensor target, int reduction, Tensor is_target, *, Tensor(a!) grad_input) -> Tensor(a!)
  python_module: nn
  dispatch:
    CPU: multilabel_margin_loss_backward_cpu_out
    CUDA: multilabel_margin_loss_backward_cuda_out

- func: multilabel_margin_loss_backward(Tensor grad_output, Tensor self, Tensor target, int reduction, Tensor is_target) -> Tensor
  python_module: nn
  dispatch:
    CPU: multilabel_margin_loss_backward_cpu
    CUDA: multilabel_margin_loss_backward_cuda

- func: nll_loss.out(Tensor self, Tensor target, Tensor? weight=None, int reduction=Mean, int ignore_index=-100, *, Tensor(a!) out) -> Tensor(a!)
  python_module: nn

- func: nll_loss_nd(Tensor self, Tensor target, Tensor? weight=None, int reduction=Mean, int ignore_index=-100) -> Tensor
  python_module: nn

- func: nll_loss(Tensor self, Tensor target, Tensor? weight=None, int reduction=Mean, int ignore_index=-100) -> Tensor
  python_module: nn

- func: nll_loss_forward.output(Tensor self, Tensor target, Tensor? weight, int reduction, int ignore_index, *, Tensor(a!) output, Tensor(b!) total_weight) -> (Tensor(a!), Tensor(b!))
  python_module: nn
  structured: True
  dispatch:
    CPU: nll_loss_forward_out_cpu
    CUDA: nll_loss_forward_out_cuda
    MPS: nll_loss_forward_out_mps

- func: nll_loss_forward(Tensor self, Tensor target, Tensor? weight, int reduction, int ignore_index) -> (Tensor output, Tensor total_weight)
  python_module: nn
  structured_delegate: nll_loss_forward.output

- func: nll_loss_backward.grad_input(Tensor grad_output, Tensor self, Tensor target, Tensor? weight, int reduction, int ignore_index, Tensor total_weight, *, Tensor(a!) grad_input) -> Tensor(a!)
  python_module: nn
  structured: True
  dispatch:
    CPU: nll_loss_backward_out_cpu
    CUDA: nll_loss_backward_out_cuda
    MPS: nll_loss_backward_out_mps

- func: nll_loss_backward(Tensor grad_output, Tensor self, Tensor target, Tensor? weight, int reduction, int ignore_index, Tensor total_weight) -> Tensor
  python_module: nn
  structured_delegate: nll_loss_backward.grad_input

- func: nll_loss2d.out(Tensor self, Tensor target, Tensor? weight=None, int reduction=Mean, int ignore_index=-100, *, Tensor(a!) out) -> Tensor(a!)
  python_module: nn

- func: nll_loss2d(Tensor self, Tensor target, Tensor? weight=None, int reduction=Mean, int ignore_index=-100) -> Tensor
  python_module: nn

- func: nll_loss2d_forward.output(Tensor self, Tensor target, Tensor? weight, int reduction, int ignore_index, *, Tensor(a!) output, Tensor(b!) total_weight) -> (Tensor(a!), Tensor(b!))
  python_module: nn
  dispatch:
    CPU: nll_loss2d_forward_out_cpu
    CUDA: nll_loss2d_forward_out_cuda
    MPS: nll_loss2d_forward_out_mps

- func: nll_loss2d_forward(Tensor self, Tensor target, Tensor? weight, int reduction, int ignore_index) -> (Tensor output, Tensor total_weight)
  python_module: nn
  dispatch:
    CPU: nll_loss2d_forward_cpu
    CUDA: nll_loss2d_forward_cuda
    MPS: nll_loss2d_forward_mps

- func: nll_loss2d_backward.grad_input(Tensor grad_output, Tensor self, Tensor target, Tensor? weight, int reduction, int ignore_index, Tensor total_weight, *, Tensor(a!) grad_input) -> Tensor(a!)
  python_module: nn
  dispatch:
    CPU: nll_loss2d_backward_out_cpu
    CUDA: nll_loss2d_backward_out_cuda
    MPS: nll_loss2d_backward_out_mps

- func: nll_loss2d_backward(Tensor grad_output, Tensor self, Tensor target, Tensor? weight, int reduction, int ignore_index, Tensor total_weight) -> Tensor
  python_module: nn
  dispatch:
    CPU: nll_loss2d_backward_cpu
    CUDA: nll_loss2d_backward_cuda
    MPS: nll_loss2d_backward_mps

- func: smooth_l1_loss.out(Tensor self, Tensor target, int reduction=Mean, float beta=1.0, *, Tensor(a!) out) -> Tensor(a!)
  device_check: NoCheck   # TensorIterator
  structured: True
  structured_inherits: TensorIteratorBase
  python_module: nn
  dispatch:
    CPU, CUDA: smooth_l1_loss_out
    MPS: smooth_l1_loss_out_mps

- func: smooth_l1_loss(Tensor self, Tensor target, int reduction=Mean, float beta=1.0) -> Tensor
  device_check: NoCheck   # TensorIterator
  structured_delegate: smooth_l1_loss.out
  python_module: nn

- func: smooth_l1_loss_backward.grad_input(Tensor grad_output, Tensor self, Tensor target, int reduction, float beta, *, Tensor(a!) grad_input) -> Tensor(a!)
  python_module: nn
  dispatch:
    CPU: smooth_l1_loss_backward_out
    CUDA: smooth_l1_loss_backward_out
    MPS: smooth_l1_loss_backward_out_mps

- func: smooth_l1_loss_backward(Tensor grad_output, Tensor self, Tensor target, int reduction, float beta) -> Tensor
  python_module: nn
  dispatch:
    CompositeExplicitAutograd: smooth_l1_loss_backward

- func: huber_loss.out(Tensor self, Tensor target, int reduction=Mean, float delta=1.0, *, Tensor(a!) out) -> Tensor(a!)
  python_module: nn
  dispatch:
    CPU, CUDA: huber_loss_out

- func: huber_loss(Tensor self, Tensor target, int reduction=Mean, float delta=1.0) -> Tensor
  python_module: nn
  dispatch:
    CPU, CUDA: huber_loss

- func: huber_loss_backward.out(Tensor grad_output, Tensor self, Tensor target, int reduction, float delta, *, Tensor(a!) grad_input) -> Tensor(a!)
  python_module: nn
  dispatch:
    CPU, CUDA: huber_loss_backward_out

- func: huber_loss_backward(Tensor grad_output, Tensor self, Tensor target, int reduction, float delta) -> Tensor
  python_module: nn
  dispatch:
    CompositeExplicitAutograd: huber_loss_backward

- func: soft_margin_loss.out(Tensor self, Tensor target, int reduction=Mean, *, Tensor(a!) out) -> Tensor(a!)
  python_module: nn
  dispatch:
    CompositeExplicitAutograd: soft_margin_loss_out

- func: soft_margin_loss(Tensor self, Tensor target, int reduction=Mean) -> Tensor
  python_module: nn
  dispatch:
    CompositeExplicitAutograd: soft_margin_loss

- func: soft_margin_loss_backward.grad_input(Tensor grad_output, Tensor self, Tensor target, int reduction, *, Tensor(a!) grad_input) -> Tensor(a!)
  python_module: nn
  dispatch:
    CompositeExplicitAutograd: soft_margin_loss_backward_out

- func: soft_margin_loss_backward(Tensor grad_output, Tensor self, Tensor target, int reduction) -> Tensor
  python_module: nn
  dispatch:
    CompositeExplicitAutograd: soft_margin_loss_backward

- func: elu.out(Tensor self, Scalar alpha=1, Scalar scale=1, Scalar input_scale=1, *, Tensor(a!) out) -> Tensor(a!)
  structured: True
  structured_inherits: TensorIteratorBase
  device_check: NoCheck   # TensorIterator
  python_module: nn
  dispatch:
    CPU, CUDA: elu_out
    MPS: elu_out_mps

- func: elu(Tensor self, Scalar alpha=1, Scalar scale=1, Scalar input_scale=1) -> Tensor
  structured_delegate: elu.out
  device_check: NoCheck   # TensorIterator
  python_module: nn

- func: elu_backward.grad_input(Tensor grad_output, Scalar alpha, Scalar scale, Scalar input_scale, bool is_result, Tensor self_or_result, *, Tensor(a!) grad_input) -> Tensor(a!)
  structured: True
  structured_inherits: TensorIteratorBase
  python_module: nn
  dispatch:
    CPU, CUDA: elu_backward_out
    MPS: elu_backward_out_mps

- func: elu_backward(Tensor grad_output, Scalar alpha, Scalar scale, Scalar input_scale, bool is_result, Tensor self_or_result) -> Tensor
  structured_delegate: elu_backward.grad_input
  python_module: nn

- func: elu_(Tensor(a!) self, Scalar alpha=1, Scalar scale=1, Scalar input_scale=1) -> Tensor(a!)
  structured_delegate: elu.out
  device_check: NoCheck   # TensorIterator
  python_module: nn
  dispatch:
    CompositeExplicitAutograd: elu_

- func: glu.out(Tensor self, int dim=-1, *, Tensor(a!) out) -> Tensor(a!)
  structured: True
  structured_inherits: TensorIteratorBase
  python_module: nn
  dispatch:
    CPU, CUDA: glu_out

- func: glu(Tensor self, int dim=-1) -> Tensor
  structured_delegate: glu.out
  device_check: NoCheck   # TensorIterator
  python_module: nn

- func: glu_backward.grad_input(Tensor grad_output, Tensor self, int dim, *, Tensor(a!) grad_input) -> Tensor(a!)
  python_module: nn
  dispatch:
    CPU: glu_backward_cpu_out
    CUDA: glu_backward_cuda_out

- func: glu_backward(Tensor grad_output, Tensor self, int dim) -> Tensor
  python_module: nn
  dispatch:
    CPU: glu_backward_cpu
    CUDA: glu_backward_cuda

- func: glu_jvp(Tensor glu, Tensor x, Tensor dx, int dim) -> Tensor
  python_module: nn
  dispatch:
    CPU, CUDA: glu_jvp

- func: glu_backward_jvp(Tensor grad_x, Tensor grad_glu, Tensor x, Tensor dgrad_glu, Tensor dx, int dim) -> Tensor
  python_module: nn
  dispatch:
    CPU, CUDA: glu_backward_jvp

- func: hardsigmoid.out(Tensor self, *, Tensor(a!) out) -> Tensor(a!)
  structured: True
  structured_inherits: TensorIteratorBase
  device_check: NoCheck   # TensorIterator
  python_module: nn
  dispatch:
    CPU, CUDA: hardsigmoid_out
    QuantizedCPU: hardsigmoid_out_quantized_cpu

- func: hardsigmoid(Tensor self) -> Tensor
  structured_delegate: hardsigmoid.out
  device_check: NoCheck   # TensorIterator
  python_module: nn
  dispatch:
    QuantizedCPU: hardsigmoid_quantized_cpu

- func: hardsigmoid_(Tensor(a!) self) -> Tensor(a!)
  structured_delegate: hardsigmoid.out
  device_check: NoCheck   # TensorIterator
  python_module: nn

- func: hardsigmoid_backward.grad_input(Tensor grad_output, Tensor self, *, Tensor(a!) grad_input) -> Tensor(a!)
  structured: True
  structured_inherits: TensorIteratorBase
  python_module: nn
  dispatch:
    CPU, CUDA: hardsigmoid_backward_out

- func: hardsigmoid_backward(Tensor grad_output, Tensor self) -> Tensor
  structured_delegate: hardsigmoid_backward.grad_input
  python_module: nn

- func: hardtanh.out(Tensor self, Scalar min_val=-1, Scalar max_val=1, *, Tensor(a!) out) -> Tensor(a!)
  device_check: NoCheck   # TensorIterator
  python_module: nn
  dispatch:
    CPU, CUDA, MPS: hardtanh_out
    QuantizedCPU: hardtanh_out_quantized_cpu

- func: hardtanh(Tensor self, Scalar min_val=-1, Scalar max_val=1) -> Tensor
  device_check: NoCheck   # TensorIterator
  python_module: nn
  dispatch:
    CPU, CUDA, MPS: hardtanh
    QuantizedCPU: hardtanh_quantized_cpu

- func: hardtanh_backward.grad_input(Tensor grad_output, Tensor self, Scalar min_val, Scalar max_val, *, Tensor(a!) grad_input) -> Tensor(a!)
  python_module: nn
  dispatch:
    CPU, CUDA: hardtanh_backward_out
    MPS: hardtanh_backward_out_mps

- func: hardtanh_backward(Tensor grad_output, Tensor self, Scalar min_val, Scalar max_val) -> Tensor
  python_module: nn
  dispatch:
    CPU, CUDA: hardtanh_backward
    MPS: hardtanh_backward_mps

- func: hardtanh_(Tensor(a!) self, Scalar min_val=-1, Scalar max_val=1) -> Tensor(a!)
  device_check: NoCheck   # TensorIterator
  python_module: nn
  dispatch:
    CPU, CUDA, MPS: hardtanh_
    QuantizedCPU: hardtanh_quantized_cpu_

- func: hardswish.out(Tensor self, *, Tensor(a!) out) -> Tensor(a!)
  device_check: NoCheck   # TensorIterator
  python_module: nn
  dispatch:
    CPU, CUDA: hardswish_out

- func: hardswish(Tensor self) -> Tensor
  device_check: NoCheck   # TensorIterator
  python_module: nn
  dispatch:
    CPU, CUDA: hardswish

- func: hardswish_(Tensor(a!) self) -> Tensor(a!)
  device_check: NoCheck   # TensorIterator
  python_module: nn
  dispatch:
    CPU, CUDA: hardswish_

- func: hardswish_backward(Tensor grad_output, Tensor self) -> Tensor
  python_module: nn
  dispatch:
    CPU, CUDA: hardswish_backward

- func: leaky_relu.out(Tensor self, Scalar negative_slope=0.01, *, Tensor(a!) out) -> Tensor(a!)
  structured: True
  structured_inherits: TensorIteratorBase
  device_check: NoCheck   # TensorIterator
  python_module: nn
  dispatch:
    CPU, CUDA: leaky_relu_out
    MPS: leaky_relu_out_mps
    QuantizedCPU: leaky_relu_out_quantized_cpu

- func: leaky_relu(Tensor self, Scalar negative_slope=0.01) -> Tensor
  structured_delegate: leaky_relu.out
  device_check: NoCheck   # TensorIterator
  python_module: nn
  dispatch:
    QuantizedCPU: leaky_relu_quantized_cpu

- func: leaky_relu_backward.grad_input(Tensor grad_output, Tensor self, Scalar negative_slope, bool self_is_result, *, Tensor(a!) grad_input) -> Tensor(a!)
  structured: True
  structured_inherits: TensorIteratorBase
  python_module: nn
  dispatch:
    CPU, CUDA: leaky_relu_backward_out
    MPS: leaky_relu_backward_out_mps

- func: leaky_relu_backward(Tensor grad_output, Tensor self, Scalar negative_slope, bool self_is_result) -> Tensor
  structured_delegate: leaky_relu_backward.grad_input
  python_module: nn

- func: leaky_relu_(Tensor(a!) self, Scalar negative_slope=0.01) -> Tensor(a!)
  structured_delegate: leaky_relu.out
  device_check: NoCheck   # TensorIterator
  python_module: nn
  dispatch:
    QuantizedCPU: leaky_relu_quantized_cpu_

- func: log_sigmoid.out(Tensor self, *, Tensor(a!) out) -> Tensor(a!)
  device_check: NoCheck   # TensorIterator
  python_module: nn

- func: log_sigmoid(Tensor self) -> Tensor
  device_check: NoCheck   # TensorIterator
  python_module: nn

- func: log_sigmoid_forward.output(Tensor self, *, Tensor(a!) output, Tensor(b!) buffer) -> (Tensor(a!), Tensor(b!))
  device_check: NoCheck   # TensorIterator
  python_module: nn
  dispatch:
    CPU: log_sigmoid_forward_out_cpu
    CUDA: log_sigmoid_forward_out_cuda

- func: log_sigmoid_forward(Tensor self) -> (Tensor output, Tensor buffer)
  device_check: NoCheck   # TensorIterator
  python_module: nn
  dispatch:
    CPU: log_sigmoid_forward_cpu
    CUDA: log_sigmoid_forward_cuda

- func: log_sigmoid_backward.grad_input(Tensor grad_output, Tensor self, Tensor buffer, *, Tensor(a!) grad_input) -> Tensor(a!)
  python_module: nn
  dispatch:
    CPU: log_sigmoid_backward_cpu_out
    CUDA: log_sigmoid_backward_cuda_out

- func: log_sigmoid_backward(Tensor grad_output, Tensor self, Tensor buffer) -> Tensor
  python_module: nn
  dispatch:
    CPU: log_sigmoid_backward_cpu
    CUDA: log_sigmoid_backward_cuda

- func: rrelu_with_noise.out(Tensor self, Tensor noise, Scalar lower=0.125, Scalar upper=0.3333333333333333, bool training=False, Generator? generator=None, *, Tensor(a!) out) -> Tensor(a!)
  python_module: nn
  dispatch:
    CPU: rrelu_with_noise_out_cpu
    CUDA: rrelu_with_noise_out_cuda

- func: rrelu_with_noise(Tensor self, Tensor noise, Scalar lower=0.125, Scalar upper=0.3333333333333333, bool training=False, Generator? generator=None) -> Tensor
  python_module: nn
  dispatch:
    CPU: rrelu_with_noise_cpu
    CUDA: rrelu_with_noise_cuda

- func: rrelu_with_noise_backward(Tensor grad_output, Tensor self, Tensor noise, Scalar lower, Scalar upper, bool training, bool self_is_result) -> Tensor
  python_module: nn
  dispatch:
    CompositeExplicitAutograd: rrelu_with_noise_backward

- func: rrelu_with_noise_(Tensor(a!) self, Tensor noise, Scalar lower=0.125, Scalar upper=0.3333333333333333, bool training=False, Generator? generator=None) -> Tensor(a!)
  python_module: nn
  dispatch:
    CPU: rrelu_with_noise_cpu_
    CUDA: rrelu_with_noise_cuda_

- func: softplus.out(Tensor self, Scalar beta=1, Scalar threshold=20, *, Tensor(a!) out) -> Tensor(a!)
  structured: True
  structured_inherits: TensorIteratorBase
  device_check: NoCheck   # TensorIterator
  python_module: nn
  dispatch:
    CPU, CUDA: softplus_out

- func: softplus(Tensor self, Scalar beta=1, Scalar threshold=20) -> Tensor
  structured_delegate: softplus.out
  device_check: NoCheck   # TensorIterator
  python_module: nn

- func: softplus_backward.grad_input(Tensor grad_output, Tensor self, Scalar beta, Scalar threshold, *, Tensor(a!) grad_input) -> Tensor(a!)
  structured: True
  structured_inherits: TensorIteratorBase
  python_module: nn
  dispatch:
    CPU, CUDA: softplus_backward_out

- func: softplus_backward(Tensor grad_output, Tensor self, Scalar beta, Scalar threshold) -> Tensor
  structured_delegate: softplus_backward.grad_input
  python_module: nn

- func: softshrink.out(Tensor self, Scalar lambd=0.5, *, Tensor(a!) out) -> Tensor(a!)
  structured: True
  structured_inherits: TensorIteratorBase
  device_check: NoCheck   # TensorIterator
  python_module: nn
  dispatch:
    CPU, CUDA: softshrink_out

- func: softshrink(Tensor self, Scalar lambd=0.5) -> Tensor
  structured_delegate: softshrink.out
  device_check: NoCheck   # TensorIterator
  python_module: nn

- func: softshrink_backward.grad_input(Tensor grad_output, Tensor self, Scalar lambd, *, Tensor(a!) grad_input) -> Tensor(a!)
  structured: True
  structured_inherits: TensorIteratorBase
  python_module: nn
  dispatch:
    CPU, CUDA: softshrink_backward_out

- func: softshrink_backward(Tensor grad_output, Tensor self, Scalar lambd) -> Tensor
  structured_delegate: softshrink_backward.grad_input
  python_module: nn

- func: adaptive_avg_pool2d.out(Tensor self, int[2] output_size, *, Tensor(a!) out) -> Tensor(a!)
  python_module: nn
  dispatch:
    CPU: adaptive_avg_pool2d_out_cpu
    CUDA: adaptive_avg_pool2d_out_cuda
    MPS: adaptive_avg_pool2d_out_mps
    MkldnnCPU: mkldnn_adaptive_avg_pool2d_out

- func: adaptive_avg_pool2d(Tensor self, int[2] output_size) -> Tensor
  python_module: nn

- func: mkldnn_adaptive_avg_pool2d(Tensor self, int[2] output_size) -> Tensor
  dispatch:
    MkldnnCPU: mkldnn_adaptive_avg_pool2d

- func: mkldnn_adaptive_avg_pool2d_backward(Tensor grad_output, Tensor self) -> Tensor
  dispatch:
    MkldnnCPU: mkldnn_adaptive_avg_pool2d_backward

- func: _adaptive_avg_pool2d(Tensor self, int[2] output_size) -> Tensor
  dispatch:
    CPU: adaptive_avg_pool2d_cpu
    CUDA: adaptive_avg_pool2d_cuda
    MPS: adaptive_avg_pool2d_mps
    QuantizedCPU: adaptive_avg_pool2d_quantized_cpu
    QuantizedCUDA: adaptive_avg_pool2d_quantized_cuda

- func: _adaptive_avg_pool2d_backward(Tensor grad_output, Tensor self) -> Tensor
  python_module: nn
  dispatch:
    CPU: adaptive_avg_pool2d_backward_cpu
    CUDA: adaptive_avg_pool2d_backward_cuda
    MPS: adaptive_avg_pool2d_backward_mps

- func: adaptive_avg_pool3d.out(Tensor self, int[3] output_size, *, Tensor(a!) out) -> Tensor(a!)
  python_module: nn
  dispatch:
    CPU: adaptive_avg_pool3d_out_cpu
    CUDA: adaptive_avg_pool3d_out_cuda
    QuantizedCPU: adaptive_avg_pool3d_out_quantized_cpu

- func: adaptive_avg_pool3d(Tensor self, int[3] output_size) -> Tensor
  python_module: nn

- func: _adaptive_avg_pool3d(Tensor self, int[3] output_size) -> Tensor
  dispatch:
    CPU: adaptive_avg_pool3d_cpu
    CUDA: adaptive_avg_pool3d_cuda
    QuantizedCPU: adaptive_avg_pool3d_quantized_cpu

- func: adaptive_avg_pool3d_backward.grad_input(Tensor grad_output, Tensor self, *, Tensor(a!) grad_input) -> Tensor(a!)
  python_module: nn
  dispatch:
    CPU: adaptive_avg_pool3d_backward_out_cpu
    CUDA: adaptive_avg_pool3d_backward_out_cuda

- func: _adaptive_avg_pool3d_backward(Tensor grad_output, Tensor self) -> Tensor
  python_module: nn
  dispatch:
    CPU: adaptive_avg_pool3d_backward_cpu
    CUDA: adaptive_avg_pool3d_backward_cuda

# Return: (Tensor output, Tensor indices)
- func: adaptive_max_pool2d.out(Tensor self, int[2] output_size, *, Tensor(a!) out, Tensor(b!) indices) -> (Tensor(a!), Tensor(b!))
  python_module: nn
  structured: True
  dispatch:
    CPU: adaptive_max_pool2d_out_cpu
    CUDA: adaptive_max_pool2d_out_cuda

# Return: (Tensor output, Tensor indices)
- func: adaptive_max_pool2d(Tensor self, int[2] output_size) -> (Tensor, Tensor)
  python_module: nn
  structured_delegate: adaptive_max_pool2d.out

- func: adaptive_max_pool2d_backward.grad_input(Tensor grad_output, Tensor self, Tensor indices, *, Tensor(a!) grad_input) -> Tensor(a!)
  python_module: nn
  structured: True
  dispatch:
    CPU: adaptive_max_pool2d_backward_out_cpu
    CUDA: adaptive_max_pool2d_backward_out_cuda

- func: adaptive_max_pool2d_backward(Tensor grad_output, Tensor self, Tensor indices) -> Tensor
  python_module: nn
  structured_delegate: adaptive_max_pool2d_backward.grad_input

# Return: (Tensor output, Tensor indices)
- func: adaptive_max_pool3d.out(Tensor self, int[3] output_size, *, Tensor(a!) out, Tensor(b!) indices) -> (Tensor(a!), Tensor(b!))
  python_module: nn
  structured: True
  dispatch:
    CPU: adaptive_max_pool3d_out_cpu
    CUDA: adaptive_max_pool3d_out_cuda

# Return: (Tensor output, Tensor indices)
- func: adaptive_max_pool3d(Tensor self, int[3] output_size) -> (Tensor, Tensor)
  python_module: nn
  structured_delegate: adaptive_max_pool3d.out

- func: adaptive_max_pool3d_backward.grad_input(Tensor grad_output, Tensor self, Tensor indices, *, Tensor(a!) grad_input) -> Tensor(a!)
  python_module: nn
  structured: True
  dispatch:
    CPU: adaptive_max_pool3d_backward_out_cpu
    CUDA: adaptive_max_pool3d_backward_out_cuda

- func: adaptive_max_pool3d_backward(Tensor grad_output, Tensor self, Tensor indices) -> Tensor
  python_module: nn
  structured_delegate: adaptive_max_pool3d_backward.grad_input

- func: avg_pool2d.out(Tensor self, int[2] kernel_size, int[2] stride=[], int[2] padding=0, bool ceil_mode=False, bool count_include_pad=True, int? divisor_override=None, *, Tensor(a!) out) -> Tensor(a!)
  python_module: nn
  structured: True
  precomputed:
  - kernel_size -> int kH, int kW
  - stride -> int dH, int dW
  - padding -> int padH, int padW
  dispatch:
    CPU: avg_pool2d_out_cpu
    CUDA: avg_pool2d_out_cuda
    MPS: avg_pool2d_out_mps
    MkldnnCPU: mkldnn_avg_pool2d_out

- func: avg_pool2d(Tensor self, int[2] kernel_size, int[2] stride=[], int[2] padding=0, bool ceil_mode=False, bool count_include_pad=True, int? divisor_override=None) -> Tensor
  python_module: nn
  structured_delegate: avg_pool2d.out
  dispatch:
    MkldnnCPU: mkldnn_avg_pool2d
    QuantizedCPU: avg_pool2d_quantized_cpu

- func: avg_pool2d_backward.grad_input(Tensor grad_output, Tensor self, int[2] kernel_size, int[2] stride, int[2] padding, bool ceil_mode, bool count_include_pad, int? divisor_override, *, Tensor(a!) grad_input) -> Tensor(a!)
  python_module: nn
  structured: True
  dispatch:
    CPU: avg_pool2d_backward_out_cpu
    CUDA: avg_pool2d_backward_out_cuda
    MPS: avg_pool2d_backward_out_mps
    MkldnnCPU: mkldnn_avg_pool2d_backward_out

- func: avg_pool2d_backward(Tensor grad_output, Tensor self, int[2] kernel_size, int[2] stride, int[2] padding, bool ceil_mode, bool count_include_pad, int? divisor_override) -> Tensor
  python_module: nn
  structured_delegate: avg_pool2d_backward.grad_input
  dispatch:
    MkldnnCPU: mkldnn_avg_pool2d_backward

- func: avg_pool3d.out(Tensor self, int[3] kernel_size, int[3] stride=[], int[3] padding=0, bool ceil_mode=False, bool count_include_pad=True, int? divisor_override=None, *, Tensor(a!) out) -> Tensor(a!)
  python_module: nn
  structured: True
  dispatch:
    CPU: avg_pool3d_out_cpu
    CUDA: avg_pool3d_out_cuda
    MkldnnCPU: mkldnn_avg_pool3d_out

- func: avg_pool3d(Tensor self, int[3] kernel_size, int[3] stride=[], int[3] padding=0, bool ceil_mode=False, bool count_include_pad=True, int? divisor_override=None) -> Tensor
  python_module: nn
  structured_delegate: avg_pool3d.out
  dispatch:
    MkldnnCPU: mkldnn_avg_pool3d
    QuantizedCPU: avg_pool3d_quantized_cpu

- func: avg_pool3d_backward.grad_input(Tensor grad_output, Tensor self, int[3] kernel_size, int[3] stride, int[3] padding, bool ceil_mode, bool count_include_pad, int? divisor_override, *, Tensor(a!) grad_input) -> Tensor(a!)
  python_module: nn
  structured: True
  dispatch:
    CPU: avg_pool3d_backward_out_cpu
    CUDA: avg_pool3d_backward_out_cuda
    MkldnnCPU: mkldnn_avg_pool3d_backward_out

- func: avg_pool3d_backward(Tensor grad_output, Tensor self, int[3] kernel_size, int[3] stride, int[3] padding, bool ceil_mode, bool count_include_pad, int? divisor_override) -> Tensor
  python_module: nn
  structured_delegate: avg_pool3d_backward.grad_input
  dispatch:
    MkldnnCPU: mkldnn_avg_pool3d_backward

# Return: (Tensor output, Tensor indices)
- func: fractional_max_pool2d.output(Tensor self, int[2] kernel_size, int[2] output_size, Tensor random_samples, *, Tensor(a!) output, Tensor(b!) indices) -> (Tensor(a!), Tensor(b!))
  python_module: nn
  structured: True
  dispatch:
    CPU: fractional_max_pool2d_out_cpu
    CUDA: fractional_max_pool2d_out_cuda

# Return: (Tensor output, Tensor indices)
- func: fractional_max_pool2d(Tensor self, int[2] kernel_size, int[2] output_size, Tensor random_samples) -> (Tensor, Tensor)
  python_module: nn
  structured_delegate: fractional_max_pool2d.output

- func: fractional_max_pool2d_backward.grad_input(Tensor grad_output, Tensor self, int[2] kernel_size, int[2] output_size, Tensor indices, *, Tensor(a!) grad_input) -> Tensor(a!)
  python_module: nn
  structured: True
  dispatch:
    CPU: fractional_max_pool2d_backward_cpu
    CUDA: fractional_max_pool2d_backward_cuda

- func: fractional_max_pool2d_backward(Tensor grad_output, Tensor self, int[2] kernel_size, int[2] output_size, Tensor indices) -> Tensor
  python_module: nn
  structured_delegate: fractional_max_pool2d_backward.grad_input

# Return: (Tensor output, Tensor indices)
- func: fractional_max_pool3d.output(Tensor self, int[3] kernel_size, int[3] output_size, Tensor random_samples, *, Tensor(a!) output, Tensor(b!) indices) -> (Tensor(a!), Tensor(b!))
  python_module: nn
  structured: True
  precomputed:
  - kernel_size -> int poolSizeT, int poolSizeH, int poolSizeW
  - output_size -> int outputT, int outputH, int outputW
  - int numBatch, int numPlanes, int inputT, int inputH, int inputW
  dispatch:
    CPU: fractional_max_pool3d_out_cpu
    CUDA: fractional_max_pool3d_out_cuda

# Return: (Tensor output, Tensor indices)
- func: fractional_max_pool3d(Tensor self, int[3] kernel_size, int[3] output_size, Tensor random_samples) -> (Tensor, Tensor)
  python_module: nn
  structured_delegate: fractional_max_pool3d.output

- func: fractional_max_pool3d_backward.grad_input(Tensor grad_output, Tensor self, int[3] kernel_size, int[3] output_size, Tensor indices, *, Tensor(a!) grad_input) -> Tensor(a!)
  python_module: nn
  dispatch:
    CPU: fractional_max_pool3d_backward_out_cpu
    CUDA: fractional_max_pool3d_backward_out_cuda

- func: fractional_max_pool3d_backward(Tensor grad_output, Tensor self, int[3] kernel_size, int[3] output_size, Tensor indices) -> Tensor
  python_module: nn
  dispatch:
    CPU: fractional_max_pool3d_backward_cpu
    CUDA: fractional_max_pool3d_backward_cuda

# Return: (Tensor output, Tensor indices)
- func: max_pool2d_with_indices.out(Tensor self, int[2] kernel_size, int[2] stride=[], int[2] padding=0, int[2] dilation=1, bool ceil_mode=False, *, Tensor(a!) out, Tensor(b!) indices) -> (Tensor(a!), Tensor(b!))
  python_module: nn
  structured: True
  dispatch:
    CPU: max_pool2d_with_indices_out_cpu
    CUDA: max_pool2d_with_indices_out_cuda
    MPS: max_pool2d_with_indices_out_mps

# Return: (Tensor output, Tensor indices)
- func: max_pool2d_with_indices(Tensor self, int[2] kernel_size, int[2] stride=[], int[2] padding=0, int[2] dilation=1, bool ceil_mode=False) -> (Tensor, Tensor)
  python_module: nn
  structured_delegate: max_pool2d_with_indices.out

- func: max_pool2d_with_indices_backward.grad_input(Tensor grad_output, Tensor self, int[2] kernel_size, int[2] stride, int[2] padding, int[2] dilation, bool ceil_mode, Tensor indices, *, Tensor(a!) grad_input) -> Tensor(a!)
  python_module: nn
  structured: True
  dispatch:
    CPU: max_pool2d_with_indices_backward_out_cpu
    CUDA: max_pool2d_with_indices_backward_out_cuda
    MPS: max_pool2d_with_indices_backward_out_mps

- func: max_pool2d_with_indices_backward(Tensor grad_output, Tensor self, int[2] kernel_size, int[2] stride, int[2] padding, int[2] dilation, bool ceil_mode, Tensor indices) -> Tensor
  python_module: nn
  structured_delegate: max_pool2d_with_indices_backward.grad_input

# Return: (Tensor output, Tensor indices)
- func: max_pool3d_with_indices.out(Tensor self, int[3] kernel_size, int[3] stride=[], int[3] padding=0, int[3] dilation=1, bool ceil_mode=False, *, Tensor(a!) out, Tensor(b!) indices) -> (Tensor(a!), Tensor(b!))
  python_module: nn
  dispatch:
    CPU: max_pool3d_with_indices_out_cpu
    CUDA: max_pool3d_with_indices_out_cuda

# Return: (Tensor output, Tensor indices)
- func: max_pool3d_with_indices(Tensor self, int[3] kernel_size, int[3] stride=[], int[3] padding=0, int[3] dilation=1, bool ceil_mode=False) -> (Tensor, Tensor)
  python_module: nn
  dispatch:
    CPU: max_pool3d_with_indices_cpu
    CUDA: max_pool3d_with_indices_cuda

- func: max_pool3d_with_indices_backward.grad_input(Tensor grad_output, Tensor self, int[3] kernel_size, int[3] stride, int[3] padding, int[3] dilation, bool ceil_mode, Tensor indices, *, Tensor(a!) grad_input) -> Tensor(a!)
  python_module: nn
  dispatch:
    CPU: max_pool3d_with_indices_backward_out_cpu
    CUDA: max_pool3d_with_indices_backward_out_cuda

- func: max_pool3d_with_indices_backward(Tensor grad_output, Tensor self, int[3] kernel_size, int[3] stride, int[3] padding, int[3] dilation, bool ceil_mode, Tensor indices) -> Tensor
  python_module: nn
  dispatch:
    CPU: max_pool3d_with_indices_backward_cpu
    CUDA: max_pool3d_with_indices_backward_cuda

- func: max_unpool2d.out(Tensor self, Tensor indices, int[2] output_size, *, Tensor(a!) out) -> Tensor(a!)
  python_module: nn
  dispatch:
    CPU: max_unpooling2d_forward_out_cpu
    CUDA: max_unpooling2d_forward_out_cuda

- func: max_unpool2d(Tensor self, Tensor indices, int[2] output_size) -> Tensor
  python_module: nn
  dispatch:
    CPU: max_unpooling2d_forward_cpu
    CUDA: max_unpooling2d_forward_cuda

- func: max_unpool3d.out(Tensor self, Tensor indices, int[3] output_size, int[3] stride, int[3] padding, *, Tensor(a!) out) -> Tensor(a!)
  python_module: nn
  dispatch:
    CPU: max_unpooling3d_forward_out_cpu
    CUDA: max_unpooling3d_forward_out_cuda

- func: max_unpool3d(Tensor self, Tensor indices, int[3] output_size, int[3] stride, int[3] padding) -> Tensor
  python_module: nn
  dispatch:
    CPU: max_unpooling3d_forward_cpu
    CUDA: max_unpooling3d_forward_cuda

- func: reflection_pad1d.out(Tensor self, int[2] padding, *, Tensor(a!) out) -> Tensor(a!)
  python_module: nn
  structured: True
  dispatch:
    CPU: reflection_pad1d_out_cpu
    QuantizedCPU: reflection_pad1d_out_quantized_cpu
    CUDA: reflection_pad1d_out_cuda
    MPS: reflection_pad1d_out_mps

- func: reflection_pad1d(Tensor self, int[2] padding) -> Tensor
  python_module: nn
  structured_delegate: reflection_pad1d.out

- func: reflection_pad1d_backward.grad_input(Tensor grad_output, Tensor self, int[2] padding, *, Tensor(a!) grad_input) -> Tensor(a!)
  python_module: nn
  structured: True
  dispatch:
    CPU: reflection_pad1d_backward_out_cpu
    CUDA: reflection_pad1d_backward_out_cuda
    MPS: reflection_pad1d_backward_out_mps

- func: reflection_pad1d_backward(Tensor grad_output, Tensor self, int[2] padding) -> Tensor
  python_module: nn
  structured_delegate: reflection_pad1d_backward.grad_input

- func: reflection_pad2d.out(Tensor self, int[4] padding, *, Tensor(a!) out) -> Tensor(a!)
  python_module: nn
  dispatch:
    CPU, QuantizedCPU: reflection_pad2d_out_cpu
    CUDA: reflection_pad2d_out_cuda
    MPS: reflection_pad2d_out_mps

- func: reflection_pad2d(Tensor self, int[4] padding) -> Tensor
  python_module: nn
  dispatch:
    CPU: reflection_pad2d_cpu
    QuantizedCPU: reflection_pad2d_quantized_cpu
    CUDA: reflection_pad2d_cuda
    MPS: reflection_pad2d_mps

- func: reflection_pad2d_backward.grad_input(Tensor grad_output, Tensor self, int[4] padding, *, Tensor(a!) grad_input) -> Tensor(a!)
  python_module: nn
  dispatch:
    CPU: reflection_pad2d_backward_out_cpu
    CUDA: reflection_pad2d_backward_out_cuda
    MPS: reflection_pad2d_backward_out_mps

- func: reflection_pad2d_backward(Tensor grad_output, Tensor self, int[4] padding) -> Tensor
  python_module: nn
  dispatch:
    CPU: reflection_pad2d_backward_cpu
    CUDA: reflection_pad2d_backward_cuda
    MPS: reflection_pad2d_backward_mps

- func: reflection_pad3d.out(Tensor self, int[6] padding, *, Tensor(a!) out) -> Tensor(a!)
  python_module: nn
  structured: True
  dispatch:
    CPU: reflection_pad3d_out_cpu
    CUDA: reflection_pad3d_out_cuda
    MPS: reflection_pad3d_out_mps

- func: reflection_pad3d(Tensor self, int[6] padding) -> Tensor
  python_module: nn
  structured_delegate: reflection_pad3d.out

- func: reflection_pad3d_backward.grad_input(Tensor grad_output, Tensor self, int[6] padding, *, Tensor(a!) grad_input) -> Tensor(a!)
  python_module: nn
  structured: True
  dispatch:
    CPU: reflection_pad3d_backward_out_cpu
    CUDA: reflection_pad3d_backward_out_cuda
    MPS: reflection_pad3d_backward_out_mps

- func: reflection_pad3d_backward(Tensor grad_output, Tensor self, int[6] padding) -> Tensor
  python_module: nn
  structured_delegate: reflection_pad3d_backward.grad_input

- func: replication_pad1d.out(Tensor self, int[2] padding, *, Tensor(a!) out) -> Tensor(a!)
  python_module: nn
  structured: True
  dispatch:
    CPU: replication_pad1d_out_cpu
    CUDA: replication_pad1d_out_cuda
    MPS: replication_pad1d_out_mps

- func: replication_pad1d(Tensor self, int[2] padding) -> Tensor
  python_module: nn
  structured_delegate: replication_pad1d.out

- func: replication_pad1d_backward.grad_input(Tensor grad_output, Tensor self, int[2] padding, *, Tensor(a!) grad_input) -> Tensor(a!)
  python_module: nn
  structured: True
  dispatch:
    CPU: replication_pad1d_backward_out_cpu
    CUDA: replication_pad1d_backward_out_cuda
    MPS: replication_pad1d_backward_out_mps

- func: replication_pad1d_backward(Tensor grad_output, Tensor self, int[2] padding) -> Tensor
  python_module: nn
  structured_delegate: replication_pad1d_backward.grad_input

- func: replication_pad2d.out(Tensor self, int[4] padding, *, Tensor(a!) out) -> Tensor(a!)
  python_module: nn
  structured: True
  dispatch:
    CPU: replication_pad2d_out_cpu
    CUDA: replication_pad2d_out_cuda
    MPS: replication_pad2d_out_mps

- func: replication_pad2d(Tensor self, int[4] padding) -> Tensor
  python_module: nn
  structured_delegate: replication_pad2d.out

- func: replication_pad2d_backward.grad_input(Tensor grad_output, Tensor self, int[4] padding, *, Tensor(a!) grad_input) -> Tensor(a!)
  python_module: nn
  dispatch:
    CPU: replication_pad2d_backward_out_cpu
    CUDA: replication_pad2d_backward_out_cuda
    MPS: replication_pad2d_backward_out_mps

- func: replication_pad2d_backward(Tensor grad_output, Tensor self, int[4] padding) -> Tensor
  python_module: nn
  dispatch:
    CPU: replication_pad2d_backward_cpu
    CUDA: replication_pad2d_backward_cuda
    MPS: replication_pad2d_backward_mps

- func: replication_pad3d.out(Tensor self, int[6] padding, *, Tensor(a!) out) -> Tensor(a!)
  python_module: nn
  structured: True
  dispatch:
    CPU: replication_pad3d_out_cpu
    CUDA: replication_pad3d_out_cuda
    MPS: replication_pad3d_out_mps

- func: replication_pad3d(Tensor self, int[6] padding) -> Tensor
  python_module: nn
  structured_delegate: replication_pad3d.out

- func: replication_pad3d_backward.grad_input(Tensor grad_output, Tensor self, int[6] padding, *, Tensor(a!) grad_input) -> Tensor(a!)
  python_module: nn
  dispatch:
    CPU: replication_pad3d_backward_out_cpu
    CUDA: replication_pad3d_backward_out_cuda
    MPS: replication_pad3d_backward_out_mps

- func: replication_pad3d_backward(Tensor grad_output, Tensor self, int[6] padding) -> Tensor
  python_module: nn
  dispatch:
    CPU: replication_pad3d_backward_cpu
    CUDA: replication_pad3d_backward_cuda
    MPS: replication_pad3d_backward_mps

- func: _pad_circular(Tensor self, int[] pad) -> Tensor
  python_module: nn

- func: _pad_enum(Tensor self, int[] pad, int mode, float? value=None) -> Tensor
  python_module: nn

- func: pad(Tensor self, int[] pad, str mode="constant", float? value=None) -> Tensor
  python_module: nn

- func: upsample_linear1d.vec(Tensor input, int[]? output_size, bool align_corners, float[]? scale_factors) -> Tensor
  python_module: nn
  dispatch:
    CompositeExplicitAutograd: upsample_linear1d

- func: upsample_linear1d_backward.vec(Tensor grad_output, int[]? output_size, int[] input_size, bool align_corners, float[]? scale_factors) -> Tensor
  python_module: nn
  dispatch:
    CompositeExplicitAutograd: upsample_linear1d_backward

- func: upsample_bilinear2d.vec(Tensor input, int[]? output_size, bool align_corners, float[]? scale_factors) -> Tensor
  python_module: nn
  dispatch:
    CompositeExplicitAutograd: upsample_bilinear2d

- func: upsample_bilinear2d_backward.vec(Tensor grad_output, int[]? output_size, int[] input_size, bool align_corners, float[]? scale_factors) -> Tensor
  python_module: nn
  dispatch:
    CompositeExplicitAutograd: upsample_bilinear2d_backward

- func: _upsample_bilinear2d_aa.vec(Tensor input, int[]? output_size, bool align_corners, float[]? scale_factors) -> Tensor
  python_module: nn
  dispatch:
    CompositeExplicitAutograd: _upsample_bilinear2d_aa

- func: _upsample_bilinear2d_aa_backward.vec(Tensor grad_output, int[]? output_size, int[] input_size, bool align_corners, float[]? scale_factors) -> Tensor
  python_module: nn
  dispatch:
    CompositeExplicitAutograd: _upsample_bilinear2d_aa_backward

- func: upsample_trilinear3d.vec(Tensor input, int[]? output_size, bool align_corners, float[]? scale_factors) -> Tensor
  python_module: nn
  dispatch:
    CompositeExplicitAutograd: upsample_trilinear3d

- func: upsample_trilinear3d_backward.vec(Tensor grad_output, int[]? output_size, int[] input_size, bool align_corners, float[]? scale_factors) -> Tensor
  python_module: nn
  dispatch:
    CompositeExplicitAutograd: upsample_trilinear3d_backward

- func: upsample_bicubic2d.vec(Tensor input, int[]? output_size, bool align_corners, float[]? scale_factors) -> Tensor
  python_module: nn
  dispatch:
    CompositeExplicitAutograd: upsample_bicubic2d

- func: upsample_bicubic2d_backward.vec(Tensor grad_output, int[]? output_size, int[] input_size, bool align_corners, float[]? scale_factors) -> Tensor
  python_module: nn
  dispatch:
    CompositeExplicitAutograd: upsample_bicubic2d_backward

- func: _upsample_bicubic2d_aa.vec(Tensor input, int[]? output_size, bool align_corners, float[]? scale_factors) -> Tensor
  python_module: nn
  dispatch:
    CompositeExplicitAutograd: _upsample_bicubic2d_aa

- func: _upsample_bicubic2d_aa_backward.vec(Tensor grad_output, int[]? output_size, int[] input_size, bool align_corners, float[]? scale_factors) -> Tensor
  python_module: nn
  dispatch:
    CompositeExplicitAutograd: _upsample_bicubic2d_aa_backward

- func: upsample_nearest1d.vec(Tensor input, int[]? output_size, float[]? scale_factors) -> Tensor
  python_module: nn
  dispatch:
    CompositeExplicitAutograd: upsample_nearest1d

- func: _upsample_nearest_exact1d.vec(Tensor input, int[]? output_size, float[]? scale_factors) -> Tensor
  python_module: nn
  dispatch:
    CompositeExplicitAutograd: _upsample_nearest_exact1d

- func: upsample_nearest1d_backward.vec(Tensor grad_output, int[]? output_size, int[] input_size, float[]? scale_factors) -> Tensor
  python_module: nn
  dispatch:
    CompositeExplicitAutograd: upsample_nearest1d_backward

- func: _upsample_nearest_exact1d_backward.vec(Tensor grad_output, int[]? output_size, int[] input_size, float[]? scale_factors) -> Tensor
  python_module: nn
  dispatch:
    CompositeExplicitAutograd: _upsample_nearest_exact1d_backward

- func: upsample_nearest2d.vec(Tensor input, int[]? output_size, float[]? scale_factors) -> Tensor
  python_module: nn
  dispatch:
    CompositeExplicitAutograd: upsample_nearest2d

- func: _upsample_nearest_exact2d.vec(Tensor input, int[]? output_size, float[]? scale_factors) -> Tensor
  python_module: nn
  dispatch:
    CompositeExplicitAutograd: _upsample_nearest_exact2d

- func: upsample_nearest2d_backward.vec(Tensor grad_output, int[]? output_size, int[] input_size, float[]? scale_factors) -> Tensor
  python_module: nn
  dispatch:
    CompositeExplicitAutograd: upsample_nearest2d_backward

- func: _upsample_nearest_exact2d_backward.vec(Tensor grad_output, int[]? output_size, int[] input_size, float[]? scale_factors) -> Tensor
  python_module: nn
  dispatch:
    CompositeExplicitAutograd: _upsample_nearest_exact2d_backward

- func: upsample_nearest3d.vec(Tensor input, int[]? output_size, float[]? scale_factors) -> Tensor
  python_module: nn
  dispatch:
    CPU: upsample_nearest3d_cpu
    CUDA: upsample_nearest3d_cuda
    QuantizedCPU: upsample_nearest3d_quantized_cpu

- func: _upsample_nearest_exact3d.vec(Tensor input, int[]? output_size, float[]? scale_factors) -> Tensor
  python_module: nn
  dispatch:
    CPU: _upsample_nearest_exact3d_cpu
    CUDA: _upsample_nearest_exact3d_cuda
    QuantizedCPU: _upsample_nearest_exact3d_quantized_cpu

- func: upsample_nearest3d_backward.vec(Tensor grad_output, int[]? output_size, int[] input_size, float[]? scale_factors) -> Tensor
  python_module: nn
  dispatch:
    CPU: upsample_nearest3d_backward_cpu
    CUDA: upsample_nearest3d_backward_cuda

- func: _upsample_nearest_exact3d_backward.vec(Tensor grad_output, int[]? output_size, int[] input_size, float[]? scale_factors) -> Tensor
  python_module: nn
  dispatch:
    CPU: _upsample_nearest_exact3d_backward_cpu
    CUDA: _upsample_nearest_exact3d_backward_cuda

# NOTE: all of the non-"vec" upsample overloads are only kept for backward compatibility.
- func: upsample_linear1d.out(Tensor self, int[1] output_size, bool align_corners, float? scales=None, *, Tensor(a!) out) -> Tensor(a!)
  python_module: nn
  structured: True
  dispatch:
    CPU: upsample_linear1d_out_cpu
    CUDA: upsample_linear1d_out_cuda

- func: upsample_linear1d(Tensor self, int[1] output_size, bool align_corners, float? scales=None) -> Tensor
  python_module: nn
  structured_delegate: upsample_linear1d.out

- func: upsample_linear1d_backward.grad_input(Tensor grad_output, int[1] output_size, int[3] input_size, bool align_corners, float? scales=None, *, Tensor(a!) grad_input) -> Tensor(a!)
  python_module: nn
  structured: True
  dispatch:
    CPU: upsample_linear1d_backward_out_cpu
    CUDA: upsample_linear1d_backward_out_cuda

- func: upsample_linear1d_backward(Tensor grad_output, int[1] output_size, int[3] input_size, bool align_corners, float? scales=None) -> Tensor
  python_module: nn
  structured_delegate: upsample_linear1d_backward.grad_input

- func: upsample_bilinear2d.out(Tensor self, int[2] output_size, bool align_corners, float? scales_h=None, float? scales_w=None, *, Tensor(a!) out) -> Tensor(a!)
  python_module: nn
  structured: True
  dispatch:
    CPU: upsample_bilinear2d_out_cpu
    CUDA: upsample_bilinear2d_out_cuda
    MPS: upsample_bilinear2d_out_mps

- func: upsample_bilinear2d(Tensor self, int[2] output_size, bool align_corners, float? scales_h=None, float? scales_w=None) -> Tensor
  python_module: nn
  structured_delegate: upsample_bilinear2d.out
  dispatch:
    QuantizedCPU: upsample_bilinear2d_quantized_cpu

- func: upsample_bilinear2d_backward.grad_input(Tensor grad_output, int[2] output_size, int[4] input_size, bool align_corners, float? scales_h=None, float? scales_w=None, *, Tensor(a!) grad_input) -> Tensor(a!)
  python_module: nn
  structured: True
  dispatch:
    CPU: upsample_bilinear2d_backward_out_cpu
    CUDA: upsample_bilinear2d_backward_out_cuda
    MPS: upsample_bilinear2d_backward_out_mps

- func: upsample_bilinear2d_backward(Tensor grad_output, int[2] output_size, int[4] input_size, bool align_corners, float? scales_h=None, float? scales_w=None) -> Tensor
  python_module: nn
  structured_delegate: upsample_bilinear2d_backward.grad_input

- func: _upsample_bilinear2d_aa.out(Tensor self, int[2] output_size, bool align_corners, float? scales_h=None, float? scales_w=None, *, Tensor(a!) out) -> Tensor(a!)
  python_module: nn
  structured: True
  dispatch:
    CPU: _upsample_bilinear2d_aa_out_cpu
    CUDA: _upsample_bilinear2d_aa_out_cuda

- func: _upsample_bilinear2d_aa(Tensor self, int[2] output_size, bool align_corners, float? scales_h=None, float? scales_w=None) -> Tensor
  python_module: nn
  structured_delegate: _upsample_bilinear2d_aa.out

- func: _upsample_bilinear2d_aa_backward.grad_input(Tensor grad_output, int[2] output_size, int[4] input_size, bool align_corners, float? scales_h=None, float? scales_w=None, *, Tensor(a!) grad_input) -> Tensor(a!)
  python_module: nn
  structured: True
  dispatch:
    CPU: _upsample_bilinear2d_aa_backward_out_cpu
    CUDA: _upsample_bilinear2d_aa_backward_out_cuda

- func: _upsample_bilinear2d_aa_backward(Tensor grad_output, int[2] output_size, int[4] input_size, bool align_corners, float? scales_h=None, float? scales_w=None) -> Tensor
  python_module: nn
  structured_delegate: _upsample_bilinear2d_aa_backward.grad_input

- func: upsample_bicubic2d.out(Tensor self, int[2] output_size, bool align_corners, float? scales_h=None, float? scales_w=None, *, Tensor(a!) out) -> Tensor(a!)
  python_module: nn
  structured: True
  dispatch:
    CPU: upsample_bicubic2d_out_cpu
    CUDA: upsample_bicubic2d_out_cuda

- func: upsample_bicubic2d(Tensor self, int[2] output_size, bool align_corners, float? scales_h=None, float? scales_w=None) -> Tensor
  python_module: nn
  structured_delegate: upsample_bicubic2d.out

- func: upsample_bicubic2d_backward.grad_input(Tensor grad_output, int[2] output_size, int[4] input_size, bool align_corners, float? scales_h=None, float? scales_w=None, *, Tensor(a!) grad_input) -> Tensor(a!)
  python_module: nn
  structured: True
  dispatch:
    CPU: upsample_bicubic2d_backward_out_cpu
    CUDA: upsample_bicubic2d_backward_out_cuda

- func: upsample_bicubic2d_backward(Tensor grad_output, int[2] output_size, int[4] input_size, bool align_corners, float? scales_h=None, float? scales_w=None) -> Tensor
  python_module: nn
  structured_delegate: upsample_bicubic2d_backward.grad_input

- func: _upsample_bicubic2d_aa.out(Tensor self, int[2] output_size, bool align_corners, float? scales_h=None, float? scales_w=None, *, Tensor(a!) out) -> Tensor(a!)
  python_module: nn
  structured: True
  dispatch:
    CPU: _upsample_bicubic2d_aa_out_cpu
    CUDA: _upsample_bicubic2d_aa_out_cuda

- func: _upsample_bicubic2d_aa(Tensor self, int[2] output_size, bool align_corners, float? scales_h=None, float? scales_w=None) -> Tensor
  python_module: nn
  structured_delegate: _upsample_bicubic2d_aa.out

- func: _upsample_bicubic2d_aa_backward.grad_input(Tensor grad_output, int[2] output_size, int[4] input_size, bool align_corners, float? scales_h=None, float? scales_w=None, *, Tensor(a!) grad_input) -> Tensor(a!)
  python_module: nn
  structured: True
  dispatch:
    CPU: _upsample_bicubic2d_aa_backward_out_cpu
    CUDA: _upsample_bicubic2d_aa_backward_out_cuda

- func: _upsample_bicubic2d_aa_backward(Tensor grad_output, int[2] output_size, int[4] input_size, bool align_corners, float? scales_h=None, float? scales_w=None) -> Tensor
  python_module: nn
  structured_delegate: _upsample_bicubic2d_aa_backward.grad_input

- func: upsample_trilinear3d.out(Tensor self, int[3] output_size, bool align_corners, float? scales_d=None, float? scales_h=None, float? scales_w=None, *, Tensor(a!) out) -> Tensor(a!)
  python_module: nn
  structured: True
  dispatch:
    CPU: upsample_trilinear3d_out_cpu
    CUDA: upsample_trilinear3d_out_cuda

- func: upsample_trilinear3d(Tensor self, int[3] output_size, bool align_corners, float? scales_d=None, float? scales_h=None, float? scales_w=None) -> Tensor
  python_module: nn
  structured_delegate: upsample_trilinear3d.out

- func: upsample_trilinear3d_backward.grad_input(Tensor grad_output, int[3] output_size, int[5] input_size, bool align_corners, float? scales_d=None, float? scales_h=None, float? scales_w=None, *, Tensor(a!) grad_input) -> Tensor(a!)
  python_module: nn
  structured: True
  dispatch:
    CPU: upsample_trilinear3d_backward_out_cpu
    CUDA: upsample_trilinear3d_backward_out_cuda

- func: upsample_trilinear3d_backward(Tensor grad_output, int[3] output_size, int[5] input_size, bool align_corners, float? scales_d=None, float? scales_h=None, float? scales_w=None) -> Tensor
  python_module: nn
  structured_delegate: upsample_trilinear3d_backward.grad_input

- func: upsample_nearest1d.out(Tensor self, int[1] output_size, float? scales=None, *, Tensor(a!) out) -> Tensor(a!)
  python_module: nn
  structured: True
  dispatch:
    CPU: upsample_nearest1d_out_cpu
    CUDA: upsample_nearest1d_out_cuda

- func: _upsample_nearest_exact1d.out(Tensor self, int[1] output_size, float? scales=None, *, Tensor(a!) out) -> Tensor(a!)
  python_module: nn
  structured: True
  dispatch:
    CPU: _upsample_nearest_exact1d_out_cpu
    CUDA: _upsample_nearest_exact1d_out_cuda

- func: upsample_nearest1d(Tensor self, int[1] output_size, float? scales=None) -> Tensor
  python_module: nn
  structured_delegate: upsample_nearest1d.out

- func: _upsample_nearest_exact1d(Tensor self, int[1] output_size, float? scales=None) -> Tensor
  python_module: nn
  structured_delegate: _upsample_nearest_exact1d.out

- func: upsample_nearest1d_backward.grad_input(Tensor grad_output, int[1] output_size, int[3] input_size, float? scales=None, *, Tensor(a!) grad_input) -> Tensor(a!)
  python_module: nn
  structured: True
  dispatch:
    CPU: upsample_nearest1d_backward_out_cpu
    CUDA: upsample_nearest1d_backward_out_cuda

- func: _upsample_nearest_exact1d_backward.grad_input(Tensor grad_output, int[1] output_size, int[3] input_size, float? scales=None, *, Tensor(a!) grad_input) -> Tensor(a!)
  python_module: nn
  structured: True
  dispatch:
    CPU: _upsample_nearest_exact1d_backward_out_cpu
    CUDA: _upsample_nearest_exact1d_backward_out_cuda

- func: upsample_nearest1d_backward(Tensor grad_output, int[1] output_size, int[3] input_size, float? scales=None) -> Tensor
  python_module: nn
  structured_delegate: upsample_nearest1d_backward.grad_input

- func: _upsample_nearest_exact1d_backward(Tensor grad_output, int[1] output_size, int[3] input_size, float? scales=None) -> Tensor
  python_module: nn
  structured_delegate: _upsample_nearest_exact1d_backward.grad_input

- func: upsample_nearest2d.out(Tensor self, int[2] output_size, float? scales_h=None, float? scales_w=None, *, Tensor(a!) out) -> Tensor(a!)
  python_module: nn
  structured: True
  dispatch:
    CPU: upsample_nearest2d_out_cpu
    CUDA: upsample_nearest2d_out_cuda
    MPS: upsample_nearest2d_out_mps

- func: _upsample_nearest_exact2d.out(Tensor self, int[2] output_size, float? scales_h=None, float? scales_w=None, *, Tensor(a!) out) -> Tensor(a!)
  python_module: nn
  structured: True
  dispatch:
    CPU: _upsample_nearest_exact2d_out_cpu
    CUDA: _upsample_nearest_exact2d_out_cuda
    MPS: _upsample_nearest_exact2d_out_mps

- func: upsample_nearest2d(Tensor self, int[2] output_size, float? scales_h=None, float? scales_w=None) -> Tensor
  python_module: nn
  structured_delegate: upsample_nearest2d.out
  dispatch:
    QuantizedCPU: upsample_nearest2d_quantized_cpu

- func: _upsample_nearest_exact2d(Tensor self, int[2] output_size, float? scales_h=None, float? scales_w=None) -> Tensor
  python_module: nn
  structured_delegate: _upsample_nearest_exact2d.out
  dispatch:
    QuantizedCPU: _upsample_nearest_exact2d_quantized_cpu

- func: upsample_nearest2d_backward.grad_input(Tensor grad_output, int[2] output_size, int[4] input_size, float? scales_h=None, float? scales_w=None, *, Tensor(a!) grad_input) -> Tensor(a!)
  python_module: nn
  structured: True
  dispatch:
    CPU: upsample_nearest2d_backward_out_cpu
    CUDA: upsample_nearest2d_backward_out_cuda
    MPS: upsample_nearest2d_backward_out_mps

- func: _upsample_nearest_exact2d_backward.grad_input(Tensor grad_output, int[2] output_size, int[4] input_size, float? scales_h=None, float? scales_w=None, *, Tensor(a!) grad_input) -> Tensor(a!)
  python_module: nn
  structured: True
  dispatch:
    CPU: _upsample_nearest_exact2d_backward_out_cpu
    CUDA: _upsample_nearest_exact2d_backward_out_cuda
    MPS: _upsample_nearest_exact2d_backward_out_mps

- func: upsample_nearest2d_backward(Tensor grad_output, int[2] output_size, int[4] input_size, float? scales_h=None, float? scales_w=None) -> Tensor
  python_module: nn
  structured_delegate: upsample_nearest2d_backward.grad_input

- func: _upsample_nearest_exact2d_backward(Tensor grad_output, int[2] output_size, int[4] input_size, float? scales_h=None, float? scales_w=None) -> Tensor
  python_module: nn
  structured_delegate: _upsample_nearest_exact2d_backward.grad_input

- func: upsample_nearest3d.out(Tensor self, int[3] output_size, float? scales_d=None, float? scales_h=None, float? scales_w=None, *, Tensor(a!) out) -> Tensor(a!)
  python_module: nn
  structured: True
  dispatch:
    CPU: upsample_nearest3d_out_cpu
    CUDA: upsample_nearest3d_out_cuda

- func: _upsample_nearest_exact3d.out(Tensor self, int[3] output_size, float? scales_d=None, float? scales_h=None, float? scales_w=None, *, Tensor(a!) out) -> Tensor(a!)
  python_module: nn
  structured: True
  dispatch:
    CPU: _upsample_nearest_exact3d_out_cpu
    CUDA: _upsample_nearest_exact3d_out_cuda

- func: upsample_nearest3d(Tensor self, int[3] output_size, float? scales_d=None, float? scales_h=None, float? scales_w=None) -> Tensor
  python_module: nn
  structured_delegate: upsample_nearest3d.out
  dispatch:
    QuantizedCPU: upsample_nearest3d_quantized_cpu

- func: _upsample_nearest_exact3d(Tensor self, int[3] output_size, float? scales_d=None, float? scales_h=None, float? scales_w=None) -> Tensor
  python_module: nn
  structured_delegate: _upsample_nearest_exact3d.out
  dispatch:
    QuantizedCPU: _upsample_nearest_exact3d_quantized_cpu

- func: upsample_nearest3d_backward.grad_input(Tensor grad_output, int[3] output_size, int[5] input_size, float? scales_d=None, float? scales_h=None, float? scales_w=None, *, Tensor(a!) grad_input) -> Tensor(a!)
  python_module: nn
  structured: True
  dispatch:
    CPU: upsample_nearest3d_backward_out_cpu
    CUDA: upsample_nearest3d_backward_out_cuda

- func: _upsample_nearest_exact3d_backward.grad_input(Tensor grad_output, int[3] output_size, int[5] input_size, float? scales_d=None, float? scales_h=None, float? scales_w=None, *, Tensor(a!) grad_input) -> Tensor(a!)
  python_module: nn
  structured: True
  dispatch:
    CPU: _upsample_nearest_exact3d_backward_out_cpu
    CUDA: _upsample_nearest_exact3d_backward_out_cuda

- func: upsample_nearest3d_backward(Tensor grad_output, int[3] output_size, int[5] input_size, float? scales_d=None, float? scales_h=None, float? scales_w=None) -> Tensor
  python_module: nn
  structured_delegate: upsample_nearest3d_backward.grad_input

- func: _upsample_nearest_exact3d_backward(Tensor grad_output, int[3] output_size, int[5] input_size, float? scales_d=None, float? scales_h=None, float? scales_w=None) -> Tensor
  python_module: nn
  structured_delegate: _upsample_nearest_exact3d_backward.grad_input

- func: sigmoid_backward.grad_input(Tensor grad_output, Tensor output, *, Tensor(a!) grad_input) -> Tensor(a!)
  python_module: nn
  structured: True
  structured_inherits: TensorIteratorBase
  dispatch:
    CPU, CUDA: sigmoid_backward_out
    MPS: sigmoid_backward_out_mps

- func: sigmoid_backward(Tensor grad_output, Tensor output) -> Tensor
  python_module: nn
  structured_delegate: sigmoid_backward.grad_input

- func: logit_backward.grad_input(Tensor grad_output, Tensor self, float? eps=None, *, Tensor(a!) grad_input) -> Tensor(a!)
  python_module: nn
  structured: True
  structured_inherits: TensorIteratorBase
  dispatch:
    CPU, CUDA: logit_backward_out

- func: logit_backward(Tensor grad_output, Tensor self, float? eps=None) -> Tensor
  python_module: nn
  structured_delegate: logit_backward.grad_input

- func: tanh_backward.grad_input(Tensor grad_output, Tensor output, *, Tensor(a!) grad_input) -> Tensor(a!)
  python_module: nn
  structured: True
  structured_inherits: TensorIteratorBase
  dispatch:
    CPU, CUDA: tanh_backward_out
    MPS: tanh_backward_out_mps

- func: tanh_backward(Tensor grad_output, Tensor output) -> Tensor
  python_module: nn
  structured_delegate: tanh_backward.grad_input

# What's a thnn_conv_ versus a slow_conv_?
#
# Historically, we have inefficient implementations of convolutions
# coming from the THNN/THCUNN library.  These convolutions typically
# operated by computing the Toeplitz matrix and then doing a matrix
# multiply with the input; this is very memory inefficient!  However,
# occasionally, we really don't have anything better, so it's helpful
# to have these fallbacks when there is no more optimized implementation
# in cudnn or mkldnn, etc.  Both thnn_ and slow_ convolutions fall
# into this bucket.
#
# The difference between these two designations, is that thnn_ refers
# to a convolution that is still written in the "legacy" style; that is,
# C code in the THNN/ or THCUNN/ directory.  A slow_ convolution is
# one that is written in the native style: modern C++.  Algorithmically,
# these are the same thing, but we give them different prefixes to
# make the operational distinction clear.

- func: slow_conv_transpose2d.out(Tensor self, Tensor weight, int[2] kernel_size, Tensor? bias=None, int[2] stride=1, int[2] padding=0, int[2] output_padding=0, int[2] dilation=1, *, Tensor(a!) out) -> Tensor(a!)
  python_module: nn
  structured: True
  dispatch:
    CPU: slow_conv_transpose2d_structured_cpu
    CUDA: slow_conv_transpose2d_structured_cuda

- func: slow_conv_transpose2d(Tensor self, Tensor weight, int[2] kernel_size, Tensor? bias=None, int[2] stride=1, int[2] padding=0, int[2] output_padding=0, int[2] dilation=1) -> Tensor
  python_module: nn
  structured_delegate: slow_conv_transpose2d.out

- func: slow_conv_transpose3d.out(Tensor self, Tensor weight, int[3] kernel_size, Tensor? bias=None, int[3] stride=1, int[3] padding=0, int[3] output_padding=0, int[3] dilation=1, *, Tensor(a!) out) -> Tensor(a!)
  python_module: nn
  dispatch:
    CPU: slow_conv_transpose3d_out_cpu
    CUDA: slow_conv_transpose3d_out_cuda

- func: slow_conv_transpose3d(Tensor self, Tensor weight, int[3] kernel_size, Tensor? bias=None, int[3] stride=1, int[3] padding=0, int[3] output_padding=0, int[3] dilation=1) -> Tensor
  python_module: nn
  dispatch:
    CPU: slow_conv_transpose3d_cpu
    CUDA: slow_conv_transpose3d_cuda

- func: thnn_conv2d.out(Tensor self, Tensor weight, int[2] kernel_size, Tensor? bias=None, int[2] stride=1, int[2] padding=0, *, Tensor(a!) out) -> Tensor(a!)
  python_module: nn

- func: thnn_conv2d(Tensor self, Tensor weight, int[2] kernel_size, Tensor? bias=None, int[2] stride=1, int[2] padding=0) -> Tensor
  python_module: nn

- func: _slow_conv2d_forward.output(Tensor self, Tensor weight, int[2] kernel_size, Tensor? bias, int[2] stride, int[2] padding, *, Tensor(a!) output) -> Tensor(a!)
  python_module: nn
  dispatch:
    CPU: slow_conv2d_forward_out_cpu
    CUDA: slow_conv2d_forward_out_cuda

- func: _slow_conv2d_forward(Tensor self, Tensor weight, int[2] kernel_size, Tensor? bias, int[2] stride, int[2] padding) -> Tensor
  python_module: nn
  dispatch:
    CPU: slow_conv2d_forward_cpu
    CUDA: slow_conv2d_forward_cuda

- func: _slow_conv2d_backward.grad_input(Tensor grad_output, Tensor self, Tensor weight, int[2] kernel_size, int[2] stride, int[2] padding, *, Tensor(a!) grad_input, Tensor(b!) grad_weight, Tensor(c!) grad_bias) -> (Tensor(a!), Tensor(b!), Tensor(c!))
  python_module: nn
  dispatch:
    CPU: slow_conv2d_backward_out_cpu
    CUDA: slow_conv2d_backward_out_cuda

- func: _slow_conv2d_backward.output_mask(Tensor grad_output, Tensor self, Tensor weight, int[2] kernel_size, int[2] stride, int[2] padding, bool[3] output_mask) -> (Tensor grad_input, Tensor grad_weight, Tensor grad_bias)
  python_module: nn
  dispatch:
    CPU: slow_conv2d_backward_cpu
    CUDA: slow_conv2d_backward_cuda

- func: _conv_depthwise2d.out(Tensor self, Tensor weight, int[2] kernel_size, Tensor? bias, int[2] stride, int[2] padding, int[2] dilation, *, Tensor(a!) out) -> Tensor(a!)
  use_const_ref_for_mutable_tensors: True
  python_module: nn
  dispatch:
    CUDA: conv_depthwise2d_cuda_out

- func: _conv_depthwise2d(Tensor self, Tensor weight, int[2] kernel_size, Tensor? bias, int[2] stride, int[2] padding, int[2] dilation) -> Tensor
  python_module: nn
  dispatch:
    CUDA: conv_depthwise2d_cuda

- func: conv_depthwise3d(Tensor self, Tensor weight, int[3] kernel_size, Tensor? bias, int[3] stride, int[3] padding, int[3] dilation) -> Tensor
  python_module: nn
  dispatch:
    CUDA: conv_depthwise3d_cuda

- func: slow_conv3d.out(Tensor self, Tensor weight, int[3] kernel_size, Tensor? bias=None, int[3] stride=1, int[3] padding=0, *, Tensor(a!) out) -> Tensor(a!)
  python_module: nn

- func: slow_conv3d(Tensor self, Tensor weight, int[3] kernel_size, Tensor? bias=None, int[3] stride=1, int[3] padding=0) -> Tensor
  python_module: nn

- func: slow_conv3d_forward.output(Tensor self, Tensor weight, int[3] kernel_size, Tensor? bias, int[3] stride, int[3] padding, *, Tensor(a!) output) -> Tensor(a!)
  python_module: nn
  dispatch:
    CPU: slow_conv3d_forward_out_cpu

- func: slow_conv3d_forward(Tensor self, Tensor weight, int[3] kernel_size, Tensor? bias, int[3] stride, int[3] padding) -> Tensor
  python_module: nn
  dispatch:
    CPU: slow_conv3d_forward_cpu

- func: slow_conv_dilated2d(Tensor self, Tensor weight, int[2] kernel_size, Tensor? bias=None, int[2] stride=1, int[2] padding=0, int[2] dilation=1) -> Tensor
  python_module: nn
  dispatch:
    CPU: slow_conv_dilated2d_cpu
    CUDA: slow_conv_dilated2d_cuda

- func: slow_conv_dilated3d(Tensor self, Tensor weight, int[3] kernel_size, Tensor? bias=None, int[3] stride=1, int[3] padding=0, int[3] dilation=1) -> Tensor
  python_module: nn
  dispatch:
    CPU: slow_conv_dilated3d_cpu
    CUDA: slow_conv_dilated3d_cuda

- func: col2im.out(Tensor self, int[2] output_size, int[2] kernel_size, int[2] dilation, int[2] padding, int[2] stride, *, Tensor(a!) out) -> Tensor(a!)
  python_module: nn
  dispatch:
    CPU: col2im_out_cpu
    CUDA: col2im_out_cuda

- func: col2im(Tensor self, int[2] output_size, int[2] kernel_size, int[2] dilation, int[2] padding, int[2] stride) -> Tensor
  python_module: nn
  dispatch:
    CPU: col2im_cpu
    CUDA: col2im_cuda

- func: col2im_backward.grad_input(Tensor grad_output, int[2] kernel_size, int[2] dilation, int[2] padding, int[2] stride, *, Tensor(a!) grad_input) -> Tensor(a!)
  python_module: nn
  dispatch:
    CPU: col2im_backward_out_cpu
    CUDA: col2im_backward_out_cuda

- func: col2im_backward(Tensor grad_output, int[2] kernel_size, int[2] dilation, int[2] padding, int[2] stride) -> Tensor
  python_module: nn
  dispatch:
    CPU: col2im_backward_cpu
    CUDA: col2im_backward_cuda

- func: column_stack(Tensor[] tensors) -> Tensor

- func: column_stack.out(Tensor[] tensors, *, Tensor(a!) out) -> Tensor(a!)

- func: im2col.out(Tensor self, int[2] kernel_size, int[2] dilation, int[2] padding, int[2] stride, *, Tensor(a!) out) -> Tensor(a!)
  python_module: nn
  dispatch:
    CPU: im2col_out_cpu
    CUDA: im2col_out_cuda

- func: im2col(Tensor self, int[2] kernel_size, int[2] dilation, int[2] padding, int[2] stride) -> Tensor
  python_module: nn
  dispatch:
    CPU: im2col_cpu
    CUDA: im2col_cuda

- func: im2col_backward.grad_input(Tensor grad_output, int[2] input_size, int[2] kernel_size, int[2] dilation, int[2] padding, int[2] stride, *, Tensor(a!) grad_input) -> Tensor(a!)
  python_module: nn
  dispatch:
    CPU: im2col_backward_out_cpu
    CUDA: im2col_backward_out_cuda

- func: im2col_backward(Tensor grad_output, int[2] input_size, int[2] kernel_size, int[2] dilation, int[2] padding, int[2] stride) -> Tensor
  python_module: nn
  dispatch:
    CPU: im2col_backward_cpu
    CUDA: im2col_backward_cuda

- func: isfinite(Tensor self) -> Tensor
  variants: function, method
  device_check: NoCheck
  device_guard: False

- func: isinf(Tensor self) -> Tensor
  variants: function, method
  device_check: NoCheck
  device_guard: False
  dispatch:
    CompositeExplicitAutograd: isinf
    SparseCPU, SparseCUDA: isinf_sparse
    SparseCsrCPU, SparseCsrCUDA: isinf_sparse_csr

- func: record_stream(Tensor(a!) self, Stream s) -> ()
  variants: method
  dispatch:
    CUDA: record_stream_cuda

- func: isposinf(Tensor self) -> Tensor
  variants: function, method
  structured_delegate: isposinf.out
  dispatch:
    SparseCPU, SparseCUDA: isposinf_sparse
    SparseCsrCPU, SparseCsrCUDA: isposinf_sparse_csr

- func: isposinf.out(Tensor self, *, Tensor(a!) out) -> Tensor(a!)
  structured: True
  structured_inherits: TensorIteratorBase
  dispatch:
    CPU, CUDA: isposinf_out
    SparseCPU, SparseCUDA: isposinf_sparse_out
    SparseCsrCPU, SparseCsrCUDA: isposinf_sparse_csr_out

- func: isneginf(Tensor self) -> Tensor
  variants: function, method
  structured_delegate: isneginf.out
  dispatch:
    SparseCPU, SparseCUDA: isneginf_sparse
    SparseCsrCPU, SparseCsrCUDA: isneginf_sparse_csr

- func: isneginf.out(Tensor self, *, Tensor(a!) out) -> Tensor(a!)
  structured: True
  structured_inherits: TensorIteratorBase
  dispatch:
    CPU, CUDA: isneginf_out
    SparseCPU, SparseCUDA: isneginf_sparse_out
    SparseCsrCPU, SparseCsrCUDA: isneginf_sparse_csr_out

# NOTE [_add_batch_dim and _remove_batch_dim]
# _add_batch_dim and _remove_batch_dim are meant to be used in the implementation
# of the vmap frontend API (see torch/_vmap_internals.py). They are not
# user-facing, hence the leading underscore. Please don't use them them anywhere else.
- func: _add_batch_dim(Tensor self, int batch_dim, int level) -> Tensor
  variants: function

# See NOTE [_add_batch_dim and _remove_batch_dim]
- func: _remove_batch_dim(Tensor self, int level, int batch_size, int out_dim) -> Tensor
  variants: function

## Functions related to the `torch.special` namespace
# Note [special namespace binding]
# Functions in the special python module should have their names start with
#   "special_" underscore and be bound to the desired Python name in
#   torch/special/__init__.py, and the desired C++ name in torch/csrc/api/include/torch/special.h.
#   The "special_" names should be hidden from the user and not documented.

- func: special_entr(Tensor self) -> Tensor
  structured_delegate: special_entr.out
  python_module: special
  variants: function

- func: special_entr.out(Tensor self, *, Tensor(a!) out) -> Tensor(a!)
  structured: True
  structured_inherits: TensorIteratorBase
  python_module: special
  variants: function
  dispatch:
    CPU, CUDA: special_entr_out

- func: special_ndtri(Tensor self) -> Tensor
  structured_delegate: special_ndtri.out
  python_module: special
  variants: function

- func: special_ndtri.out(Tensor self, *, Tensor(a!) out) -> Tensor(a!)
  structured: True
  structured_inherits: TensorIteratorBase
  python_module: special
  variants: function
  dispatch:
    CPU, CUDA: special_ndtri_out

- func: special_log_ndtr(Tensor self) -> Tensor
  structured_delegate: special_log_ndtr.out
  python_module: special
  variants: function

- func: special_log_ndtr.out(Tensor self, *, Tensor(a!) out) -> Tensor(a!)
  structured: True
  structured_inherits: TensorIteratorBase
  python_module: special
  variants: function
  dispatch:
    CPU, CUDA: special_log_ndtr_out

- func: special_expm1(Tensor self) -> Tensor
  python_module: special
  variants: function

- func: special_expm1.out(Tensor self, *, Tensor(a!) out) -> Tensor(a!)
  python_module: special
  variants: function

- func: special_exp2(Tensor self) -> Tensor
  python_module: special
  variants: function

- func: special_exp2.out(Tensor self, *, Tensor(a!) out) -> Tensor(a!)
  python_module: special
  variants: function

- func: special_psi(Tensor self) -> Tensor
  python_module: special
  variants: function

- func: special_psi.out(Tensor self, *, Tensor(a!) out) -> Tensor(a!)
  python_module: special
  variants: function

- func: special_digamma(Tensor self) -> Tensor
  python_module: special
  variants: function

- func: special_digamma.out(Tensor self, *, Tensor(a!) out) -> Tensor(a!)
  python_module: special
  variants: function

- func: special_gammaln(Tensor self) -> Tensor
  python_module: special
  variants: function

- func: special_gammaln.out(Tensor self, *, Tensor(a!) out) -> Tensor(a!)
  python_module: special
  variants: function

- func: special_erf(Tensor self) -> Tensor
  python_module: special
  variants: function

- func: special_erf.out(Tensor self, *, Tensor(a!) out) -> Tensor(a!)
  python_module: special
  variants: function

- func: special_erfc(Tensor self) -> Tensor
  python_module: special
  variants: function

- func: special_erfc.out(Tensor self, *, Tensor(a!) out) -> Tensor(a!)
  python_module: special

- func: special_erfcx(Tensor self) -> Tensor
  python_module: special
  variants: function
  structured_delegate: special_erfcx.out

- func: special_erfcx.out(Tensor self, *, Tensor(a!) out) -> Tensor(a!)
  python_module: special
  structured: True
  structured_inherits: TensorIteratorBase
  dispatch:
    CPU, CUDA: special_erfcx_out

- func: special_erfinv(Tensor self) -> Tensor
  python_module: special
  variants: function

- func: special_erfinv.out(Tensor self, *, Tensor(a!) out) -> Tensor(a!)
  python_module: special

- func: special_ndtr(Tensor self) -> Tensor
  python_module: special
  variants: function

- func: special_ndtr.out(Tensor self, *, Tensor(a!) out) -> Tensor(a!)
  python_module: special
  variants: function

- func: special_xlog1py(Tensor self, Tensor other) -> Tensor
  device_check: NoCheck   # TensorIterator
  python_module: special
  variants: function
  structured_delegate: special_xlog1py.out

- func: special_xlog1py.self_scalar(Scalar self, Tensor other) -> Tensor
  device_check: NoCheck   # TensorIterator
  python_module: special
  variants: function
  dispatch:
    CompositeExplicitAutograd: special_xlog1py

- func: special_xlog1py.other_scalar(Tensor self, Scalar other) -> Tensor
  device_check: NoCheck   # TensorIterator
  python_module: special
  variants: function
  dispatch:
    CompositeExplicitAutograd: special_xlog1py

- func: special_xlog1py.out(Tensor self, Tensor other, *, Tensor(a!) out) -> Tensor(a!)
  device_check: NoCheck   # TensorIterator
  structured: True
  structured_inherits: TensorIteratorBase
  python_module: special
  variants: function
  dispatch:
    CPU, CUDA: special_xlog1py_out

- func: special_xlog1py.self_scalar_out(Scalar self, Tensor other, *, Tensor(a!) out) -> Tensor(a!)
  device_check: NoCheck   # TensorIterator
  python_module: special
  variants: function
  dispatch:
    CompositeExplicitAutograd: special_xlog1py_out

- func: special_xlog1py.other_scalar_out(Tensor self, Scalar other, *, Tensor(a!) out) -> Tensor(a!)
  device_check: NoCheck   # TensorIterator
  python_module: special
  variants: function
  dispatch:
    CompositeExplicitAutograd: special_xlog1py_out

- func: special_xlogy(Tensor self, Tensor other) -> Tensor
  device_check: NoCheck   # TensorIterator
  python_module: special
  variants: function

- func: special_xlogy.self_scalar(Scalar self, Tensor other) -> Tensor
  device_check: NoCheck   # TensorIterator
  python_module: special
  variants: function

- func: special_xlogy.other_scalar(Tensor self, Scalar other) -> Tensor
  device_check: NoCheck   # TensorIterator
  python_module: special
  variants: function

- func: special_xlogy.out(Tensor self, Tensor other, *, Tensor(a!) out) -> Tensor(a!)
  device_check: NoCheck   # TensorIterator
  python_module: special
  variants: function

- func: special_xlogy.self_scalar_out(Scalar self, Tensor other, *, Tensor(a!) out) -> Tensor(a!)
  device_check: NoCheck   # TensorIterator
  python_module: special
  variants: function

- func: special_xlogy.other_scalar_out(Tensor self, Scalar other, *, Tensor(a!) out) -> Tensor(a!)
  device_check: NoCheck   # TensorIterator
  python_module: special
  variants: function

- func: special_zeta(Tensor self, Tensor other) -> Tensor
  device_check: NoCheck   # TensorIterator
  python_module: special
  variants: function
  structured_delegate: special_zeta.out
  dispatch:
    CompositeExplicitAutograd: special_zeta

- func: special_zeta.self_scalar(Scalar self, Tensor other) -> Tensor
  device_check: NoCheck   # TensorIterator
  python_module: special
  variants: function
  dispatch:
    CompositeExplicitAutograd: special_zeta

- func: special_zeta.other_scalar(Tensor self, Scalar other) -> Tensor
  device_check: NoCheck   # TensorIterator
  python_module: special
  variants: function
  dispatch:
    CompositeExplicitAutograd: special_zeta

- func: special_zeta.out(Tensor self, Tensor other, *, Tensor(a!) out) -> Tensor(a!)
  device_check: NoCheck   # TensorIterator
  structured: True
  structured_inherits: TensorIteratorBase
  python_module: special
  variants: function
  dispatch:
    CPU, CUDA: special_zeta_out

- func: special_zeta.self_scalar_out(Scalar self, Tensor other, *, Tensor(a!) out) -> Tensor(a!)
  device_check: NoCheck   # TensorIterator
  python_module: special
  variants: function
  dispatch:
    CompositeExplicitAutograd: special_zeta_out

- func: special_zeta.other_scalar_out(Tensor self, Scalar other, *, Tensor(a!) out) -> Tensor(a!)
  device_check: NoCheck   # TensorIterator
  python_module: special
  variants: function
  dispatch:
    CompositeExplicitAutograd: special_zeta_out

- func: special_i0(Tensor self) -> Tensor
  python_module: special
  variants: function

- func: special_i0.out(Tensor self, *, Tensor(a!) out) -> Tensor(a!)
  python_module: special
  variants: function

- func: special_i0e(Tensor self) -> Tensor
  python_module: special
  variants: function
  structured_delegate: special_i0e.out

- func: special_i0e.out(Tensor self, *, Tensor(a!) out) -> Tensor(a!)
  python_module: special
  structured: True
  structured_inherits: TensorIteratorBase
  dispatch:
    CPU, CUDA: special_i0e_out

- func: special_i1(Tensor self) -> Tensor
  python_module: special
  variants: function
  structured_delegate: special_i1.out

- func: special_i1.out(Tensor self, *, Tensor(a!) out) -> Tensor(a!)
  python_module: special
  structured: True
  structured_inherits: TensorIteratorBase
  dispatch:
    CPU, CUDA: special_i1_out

- func: special_i1e(Tensor self) -> Tensor
  python_module: special
  variants: function
  structured_delegate: special_i1e.out

- func: special_i1e.out(Tensor self, *, Tensor(a!) out) -> Tensor(a!)
  python_module: special
  structured: True
  structured_inherits: TensorIteratorBase
  dispatch:
    CPU, CUDA: special_i1e_out

- func: special_logit(Tensor self, float? eps=None) -> Tensor
  python_module: special
  variants: function

- func: special_logit.out(Tensor self, float? eps=None, *, Tensor(a!) out) -> Tensor(a!)
  python_module: special

- func: special_polygamma(int n, Tensor self) -> Tensor
  python_module: special
  variants: function

- func: special_polygamma.out(int n, Tensor self, *, Tensor(a!) out) -> Tensor(a!)
  python_module: special

- func: special_logsumexp(Tensor self, int[1] dim, bool keepdim=False) -> Tensor
  python_module: special
  variants: function

- func: special_logsumexp.out(Tensor self, int[1] dim, bool keepdim=False, *, Tensor(a!) out) -> Tensor(a!)
  python_module: special

- func: special_expit(Tensor self) -> Tensor
  python_module: special
  variants: function

- func: special_expit.out(Tensor self, *, Tensor(a!) out) -> Tensor(a!)
  python_module: special
  variants: function

- func: special_sinc(Tensor self) -> Tensor
  python_module: special
  variants: function

- func: special_sinc.out(Tensor self, *, Tensor(a!) out) -> Tensor(a!)
  python_module: special
  variants: function

- func: special_round(Tensor self, *, int decimals=0) -> Tensor
  python_module: special
  variants: function

- func: special_round.out(Tensor self, *, int decimals=0, Tensor(a!) out) -> Tensor(a!)
  python_module: special
  variants: function

- func: special_log1p(Tensor self) -> Tensor
  python_module: special
  variants: function

- func: special_log1p.out(Tensor self, *, Tensor(a!) out) -> Tensor(a!)
  python_module: special
  variants: function

- func: special_log_softmax(Tensor self, int dim, *, ScalarType? dtype=None) -> Tensor
  python_module: special
  variants: function

- func: special_gammainc.out(Tensor self, Tensor other, *, Tensor(a!) out) -> Tensor(a!)
  python_module: special
  variants: function

- func: special_gammainc(Tensor self, Tensor other) -> Tensor
  python_module: special
  variants: function

- func: special_gammaincc.out(Tensor self, Tensor other, *, Tensor(a!) out) -> Tensor(a!)
  python_module: special
  variants: function

- func: special_gammaincc(Tensor self, Tensor other) -> Tensor
  python_module: special
  variants: function

- func: special_multigammaln(Tensor self, int p) -> Tensor
  python_module: special
  variants: function

- func: special_multigammaln.out(Tensor self, int p, *, Tensor(a!) out) -> Tensor(a!)
  python_module: special
  variants: function

- func: special_softmax(Tensor self, int dim, ScalarType? dtype=None) -> Tensor
  python_module: special
  variants: function

## Functions related to the fast Fourier transform and the torch.fft namespace
# Note [FFT namespace binding]
# Functions in the fft python module should have their names start with
#   "fft_" underscore and be bound to the desired Python name in
#   torch/fft/__init__.py, and the desired C++ name in torch/csrc/api/include/torch/fft.h.
#   The "fft_" names should be hidden from the user and not documented.
#
# See fft_fft as an example.

# torch.fft.fft
# NOTE: NOT an alias for torch.fft, which has different semantics
- func: fft_fft(Tensor self, int? n=None, int dim=-1, str? norm=None) -> Tensor
  python_module: fft
  variants: function

- func: fft_fft.out(Tensor self, int? n=None, int dim=-1, str? norm=None, *, Tensor(a!) out) -> Tensor(a!)
  python_module: fft
  variants: function

- func: fft_ifft(Tensor self, int? n=None, int dim=-1, str? norm=None) -> Tensor
  python_module: fft
  variants: function

- func: fft_ifft.out(Tensor self, int? n=None, int dim=-1, str? norm=None, *, Tensor(a!) out) -> Tensor(a!)
  python_module: fft
  variants: function

- func: fft_rfft(Tensor self, int? n=None, int dim=-1, str? norm=None) -> Tensor
  python_module: fft
  variants: function

- func: fft_rfft.out(Tensor self, int? n=None, int dim=-1, str? norm=None, *, Tensor(a!) out) -> Tensor(a!)
  python_module: fft
  variants: function

- func: fft_irfft(Tensor self, int? n=None, int dim=-1, str? norm=None) -> Tensor
  python_module: fft
  variants: function

- func: fft_irfft.out(Tensor self, int? n=None, int dim=-1, str? norm=None, *, Tensor(a!) out) -> Tensor(a!)
  python_module: fft
  variants: function

- func: fft_hfft(Tensor self, int? n=None, int dim=-1, str? norm=None) -> Tensor
  python_module: fft
  variants: function

- func: fft_hfft.out(Tensor self, int? n=None, int dim=-1, str? norm=None, *, Tensor(a!) out) -> Tensor(a!)
  python_module: fft
  variants: function

- func: fft_ihfft(Tensor self, int? n=None, int dim=-1, str? norm=None) -> Tensor
  python_module: fft
  variants: function

- func: fft_ihfft.out(Tensor self, int? n=None, int dim=-1, str? norm=None, *, Tensor(a!) out) -> Tensor(a!)
  python_module: fft
  variants: function

- func: fft_fft2(Tensor self, int[1]? s=None, int[1] dim=[-2,-1], str? norm=None) -> Tensor
  python_module: fft
  variants: function

- func: fft_fft2.out(Tensor self, int[1]? s=None, int[1] dim=[-2,-1], str? norm=None, *, Tensor(a!) out) -> Tensor(a!)
  python_module: fft
  variants: function

- func: fft_ifft2(Tensor self, int[1]? s=None, int[1] dim=[-2,-1], str? norm=None) -> Tensor
  python_module: fft
  variants: function

- func: fft_ifft2.out(Tensor self, int[1]? s=None, int[1] dim=[-2,-1], str? norm=None, *, Tensor(a!) out) -> Tensor(a!)
  python_module: fft
  variants: function

- func: fft_rfft2(Tensor self, int[1]? s=None, int[1] dim=[-2,-1], str? norm=None) -> Tensor
  python_module: fft
  variants: function

- func: fft_rfft2.out(Tensor self, int[1]? s=None, int[1] dim=[-2,-1], str? norm=None, *, Tensor(a!) out) -> Tensor(a!)
  python_module: fft
  variants: function

- func: fft_irfft2(Tensor self, int[1]? s=None, int[1] dim=[-2,-1], str? norm=None) -> Tensor
  python_module: fft
  variants: function

- func: fft_irfft2.out(Tensor self, int[1]? s=None, int[1] dim=[-2,-1], str? norm=None, *, Tensor(a!) out) -> Tensor(a!)
  python_module: fft
  variants: function

- func: fft_hfft2(Tensor self, int[1]? s=None, int[1] dim=[-2,-1], str? norm=None) -> Tensor
  use_const_ref_for_mutable_tensors: True
  python_module: fft
  variants: function

- func: fft_hfft2.out(Tensor self, int[1]? s=None, int[1] dim=[-2,-1], str? norm=None, *, Tensor(a!) out) -> Tensor(a!)
  use_const_ref_for_mutable_tensors: True
  python_module: fft
  variants: function

- func: fft_ihfft2(Tensor self, int[1]? s=None, int[1] dim=[-2,-1], str? norm=None) -> Tensor
  use_const_ref_for_mutable_tensors: True
  python_module: fft
  variants: function

- func: fft_ihfft2.out(Tensor self, int[1]? s=None, int[1] dim=[-2,-1], str? norm=None, *, Tensor(a!) out) -> Tensor(a!)
  use_const_ref_for_mutable_tensors: True
  python_module: fft
  variants: function

- func: fft_fftn(Tensor self, int[1]? s=None, int[1]? dim=None, str? norm=None) -> Tensor
  python_module: fft
  variants: function

- func: fft_fftn.out(Tensor self, int[1]? s=None, int[1]? dim=None, str? norm=None, *, Tensor(a!) out) -> Tensor(a!)
  python_module: fft
  variants: function

- func: fft_ifftn(Tensor self, int[1]? s=None, int[1]? dim=None, str? norm=None) -> Tensor
  python_module: fft
  variants: function

- func: fft_ifftn.out(Tensor self, int[1]? s=None, int[1]? dim=None, str? norm=None, *, Tensor(a!) out) -> Tensor(a!)
  python_module: fft
  variants: function

- func: fft_rfftn(Tensor self, int[1]? s=None, int[1]? dim=None, str? norm=None) -> Tensor
  python_module: fft
  variants: function

- func: fft_rfftn.out(Tensor self, int[1]? s=None, int[1]? dim=None, str? norm=None, *, Tensor(a!) out) -> Tensor(a!)
  python_module: fft
  variants: function

- func: fft_irfftn(Tensor self, int[1]? s=None, int[1]? dim=None, str? norm=None) -> Tensor
  python_module: fft
  variants: function

- func: fft_irfftn.out(Tensor self, int[1]? s=None, int[1]? dim=None, str? norm=None, *, Tensor(a!) out) -> Tensor(a!)
  python_module: fft
  variants: function

- func: fft_hfftn(Tensor self, int[1]? s=None, int[1]? dim=None, str? norm=None) -> Tensor
  use_const_ref_for_mutable_tensors: True
  python_module: fft
  variants: function

- func: fft_hfftn.out(Tensor self, int[1]? s=None, int[1]? dim=None, str? norm=None, *, Tensor(a!) out) -> Tensor(a!)
  use_const_ref_for_mutable_tensors: True
  python_module: fft
  variants: function

- func: fft_ihfftn(Tensor self, int[1]? s=None, int[1]? dim=None, str? norm=None) -> Tensor
  use_const_ref_for_mutable_tensors: True
  python_module: fft
  variants: function

- func: fft_ihfftn.out(Tensor self, int[1]? s=None, int[1]? dim=None, str? norm=None, *, Tensor(a!) out) -> Tensor(a!)
  use_const_ref_for_mutable_tensors: True
  python_module: fft
  variants: function

- func: fft_fftfreq(int n, float d=1.0, *, ScalarType? dtype=None, Layout? layout=None, Device? device=None, bool? pin_memory=None) -> Tensor
  python_module: fft
  variants: function

- func: fft_fftfreq.out(int n, float d=1.0, *, Tensor(a!) out) -> Tensor(a!)
  python_module: fft
  variants: function

- func: fft_rfftfreq(int n, float d=1.0, *, ScalarType? dtype=None, Layout? layout=None, Device? device=None, bool? pin_memory=None) -> Tensor
  python_module: fft
  variants: function

- func: fft_rfftfreq.out(int n, float d=1.0, *, Tensor(a!) out) -> Tensor(a!)
  python_module: fft
  variants: function

- func: fft_fftshift(Tensor self, int[1]? dim=None) -> Tensor
  python_module: fft
  variants: function

- func: fft_ifftshift(Tensor self, int[1]? dim=None) -> Tensor
  python_module: fft
  variants: function

## Functions for linear algebra and the torch.linalg namespace
# Note [linalg namespace binding]
# Functions in the linalg python module should have their names start with
#   "linalg_" and be bound to the desired Python name in
#   torch/linalg/__init__.py, and the desired C++ name in torch/csrc/api/include/torch/linalg.h.
#   The "linalg_" names should be hidden from the user and not documented.
#
# See linalg_det as an example.

# "_ex" stands for experimental
- func: linalg_cholesky_ex(Tensor self, *, bool upper=False, bool check_errors=False) -> (Tensor L, Tensor info)
  python_module: linalg
  variants: function
  dispatch:
    CPU, CUDA: linalg_cholesky_ex

- func: linalg_cholesky_ex.L(Tensor self, *, bool upper=False, bool check_errors=False, Tensor(a!) L, Tensor(b!) info) -> (Tensor(a!) L, Tensor(b!) info)
  python_module: linalg
  variants: function
  dispatch:
    CPU, CUDA: linalg_cholesky_ex_out

- func: linalg_cholesky(Tensor self, *, bool upper=False) -> Tensor
  python_module: linalg
  variants: function

- func: linalg_cholesky.out(Tensor self, *, bool upper=False, Tensor(a!) out) -> Tensor(a!)
  python_module: linalg
  variants: function

- func: linalg_cross(Tensor self, Tensor other, *, int dim=-1) -> Tensor
  python_module: linalg
  variants: function
  structured_delegate: linalg_cross.out
  dispatch:
    ZeroTensor: linalg_cross_zerotensor

- func: linalg_cross.out(Tensor self, Tensor other, *, int dim=-1, Tensor(a!) out) -> Tensor(a!)
  python_module: linalg
  structured: True
  precomputed:
  - dim -> int dim
  dispatch:
    CPU, CUDA: linalg_cross_out

# linalg.lu_factor
- func: linalg_lu_factor(Tensor A, *, bool pivot=True) -> (Tensor LU, Tensor pivots)
  python_module: linalg
  variants: function

- func: linalg_lu_factor.out(Tensor A, *, bool pivot=True, Tensor(a!) LU, Tensor(b!) pivots) -> (Tensor(a!) LU, Tensor(b!) pivots)
  python_module: linalg
  variants: function

- func: linalg_lu_factor_ex(Tensor A, *, bool pivot=True, bool check_errors=False) -> (Tensor LU, Tensor pivots, Tensor info)
  python_module: linalg
  structured_delegate: linalg_lu_factor_ex.out
  variants: function

- func: linalg_lu_factor_ex.out(Tensor A, *, bool pivot=True, bool check_errors=False, Tensor(a!) LU, Tensor(b!) pivots, Tensor(c!) info) -> (Tensor(a!) LU, Tensor(b!) pivots, Tensor(c!) info)
  python_module: linalg
  variants: function
  structured: True
  dispatch:
    CPU, CUDA: linalg_lu_factor_ex_out

# linalg.lu
- func: linalg_lu(Tensor A, *, bool pivot=True) -> (Tensor P, Tensor L, Tensor U)
  python_module: linalg
  structured_delegate: linalg_lu.out
  variants: function

- func: linalg_lu.out(Tensor A, *, bool pivot=True, Tensor(a!) P, Tensor(b!) L, Tensor(c!) U) -> (Tensor(a!) P, Tensor(b!) L, Tensor(c!) U)
  python_module: linalg
  variants: function
  structured: True
  dispatch:
    CPU, CUDA: linalg_lu_out

# linalg.det
- func: linalg_det(Tensor self) -> Tensor
  python_module: linalg
  variants: function

- func: linalg_det.out(Tensor self, *, Tensor(a!) out) -> Tensor(a!)
  python_module: linalg

# torch.det, alias for torch.linalg.det
- func: det(Tensor self) -> Tensor
  variants: function, method

- func: _det_lu_based_helper(Tensor self) -> (Tensor det, Tensor lu, Tensor pivs)
  variants: function
  dispatch:
    CPU, CUDA: _det_lu_based_helper

- func: _det_lu_based_helper_backward_helper(Tensor det_grad, Tensor det, Tensor self, Tensor lu, Tensor pivs) -> Tensor
  variants: function
  dispatch:
    CPU, CUDA: _det_lu_based_helper_backward_helper

- func: linalg_ldl_factor_ex(Tensor self, *, bool hermitian=False, bool check_errors=False) -> (Tensor LD, Tensor pivots, Tensor info)
  structured_delegate: linalg_ldl_factor_ex.out
  python_module: linalg
  variants: function

- func: linalg_ldl_factor_ex.out(Tensor self, *, bool hermitian=False, bool check_errors=False, Tensor(a!) LD, Tensor(b!) pivots, Tensor(c!) info) -> (Tensor(a!) LD, Tensor(b!) pivots, Tensor(c!) info)
  structured: True
  python_module: linalg
  variants: function
  dispatch:
    CPU, CUDA: linalg_ldl_factor_ex_out

- func: linalg_ldl_factor(Tensor self, *, bool hermitian=False) -> (Tensor LD, Tensor pivots)
  python_module: linalg
  variants: function

- func: linalg_ldl_factor.out(Tensor self, *, bool hermitian=False, Tensor(a!) LD, Tensor(b!) pivots) -> (Tensor(a!) LD, Tensor(b!) pivots)
  python_module: linalg
  variants: function

- func: linalg_ldl_solve(Tensor LD, Tensor pivots, Tensor B, *, bool hermitian=False) -> Tensor
  structured_delegate: linalg_ldl_solve.out
  python_module: linalg
  variants: function

- func: linalg_ldl_solve.out(Tensor LD, Tensor pivots, Tensor B, *, bool hermitian=False, Tensor(a!) out) -> Tensor(a!)
  structured: True
  python_module: linalg
  variants: function
  dispatch:
    CPU, CUDA: linalg_ldl_solve_out

- func: linalg_lstsq(Tensor self, Tensor b, float? rcond=None, *, str? driver=None) -> (Tensor solution, Tensor residuals, Tensor rank, Tensor singular_values)
  python_module: linalg
  variants: function
  dispatch:
    CompositeExplicitAutograd: linalg_lstsq

- func: linalg_lstsq.out(Tensor self, Tensor b, float? rcond=None, *, str? driver=None, Tensor(a!) solution, Tensor(b!) residuals, Tensor(c!) rank, Tensor(d!) singular_values) -> (Tensor(a!) solution, Tensor(b!) residuals, Tensor(c!) rank, Tensor(d!) singular_values)
  python_module: linalg
  variants: function
  dispatch:
    CPU, CUDA: linalg_lstsq_out

# torch.linalg.matmul, alias for torch.matmul
- func: linalg_matmul(Tensor self, Tensor other) -> Tensor
  python_module: linalg
  variants: function

- func: linalg_matmul.out(Tensor self, Tensor other, *, Tensor(a!) out) -> Tensor(a!)
  python_module: linalg

- func: linalg_matrix_exp(Tensor self) -> Tensor
  python_module: linalg
  variants: function
  dispatch:
    CPU, CUDA: linalg_matrix_exp

- func: linalg_slogdet(Tensor self) -> (Tensor sign, Tensor logabsdet)
  python_module: linalg
  variants: function
  dispatch:
    CPU, CUDA: linalg_slogdet

- func: linalg_slogdet.out(Tensor self, *, Tensor(a!) sign, Tensor(b!) logabsdet) -> (Tensor(a!) sign, Tensor(b!) logabsdet)
  python_module: linalg
  dispatch:
    CPU, CUDA: linalg_slogdet_out

- func: linalg_eig(Tensor self) -> (Tensor eigenvalues, Tensor eigenvectors)
  python_module: linalg
  variants: function
  dispatch:
    CPU, CUDA: linalg_eig

- func: linalg_eig.out(Tensor self, *, Tensor(a!) eigenvalues, Tensor(b!) eigenvectors) -> (Tensor(a!) eigenvalues, Tensor(b!) eigenvectors)
  python_module: linalg
  dispatch:
    CPU, CUDA: linalg_eig_out

- func: linalg_eigvals(Tensor self) -> Tensor
  python_module: linalg

- func: linalg_eigvals.out(Tensor self, *, Tensor(a!) out) -> Tensor(a!)
  python_module: linalg

- func: linalg_eigh(Tensor self, str UPLO="L") -> (Tensor eigenvalues, Tensor eigenvectors)
  python_module: linalg
  variants: function
  dispatch:
    CPU, CUDA: linalg_eigh

- func: linalg_eigh.eigvals(Tensor self, str UPLO="L", *, Tensor(a!) eigvals, Tensor(b!) eigvecs) -> (Tensor(a!) eigenvalues, Tensor(b!) eigenvectors)
  python_module: linalg
  dispatch:
    CPU, CUDA: linalg_eigh_out

- func: linalg_eigvalsh(Tensor self, str UPLO="L") -> Tensor
  python_module: linalg
  variants: function

- func: linalg_eigvalsh.out(Tensor self, str UPLO="L", *, Tensor(a!) out) -> Tensor(a!)
  python_module: linalg
  dispatch:
    CPU, CUDA: linalg_eigvalsh_out

- func: linalg_householder_product(Tensor input, Tensor tau) -> Tensor
  python_module: linalg
  variants: function
  dispatch:
    CPU, CUDA: linalg_householder_product

- func: linalg_householder_product.out(Tensor input, Tensor tau, *, Tensor(a!) out) -> Tensor(a!)
  python_module: linalg
  dispatch:
    CPU, CUDA: linalg_householder_product_out

- func: _linalg_inv_out_helper_(Tensor(a!) self, Tensor(b!) infos_lu, Tensor(c!) infos_getri) -> Tensor(a!)
  variants: function
  dispatch:
    CPU: _linalg_inv_out_helper_cpu
    CUDA: _linalg_inv_out_helper_cuda
  autogen: _linalg_inv_out_helper.functional, _linalg_inv_out_helper.out

- func: linalg_inv_ex(Tensor self, *, bool check_errors=False) -> (Tensor inverse, Tensor info)
  python_module: linalg
  variants: function
  dispatch:
    CompositeExplicitAutograd: linalg_inv_ex

- func: linalg_inv_ex.inverse(Tensor self, *, bool check_errors=False, Tensor(a!) inverse, Tensor(b!) info) -> (Tensor(a!) inverse, Tensor(b!) info)
  python_module: linalg
  variants: function
  dispatch:
    CompositeExplicitAutograd: linalg_inv_ex_out

- func: linalg_inv(Tensor self) -> Tensor
  python_module: linalg
  variants: function

- func: linalg_inv.out(Tensor self, *, Tensor(a!) out) -> Tensor(a!)
  python_module: linalg
  variants: function

- func: inner(Tensor self, Tensor other) -> Tensor
  variants: function, method

- func: inner.out(Tensor self, Tensor other, *, Tensor(a!) out) -> Tensor(a!)

- func: outer(Tensor self, Tensor vec2) -> Tensor
  variants: function, method

- func: outer.out(Tensor self, Tensor vec2, *, Tensor(a!) out) -> Tensor(a!)

# torch.ger, alias for torch.outer
- func: ger(Tensor self, Tensor vec2) -> Tensor
  variants: function, method

- func: ger.out(Tensor self, Tensor vec2, *, Tensor(a!) out) -> Tensor(a!)

- func: linalg_norm(Tensor self, Scalar? ord=None, int[1]? dim=None, bool keepdim=False, *, ScalarType? dtype=None) -> Tensor
  python_module: linalg
  variants: function

- func: linalg_norm.ord_str(Tensor self, str ord, int[1]? dim=None, bool keepdim=False, *, ScalarType? dtype=None) -> Tensor
  python_module: linalg
  variants: function

- func: linalg_norm.out(Tensor self, Scalar? ord=None, int[1]? dim=None, bool keepdim=False, *, ScalarType? dtype=None, Tensor(a!) out) -> Tensor(a!)
  python_module: linalg
  variants: function

- func: linalg_norm.ord_str_out(Tensor self, str ord, int[1]? dim=None, bool keepdim=False, *, ScalarType? dtype=None, Tensor(a!) out) -> Tensor(a!)
  python_module: linalg
  variants: function

- func: linalg_vector_norm(Tensor self, Scalar ord=2, int[1]? dim=None, bool keepdim=False, *, ScalarType? dtype=None) -> Tensor
  python_module: linalg
  variants: function
  dispatch:
    CPU, CUDA: linalg_vector_norm

- func: linalg_vector_norm.out(Tensor self, Scalar ord=2, int[1]? dim=None, bool keepdim=False, *, ScalarType? dtype=None, Tensor(a!) out) -> Tensor(a!)
  python_module: linalg
  dispatch:
    CPU, CUDA: linalg_vector_norm_out

- func: linalg_matrix_norm(Tensor self, Scalar ord, int[] dim=[-2,-1], bool keepdim=False, *, ScalarType? dtype=None) -> Tensor
  python_module: linalg

- func: linalg_matrix_norm.out(Tensor self, Scalar ord, int[] dim=[-2,-1], bool keepdim=False, *, ScalarType? dtype=None, Tensor(a!) out) -> Tensor(a!)
  python_module: linalg

- func: linalg_matrix_norm.str_ord(Tensor self, str ord='fro', int[] dim=[-2,-1], bool keepdim=False, *, ScalarType? dtype=None) -> Tensor
  python_module: linalg

- func: linalg_matrix_norm.str_ord_out(Tensor self, str ord='fro', int[] dim=[-2,-1], bool keepdim=False, *, ScalarType? dtype=None, Tensor(a!) out) -> Tensor(a!)
  python_module: linalg

# This function is exposes the `compute_uv` flag, which is then used to implement `linalg.svd` and
# `linalg.svdvals` as composite functions that call this one
- func: _linalg_svd(Tensor A, bool full_matrices=False, bool compute_uv=True) -> (Tensor U, Tensor S, Tensor Vh)
  variants: function
  structured_delegate: _linalg_svd.U

- func: _linalg_svd.U(Tensor A, bool full_matrices=False, bool compute_uv=True, *, Tensor(a!) U, Tensor(b!) S, Tensor(c!) Vh) -> (Tensor(a!) U, Tensor(b!) S, Tensor(c!) Vh)
  structured: True
  dispatch:
    CPU, CUDA: _linalg_svd_out

- func: linalg_svd(Tensor A, bool full_matrices=True) -> (Tensor U, Tensor S, Tensor Vh)
  python_module: linalg
  variants: function

- func: linalg_svd.U(Tensor A, bool full_matrices=True, *, Tensor(a!) U, Tensor(b!) S, Tensor(c!) Vh) -> (Tensor(a!) U, Tensor(b!) S, Tensor(c!) Vh)
  python_module: linalg
  variants: function

- func: linalg_svdvals(Tensor A) -> Tensor
  python_module: linalg
  variants: function

- func: linalg_svdvals.out(Tensor A, *, Tensor(a!) out) -> Tensor(a!)
  python_module: linalg
  variants: function

- func: linalg_cond(Tensor self, Scalar? p=None) -> Tensor
  python_module: linalg
  variants: function

- func: linalg_cond.out(Tensor self, Scalar? p=None, *, Tensor(a!) out) -> Tensor(a!)
  python_module: linalg
  variants: function

- func: linalg_cond.p_str(Tensor self, str p) -> Tensor
  python_module: linalg
  variants: function

- func: linalg_cond.p_str_out(Tensor self, str p, *, Tensor(a!) out) -> Tensor(a!)
  python_module: linalg
  variants: function

- func: linalg_pinv.atol_rtol_tensor(Tensor self, *, Tensor? atol=None, Tensor? rtol=None, bool hermitian=False) -> Tensor
  python_module: linalg
  variants: function
  dispatch:
    CompositeExplicitAutograd: linalg_pinv

- func: linalg_pinv.atol_rtol_tensor_out(Tensor self, *, Tensor? atol=None, Tensor? rtol=None, bool hermitian=False, Tensor(a!) out) -> Tensor(a!)
  python_module: linalg
  variants: function
  dispatch:
    CompositeExplicitAutograd: linalg_pinv_out

- func: linalg_pinv.atol_rtol_float(Tensor self, *, float? atol=None, float? rtol=None, bool hermitian=False) -> Tensor
  cpp_no_default_args: ['atol', 'rtol']
  python_module: linalg
  variants: function

- func: linalg_pinv.atol_rtol_float_out(Tensor self, *, float? atol=None, float? rtol=None, bool hermitian=False, Tensor(a!) out) -> Tensor(a!)
  cpp_no_default_args: ['atol', 'rtol']
  python_module: linalg
  variants: function

- func: linalg_pinv(Tensor self, float rcond, bool hermitian=False) -> Tensor
  python_module: linalg
  variants: function

- func: linalg_pinv.rcond_tensor(Tensor self, Tensor rcond, bool hermitian=False) -> Tensor
  python_module: linalg
  variants: function

- func: linalg_pinv.out(Tensor self, float rcond, bool hermitian=False, *, Tensor(a!) out) -> Tensor(a!)
  python_module: linalg
  variants: function

- func: linalg_pinv.out_rcond_tensor(Tensor self, Tensor rcond, bool hermitian=False, *, Tensor(a!) out) -> Tensor(a!)
  python_module: linalg
  variants: function

- func: linalg_solve(Tensor input, Tensor other) -> Tensor
  python_module: linalg
  variants: function
  dispatch:
    CPU, CUDA: linalg_solve

- func: linalg_solve.out(Tensor input, Tensor other, *, Tensor(a!) out) -> Tensor(a!)
  python_module: linalg
  dispatch:
    CPU, CUDA: linalg_solve_out

- func: linalg_tensorinv(Tensor self, int ind=2) -> Tensor
  python_module: linalg
  variants: function

- func: linalg_tensorinv.out(Tensor self, int ind=2, *, Tensor(a!) out) -> Tensor(a!)
  python_module: linalg
  variants: function

- func: linalg_tensorsolve(Tensor self, Tensor other, int[]? dims=None) -> Tensor
  python_module: linalg
  variants: function

- func: linalg_tensorsolve.out(Tensor self, Tensor other, int[]? dims=None, *, Tensor(a!) out) -> Tensor(a!)
  python_module: linalg
  variants: function

- func: linalg_qr(Tensor A, str mode='reduced') -> (Tensor Q, Tensor R)
  python_module: linalg
  variants: function
  dispatch:
    CompositeExplicitAutograd: linalg_qr

- func: linalg_qr.out(Tensor A, str mode='reduced', *, Tensor(a!) Q, Tensor(b!) R) -> (Tensor(a!) Q, Tensor(b!) R)
  python_module: linalg
  variants: function
  dispatch:
    CompositeExplicitAutograd: linalg_qr_out

- func: _linalg_qr_helper(Tensor self, str mode) -> (Tensor, Tensor)
  variants: function
  dispatch:
    CPU: _linalg_qr_helper_default
    CUDA: _linalg_qr_helper_cuda

- func: linalg_matrix_power(Tensor self, int n) -> Tensor
  python_module: linalg

- func: linalg_matrix_power.out(Tensor self, int n, *, Tensor(a!) out) -> Tensor(a!)
  python_module: linalg

- func: linalg_matrix_rank.atol_rtol_tensor(Tensor input, *, Tensor? atol=None, Tensor? rtol=None, bool hermitian=False) -> Tensor
  python_module: linalg
  variants: function

- func: linalg_matrix_rank.atol_rtol_tensor_out(Tensor input, *, Tensor? atol=None, Tensor? rtol=None, bool hermitian=False, Tensor(a!) out) -> Tensor(a!)
  python_module: linalg
  variants: function

- func: linalg_matrix_rank.atol_rtol_float(Tensor self, *, float? atol=None, float? rtol=None, bool hermitian=False) -> Tensor
  cpp_no_default_args: ['atol', 'rtol']
  python_module: linalg
  variants: function

- func: linalg_matrix_rank.atol_rtol_float_out(Tensor self, *, float? atol=None, float? rtol=None, bool hermitian=False, Tensor(a!) out) -> Tensor(a!)
  cpp_no_default_args: ['atol', 'rtol']
  python_module: linalg
  variants: function

- func: linalg_matrix_rank(Tensor self, float tol, bool hermitian=False) -> Tensor
  python_module: linalg
  variants: function

- func: linalg_matrix_rank.out(Tensor self, float tol, bool hermitian=False, *, Tensor(a!) out) -> Tensor(a!)
  python_module: linalg
  variants: function

- func: linalg_matrix_rank.tol_tensor(Tensor input, Tensor tol, bool hermitian=False) -> Tensor
  python_module: linalg
  variants: function

- func: linalg_matrix_rank.out_tol_tensor(Tensor input, Tensor tol, bool hermitian=False, *, Tensor(a!) out) -> Tensor(a!)
  python_module: linalg
  variants: function

- func: linalg_multi_dot(Tensor[] tensors) -> Tensor
  python_module: linalg

- func: linalg_multi_dot.out(Tensor[] tensors, *, Tensor(a!) out) -> Tensor(a!)
  python_module: linalg

## Functions that are only for testing
# It is undocumented and should not be used outside of tests.
- func: _test_serialization_subcmul(Tensor self, Tensor other, Scalar alpha=1) -> Tensor

# Note: this function is only for testing.
- func: _test_optional_intlist(Tensor values, int[]? addends) -> Tensor
  python_module: nn
  dispatch:
    CPU: _test_optional_intlist

# Note: this function is only for testing.
- func: _test_optional_filled_intlist(Tensor values, int[2]? addends) -> Tensor
  python_module: nn
  dispatch:
    CPU: _test_optional_intlist

# Note: this function is only for testing.
- func: _test_optional_floatlist(Tensor values, float[]? addends) -> Tensor
  python_module: nn
  dispatch:
    CPU: _test_optional_floatlist

# Note: this function is only for testing.
- func: _test_string_default(Tensor dummy, str a="\"'\\", str b='"\'\\') -> Tensor
  python_module: nn

# Note: this function is only for testing.
- func: _test_ambiguous_defaults.a(Tensor dummy, int a=1, int b=1) -> Tensor
  python_module: nn

# Note: this function is only for testing.
- func: _test_ambiguous_defaults.b(Tensor dummy, int a=2, str b="2") -> Tensor
  cpp_no_default_args: ['a', 'b']
  python_module: nn

# Note: this function is only for testing.
- func: _test_warn_in_autograd(Tensor self) -> Tensor
  python_module: nn
  dispatch:
    CompositeExplicitAutograd: _test_warn_in_autograd

- func: segment_reduce(Tensor data, str reduce, *, Tensor? lengths=None, Tensor? indices=None, int axis=0, bool unsafe=False, Scalar? initial=None) -> Tensor
  variants: function
  dispatch:
    CPU, CUDA: segment_reduce_kernel

- func: _segment_reduce_backward(Tensor grad, Tensor output, Tensor data, str reduce, *, Tensor? lengths=None, int axis=0) -> Tensor
  variants: function
  dispatch:
    CPU, CUDA: _segment_reduce_backward_kernel

- func: pad_sequence(Tensor[] sequences, bool batch_first=False, float padding_value=0.0) -> Tensor
  python_module: nn
  variants: function

- func: flatten_dense_tensors(Tensor[] tensors) -> Tensor
  variants: function
  python_module: nn

- func: unflatten_dense_tensors(Tensor flat, Tensor[] tensors) -> Tensor[]
  variants: function
  python_module: nn

- func: nested_tensor(Tensor[] list, ScalarType? dtype=None, Layout? layout=None, Device? device=None, bool? pin_memory=None) -> Tensor
  variants: function

- func: _fw_primal_copy(Tensor self, int level) -> Tensor
  variants: function
  dispatch:
    CompositeExplicitAutograd: _fw_primal_copy
  tags: view_copy

- func: _make_dual_copy(Tensor primal, Tensor tangent, int level) -> Tensor
  variants: function
  dispatch:
    CompositeExplicitAutograd: _make_dual_copy
  tags: view_copy

- func: view_as_real_copy(Tensor self) -> Tensor
  variants: function
  dispatch:
    CompositeExplicitAutograd: view_as_real_copy
  tags: view_copy

- func: view_as_complex_copy(Tensor self) -> Tensor
  variants: function
  dispatch:
    CompositeExplicitAutograd: view_as_complex_copy
  tags: view_copy

- func: _conj_copy(Tensor self) -> Tensor
  variants: function
  dispatch:
    CompositeExplicitAutograd: _conj_copy
  tags: view_copy

- func: _neg_view_copy(Tensor self) -> Tensor
  variants: function
  dispatch:
    CompositeExplicitAutograd: _neg_view_copy
  tags: view_copy

- func: as_strided_copy(Tensor self, int[] size, int[] stride, int? storage_offset=None) -> Tensor
  variants: function
  dispatch:
    CompositeExplicitAutograd: as_strided_copy
  tags: view_copy

- func: _sparse_broadcast_to_copy(Tensor self, int[] size) -> Tensor
  variants: function
  dispatch:
    CompositeExplicitAutograd: _sparse_broadcast_to_copy
  tags: view_copy

- func: diagonal_copy(Tensor self, int offset=0, int dim1=0, int dim2=1) -> Tensor
  variants: function
  dispatch:
    CompositeExplicitAutograd: diagonal_copy
  tags: view_copy

- func: expand_copy(Tensor self, int[] size, *, bool implicit=False) -> Tensor
  variants: function
  dispatch:
    CompositeExplicitAutograd: expand_copy
  tags: view_copy

- func: expand_copy.SymInt(Tensor self, SymInt[] size, *, bool implicit=False) -> Tensor
  variants: function
  dispatch:
    CompositeExplicitAutograd: expand_copy_SymInt
  tags: view_copy

- func: permute_copy(Tensor self, int[] dims) -> Tensor
  variants: function
  dispatch:
    CompositeExplicitAutograd: permute_copy
  tags: view_copy

- func: _reshape_alias_copy(Tensor self, int[] size, int[] stride) -> Tensor
  variants: function
  dispatch:
    CompositeExplicitAutograd: _reshape_alias_copy
  tags: view_copy

- func: select_copy.int(Tensor self, int dim, int index) -> Tensor
  variants: function
  dispatch:
    CompositeExplicitAutograd: select_copy_int
  tags: view_copy

- func: detach_copy(Tensor self) -> Tensor
  variants: function
  dispatch:
    CompositeExplicitAutograd: detach_copy
  tags: view_copy

- func: slice_copy.Tensor(Tensor self, int dim=0, int? start=None, int? end=None, int step=1) -> Tensor
  variants: function
  dispatch:
    CompositeExplicitAutograd: slice_copy_Tensor
  tags: view_copy

- func: split_copy.Tensor(Tensor self, int split_size, int dim=0) -> Tensor[]
  variants: function
  dispatch:
    CompositeExplicitAutograd: split_copy_Tensor
  tags: view_copy

- func: split_with_sizes_copy(Tensor self, int[] split_sizes, int dim=0) -> Tensor[]
  variants: function
  dispatch:
    CompositeExplicitAutograd: split_with_sizes_copy
  tags: view_copy

- func: squeeze_copy(Tensor self) -> Tensor
  variants: function
  dispatch:
    CompositeExplicitAutograd: squeeze_copy
  tags: view_copy

- func: squeeze_copy.dim(Tensor self, int dim) -> Tensor
  variants: function
  dispatch:
    CompositeExplicitAutograd: squeeze_copy_dim
  tags: view_copy

- func: t_copy(Tensor self) -> Tensor
  variants: function
  dispatch:
    CompositeExplicitAutograd: t_copy
  tags: view_copy

- func: transpose_copy.int(Tensor self, int dim0, int dim1) -> Tensor
  variants: function
  dispatch:
    CompositeExplicitAutograd: transpose_copy_int
  tags: view_copy

- func: unsqueeze_copy(Tensor self, int dim) -> Tensor
  variants: function
  dispatch:
    CompositeExplicitAutograd: unsqueeze_copy
  tags: view_copy

- func: _indices_copy(Tensor self) -> Tensor
  variants: function
  dispatch:
    CompositeExplicitAutograd: _indices_copy
  tags: view_copy

- func: _values_copy(Tensor self) -> Tensor
  variants: function
  dispatch:
    CompositeExplicitAutograd: _values_copy
  tags: view_copy

- func: indices_copy(Tensor self) -> Tensor
  variants: function
  dispatch:
    CompositeExplicitAutograd: indices_copy
  tags: view_copy

- func: values_copy(Tensor self) -> Tensor
  variants: function
  dispatch:
    CompositeExplicitAutograd: values_copy
  tags: view_copy

- func: crow_indices_copy(Tensor self) -> Tensor
  variants: function
  dispatch:
    CompositeExplicitAutograd: crow_indices_copy
  tags: view_copy

- func: col_indices_copy(Tensor self) -> Tensor
  variants: function
  dispatch:
    CompositeExplicitAutograd: col_indices_copy
  tags: view_copy

- func: ccol_indices_copy(Tensor self) -> Tensor
  variants: function
  dispatch:
    CompositeExplicitAutograd: ccol_indices_copy
  tags: view_copy

- func: row_indices_copy(Tensor self) -> Tensor
  variants: function
  dispatch:
    CompositeExplicitAutograd: row_indices_copy
  tags: view_copy

- func: unbind_copy.int(Tensor self, int dim=0) -> Tensor[]
  variants: function
  dispatch:
    CompositeExplicitAutograd: unbind_copy_int
  tags: view_copy

- func: view_copy(Tensor self, int[] size) -> Tensor
  variants: function
  dispatch:
    CompositeExplicitAutograd: view_copy
  tags: view_copy

- func: view_copy.dtype(Tensor self, ScalarType dtype) -> Tensor
  variants: function
  dispatch:
    CompositeExplicitAutograd: view_copy_dtype
  tags: view_copy

- func: unfold_copy(Tensor self, int dimension, int size, int step) -> Tensor
  variants: function
  dispatch:
    CompositeExplicitAutograd: unfold_copy
  tags: view_copy

- func: alias_copy(Tensor self) -> Tensor
  variants: function
  dispatch:
    CompositeExplicitAutograd: alias_copy
  tags: view_copy

- func: _fw_primal_copy.out(Tensor self, int level, *, Tensor(a!) out) -> Tensor(a!)
  variants: function
  dispatch:
    CompositeExplicitAutograd: _fw_primal_copy_out


- func: _make_dual_copy.out(Tensor primal, Tensor tangent, int level, *, Tensor(a!) out) -> Tensor(a!)
  variants: function
  dispatch:
    CompositeExplicitAutograd: _make_dual_copy_out


- func: view_as_real_copy.out(Tensor self, *, Tensor(a!) out) -> Tensor(a!)
  variants: function
  dispatch:
    CompositeExplicitAutograd: view_as_real_copy_out


- func: view_as_complex_copy.out(Tensor self, *, Tensor(a!) out) -> Tensor(a!)
  variants: function
  dispatch:
    CompositeExplicitAutograd: view_as_complex_copy_out


- func: _conj_copy.out(Tensor self, *, Tensor(a!) out) -> Tensor(a!)
  variants: function
  dispatch:
    CompositeExplicitAutograd: _conj_copy_out


- func: _neg_view_copy.out(Tensor self, *, Tensor(a!) out) -> Tensor(a!)
  variants: function
  dispatch:
    CompositeExplicitAutograd: _neg_view_copy_out


- func: as_strided_copy.out(Tensor self, int[] size, int[] stride, int? storage_offset=None, *, Tensor(a!) out) -> Tensor(a!)
  variants: function
  dispatch:
    CompositeExplicitAutograd: as_strided_copy_out


- func: _sparse_broadcast_to_copy.out(Tensor self, int[] size, *, Tensor(a!) out) -> Tensor(a!)
  variants: function
  dispatch:
    CompositeExplicitAutograd: _sparse_broadcast_to_copy_out


- func: diagonal_copy.out(Tensor self, int offset=0, int dim1=0, int dim2=1, *, Tensor(a!) out) -> Tensor(a!)
  variants: function
  dispatch:
    CompositeExplicitAutograd: diagonal_copy_out


- func: expand_copy.SymInt_out(Tensor self, SymInt[] size, *, bool implicit=False, Tensor(a!) out) -> Tensor(a!)
  variants: function
  dispatch:
    CompositeExplicitAutograd: expand_copy_SymInt_out


- func: expand_copy.out(Tensor self, int[] size, *, bool implicit=False, Tensor(a!) out) -> Tensor(a!)
  variants: function
  dispatch:
    CompositeExplicitAutograd: expand_copy_out


- func: permute_copy.out(Tensor self, int[] dims, *, Tensor(a!) out) -> Tensor(a!)
  variants: function
  dispatch:
    CompositeExplicitAutograd: permute_copy_out


- func: _reshape_alias_copy.out(Tensor self, int[] size, int[] stride, *, Tensor(a!) out) -> Tensor(a!)
  variants: function
  dispatch:
    CompositeExplicitAutograd: _reshape_alias_copy_out


- func: select_copy.int_out(Tensor self, int dim, int index, *, Tensor(a!) out) -> Tensor(a!)
  variants: function
  dispatch:
    CompositeExplicitAutograd: select_copy_int_out


- func: detach_copy.out(Tensor self, *, Tensor(a!) out) -> Tensor(a!)
  variants: function
  dispatch:
    CompositeExplicitAutograd: detach_copy_out


- func: slice_copy.Tensor_out(Tensor self, int dim=0, int? start=None, int? end=None, int step=1, *, Tensor(a!) out) -> Tensor(a!)
  variants: function
  dispatch:
    CompositeExplicitAutograd: slice_copy_Tensor_out


- func: split_copy.Tensor_out(Tensor self, int split_size, int dim=0, *, Tensor(a!)[] out) -> ()
  variants: function
  dispatch:
    CompositeExplicitAutograd: split_copy_Tensor_out


- func: split_with_sizes_copy.out(Tensor self, int[] split_sizes, int dim=0, *, Tensor(a!)[] out) -> ()
  variants: function
  dispatch:
    CompositeExplicitAutograd: split_with_sizes_copy_out


- func: squeeze_copy.out(Tensor self, *, Tensor(a!) out) -> Tensor(a!)
  variants: function
  dispatch:
    CompositeExplicitAutograd: squeeze_copy_out


- func: squeeze_copy.dim_out(Tensor self, int dim, *, Tensor(a!) out) -> Tensor(a!)
  variants: function
  dispatch:
    CompositeExplicitAutograd: squeeze_copy_dim_out


- func: t_copy.out(Tensor self, *, Tensor(a!) out) -> Tensor(a!)
  variants: function
  dispatch:
    CompositeExplicitAutograd: t_copy_out


- func: transpose_copy.int_out(Tensor self, int dim0, int dim1, *, Tensor(a!) out) -> Tensor(a!)
  variants: function
  dispatch:
    CompositeExplicitAutograd: transpose_copy_int_out


- func: unsqueeze_copy.out(Tensor self, int dim, *, Tensor(a!) out) -> Tensor(a!)
  variants: function
  dispatch:
    CompositeExplicitAutograd: unsqueeze_copy_out


- func: _indices_copy.out(Tensor self, *, Tensor(a!) out) -> Tensor(a!)
  variants: function
  dispatch:
    CompositeExplicitAutograd: _indices_copy_out


- func: _values_copy.out(Tensor self, *, Tensor(a!) out) -> Tensor(a!)
  variants: function
  dispatch:
    CompositeExplicitAutograd: _values_copy_out


- func: indices_copy.out(Tensor self, *, Tensor(a!) out) -> Tensor(a!)
  variants: function
  dispatch:
    CompositeExplicitAutograd: indices_copy_out


- func: values_copy.out(Tensor self, *, Tensor(a!) out) -> Tensor(a!)
  variants: function
  dispatch:
    CompositeExplicitAutograd: values_copy_out


- func: crow_indices_copy.out(Tensor self, *, Tensor(a!) out) -> Tensor(a!)
  variants: function
  dispatch:
    CompositeExplicitAutograd: crow_indices_copy_out


- func: col_indices_copy.out(Tensor self, *, Tensor(a!) out) -> Tensor(a!)
  variants: function
  dispatch:
    CompositeExplicitAutograd: col_indices_copy_out


- func: unbind_copy.int_out(Tensor self, int dim=0, *, Tensor(a!)[] out) -> ()
  variants: function
  dispatch:
    CompositeExplicitAutograd: unbind_copy_int_out


- func: view_copy.out(Tensor self, int[] size, *, Tensor(a!) out) -> Tensor(a!)
  variants: function
  dispatch:
    CompositeExplicitAutograd: view_copy_out


- func: view_copy.dtype_out(Tensor self, ScalarType dtype, *, Tensor(a!) out) -> Tensor(a!)
  variants: function
  dispatch:
    CompositeExplicitAutograd: view_copy_dtype_out


- func: unfold_copy.out(Tensor self, int dimension, int size, int step, *, Tensor(a!) out) -> Tensor(a!)
  variants: function
  dispatch:
    CompositeExplicitAutograd: unfold_copy_out


- func: alias_copy.out(Tensor self, *, Tensor(a!) out) -> Tensor(a!)
  variants: function
  dispatch:
    CompositeExplicitAutograd: alias_copy_out

- func: to_padded_tensor(Tensor self, float padding, int[]? output_size=None) -> Tensor
  variants: method
  dispatch:
    NestedTensorCPU: NestedTensor_to_padded_tensor_generic
    NestedTensorCUDA: NestedTensor_to_padded_tensor_cuda

- func: _nested_tensor_layer_norm(Tensor self, Tensor? weight, Tensor? bias, float eps) -> Tensor
  variants: method
  dispatch:
    NestedTensorCPU, NestedTensorCUDA: NestedTensor_layer_norm

# Apparently, putting "forward" in the name will cause Python bindings to be skipped, so "fwd" it is.
- func: _transformer_encoder_layer_fwd(Tensor src, int embed_dim, int num_heads, Tensor qkv_weight, Tensor qkv_bias, Tensor proj_weight, Tensor proj_bias, bool use_gelu, bool norm_first, float eps, Tensor norm_weight_1, Tensor norm_bias_1, Tensor norm_weight_2, Tensor norm_bias_2, Tensor ffn_weight_1, Tensor ffn_bias_1, Tensor ffn_weight_2, Tensor ffn_bias_2, Tensor? mask=None) -> Tensor
  variants: function
  dispatch:
    CPU, CUDA, NestedTensorCPU, NestedTensorCUDA: transformer_encoder_layer_forward

- func: _native_multi_head_attention(Tensor query, Tensor key, Tensor value, int embed_dim, int num_head, Tensor qkv_weight, Tensor qkv_bias, Tensor proj_weight, Tensor proj_bias, Tensor? mask=None, bool need_weights=True, bool average_attn_weights=True) -> (Tensor, Tensor)
  variants: function
  dispatch:
    CPU, CUDA, NestedTensorCPU, NestedTensorCUDA: native_multi_head_attention<|MERGE_RESOLUTION|>--- conflicted
+++ resolved
@@ -6276,11 +6276,8 @@
 - func: lift(Tensor self) -> Tensor
   variants: method
   dispatch:
-<<<<<<< HEAD
-=======
     # Not making it CompositeImplicitAutograd because lift
     # should be a primitive w.r.t. functorch
->>>>>>> c35bd8d4
     CompositeExplicitAutograd: lift
 
 - func: is_set_to(Tensor self, Tensor tensor) -> bool
