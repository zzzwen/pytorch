#define TORCH_ASSERT_ONLY_METHOD_OPERATORS
#include <ATen/native/SegmentReduce.h>

#include <ATen/core/Tensor.h>
#include <ATen/Dispatch.h>
#include <ATen/NumericUtils.h>
#include <ATen/cuda/CUDAContext.h>
#include <ATen/cuda/detail/KernelUtils.h>
#include <ATen/cuda/cub.cuh>

#ifndef AT_PER_OPERATOR_HEADERS
#include <ATen/Functions.h>
#else
#include <ATen/ops/empty.h>
#include <ATen/ops/zeros.h>
#include <ATen/ops/cat.h>
#include <ATen/ops/cumsum.h>
#endif

namespace at {
namespace native {

namespace {
struct CustomMax {
  template <typename OutputT>
  __host__ __device__ __forceinline__ OutputT
  operator()(const OutputT& a, const OutputT& b) const {
    if (at::_isnan(a)) {
      return a;
    } else if (at::_isnan(b)) {
      return b;
    }
    return std::max<OutputT>(a, b);
  }
};

struct CustomSum {
  template <typename OutputT>
  __host__ __device__ __forceinline__ OutputT
  operator()(const OutputT& a, const OutputT& b) const {
    return a + b;
  }
};

struct CustomProd {
  template <typename OutputT>
  __host__ __device__ __forceinline__ OutputT
  operator()(const OutputT& a, const OutputT& b) const {
    return a * b;
  }
};

struct CustomMin {
  template <typename OutputT>
  __host__ __device__ __forceinline__ OutputT
  operator()(const OutputT& a, const OutputT& b) const {
    if (at::_isnan(a)) {
      return a;
    } else if (at::_isnan(b)) {
      return b;
    }
    return std::min<OutputT>(a, b);
  }
};

Tensor _get_complete_sum(const Tensor& lengths) {
  int64_t segment_count = lengths.numel();
  TORCH_CHECK(segment_count < INT_MAX);
  auto offsets = at::empty({segment_count + 1}, lengths.options());
  offsets[0].zero_();

  AT_DISPATCH_INDEX_TYPES(
      lengths.scalar_type(), "_segment_reduce_cuda_lengths_offsets_backward_kernel1", ([&] {
        auto* lengths_data_ptr = lengths.data_ptr<index_t>();
        auto* offsets_data_ptr = offsets.data_ptr<index_t>();
        at::cuda::cub::inclusive_sum(
            lengths_data_ptr,
            offsets_data_ptr + 1,
            segment_count);
      }));
  return offsets;
}

template <typename scalar_t, typename index_t>
__global__ static void post_sum_div_kernel(
    scalar_t* output_data,
    const index_t* lengths_data,
    const int64_t segment_count,
    bool is_initial_set,
    scalar_t initial) {
  CUDA_KERNEL_LOOP(index, segment_count) {
    CUDA_KERNEL_ASSERT(lengths_data[index] >= 0);
    if (lengths_data[index] == 0) {
      if (is_initial_set) {
        output_data[index] = initial;
      } else {
        output_data[index] = NAN;
      }
    } else if (!at::_isnan(output_data[index])) {
      output_data[index] = output_data[index] / lengths_data[index];
    }
  }
}

template <typename scalar_t, typename index_t>
__global__ void segment_reduce_forward_kernel(
    SegmentReductionType reduction,
    scalar_t* output_data,
    scalar_t* values_data,
    const index_t* lengths_data,
    const index_t* lengths_cumsum_data,
    const int64_t segment_count,
    const int64_t lengths_stride_axis,
    bool is_initial_set,
    scalar_t initial_value,
    const int64_t outer_offset,
    const int64_t inner_offset,
    const int64_t data_stride_axis,
    const int64_t data_size_axis,
    const int64_t output_stride_axis,
    const int64_t output_size_axis,
    const int64_t lengths_cumsum_stride_axis) {
  int64_t idx = blockIdx.x * blockDim.x + threadIdx.x;
  if (idx >= (outer_offset * segment_count * inner_offset)) {
    return;
  }
  int64_t row_id = idx / inner_offset;
  int64_t lane_id = idx % inner_offset;   // lane_id is the inner_idx
  int64_t outer_idx = row_id / segment_count;
  int64_t dim_idx = row_id % segment_count;

  int64_t offset_idx = outer_idx * lengths_cumsum_stride_axis * (segment_count + 1) + dim_idx;
  index_t offset_start = lengths_cumsum_data[offset_idx];
  index_t offset_end = lengths_cumsum_data[offset_idx + 1];

  // ===== step2: apply reduction
  for (index_t j = offset_start; j < offset_end; ++j) {
    int64_t data_index = outer_idx * data_stride_axis * data_size_axis
                         + j * data_stride_axis + lane_id;
    const auto data = values_data[data_index];
    // TODO: There is no need to branch with every element
    if (reduction == SegmentReductionType::MAX) {
      initial_value =
          at::_isnan(data) ? data : std::max<scalar_t>(initial_value, data);
    } else if (
        reduction == SegmentReductionType::MEAN ||
        reduction == SegmentReductionType::SUM) {
      initial_value = initial_value + data;
    } else if (reduction == SegmentReductionType::MIN) {
      initial_value =
          at::_isnan(data) ? data : std::min<scalar_t>(initial_value, data);
    } else if (
      reduction == SegmentReductionType::PROD) {
      initial_value = initial_value * data;
    }
  }

  // ===== step3: finalize reduction
  int64_t lengths_idx = outer_idx * lengths_stride_axis * segment_count + dim_idx;
  CUDA_KERNEL_ASSERT(lengths_data[lengths_idx] >= 0);
  if (lengths_data[lengths_idx] == 0 && !is_initial_set &&
      reduction == SegmentReductionType::MEAN) {
    initial_value = static_cast<scalar_t>(NAN);
  } else if (
      reduction == SegmentReductionType::MEAN && lengths_data[lengths_idx] > 0 &&
      !at::_isnan(initial_value)) {
    initial_value = initial_value / lengths_data[lengths_idx];
  }
  int64_t output_index = outer_idx * output_stride_axis * output_size_axis
                         + dim_idx * output_stride_axis + lane_id;
  output_data[output_index] = initial_value;
}


template <typename scalar_t, typename index_t>
__global__ void segment_reduce_backward_kernel(
    SegmentReductionType reduction,
    scalar_t* grad_input_data,
    scalar_t* grad_data,
    scalar_t* output_data,
    const scalar_t* values_data,
    const index_t* lengths_data,
    const index_t* lengths_cumsum_data,
    const int64_t segment_count,
<<<<<<< HEAD
    const int64_t lengths_stride_axis,
    scalar_t initial_prod_value,
    const int64_t outer_offset,
    const int64_t inner_offset,
    const int64_t data_stride_axis,
    const int64_t data_size_axis,
    const int64_t output_stride_axis,
    const int64_t output_size_axis,
    const int64_t lengths_cumsum_stride_axis) {
=======
    const int64_t stride_count,
    scalar_t initial_prod_value) {
>>>>>>> 17862ae8
  int64_t idx = blockIdx.x * blockDim.x + threadIdx.x;
  if (idx >= (outer_offset * segment_count * inner_offset)) {
    return;
  }
  int64_t row_id = idx / inner_offset;
  int64_t lane_id = idx % inner_offset;  // lane_id is the inner_idx
  int64_t outer_idx = row_id / segment_count;
  int64_t dim_idx = row_id % segment_count;

  int64_t lengths_idx = outer_idx * lengths_stride_axis * segment_count + dim_idx;
  auto segment_length = lengths_data[lengths_idx];
  if (segment_length == 0) {
    return;
  }

  int64_t offset_idx = outer_idx * lengths_cumsum_stride_axis * (segment_count + 1) + dim_idx;
  index_t offset_start = lengths_cumsum_data[offset_idx];
  index_t offset_end = lengths_cumsum_data[offset_idx + 1];

  int64_t output_index = outer_idx * output_stride_axis * output_size_axis
                         + dim_idx * output_stride_axis + lane_id;

  if (reduction == SegmentReductionType::MAX ||
      reduction == SegmentReductionType::MIN) {
    int64_t counter = 0;
    for (int64_t j = offset_start; j < offset_end; ++j) {
      int64_t data_index = outer_idx * data_stride_axis * data_size_axis
                           + j * data_stride_axis + lane_id;
      if (at::_isnan(values_data[data_index]) ||
          values_data[data_index] == output_data[output_index]) {
        grad_input_data[data_index] = grad_data[output_index];
        counter++;
      }
    }
    // Average gradient based on number of maximum elements in the
    // segment
    if (counter < 2) {
      return;
    }
    for (int64_t j = offset_start; j < offset_end; ++j) {
      int64_t data_index = outer_idx * data_stride_axis * data_size_axis
                           + j * data_stride_axis + lane_id;
      if (grad_input_data[data_index] > 0) {
        grad_input_data[data_index] =
            grad_input_data[data_index] / counter;
      }
    }
  } else if (reduction == SegmentReductionType::MEAN) {
    auto grad_val = grad_data[output_index] / segment_length;
    for (int64_t j = offset_start; j < offset_end; ++j) {
      int64_t data_index = outer_idx * data_stride_axis * data_size_axis
                           + j * data_stride_axis + lane_id;
      grad_input_data[data_index] = grad_val;
    }
  } else if (reduction == SegmentReductionType::SUM) {
    const auto& grad_val = grad_data[output_index];
    for (int64_t j = offset_start; j < offset_end; ++j) {
      int64_t data_index = outer_idx * data_stride_axis * data_size_axis
                           + j * data_stride_axis + lane_id;
      grad_input_data[data_index] = grad_val;
    }
  } else if (reduction == SegmentReductionType::PROD) {
    const auto& grad_val = grad_data[output_index] * output_data[output_index];
    for (int64_t j = offset_start; j < offset_end; ++j) {
      int64_t data_index = outer_idx * data_stride_axis * data_size_axis
                           + j * data_stride_axis + lane_id;
      if (at::_isnan(values_data[data_index]) ||
          values_data[data_index] == 0) {
        // explicitly compute exclusive prod
        scalar_t exclusive_prod = initial_prod_value;
        int64_t prod_idx;
        for (int64_t k = offset_start; k < offset_end; ++k) {
          if (k != j) {
            prod_idx = outer_idx * data_stride_axis * data_size_axis
                       + k * data_stride_axis + lane_id;
            exclusive_prod *= values_data[prod_idx];
          }
        }
        grad_input_data[data_index] = grad_data[output_index] * exclusive_prod;
      } else {
        grad_input_data[data_index] = grad_val / values_data[data_index];
      }
    }
  } else if (reduction == SegmentReductionType::PROD) {
    const auto& grad_val = grad_data[output_index] * output_data[output_index];
    for (int64_t j = offset_start; j < offset_end; ++j) {
      int64_t starting_index = (j * stride_count) + lane_id;
      if (at::_isnan(values_data[starting_index]) ||
          values_data[starting_index] == 0) {
        // explicitly compute exclusive prod
        scalar_t exclusive_prod = initial_prod_value;
        int64_t idx;
        for (int64_t k = offset_start; k < offset_end; ++k) {
          if (k != j) {
            idx = (k * stride_count) + lane_id;
            exclusive_prod *= values_data[idx];
          }
        }
        grad_input_data[starting_index] = grad_data[output_index] * exclusive_prod;
      } else {
        grad_input_data[starting_index] = grad_val / values_data[starting_index];
      }
    }
  }
}

} // namespace

template <bool is_offsets_like = false>
Tensor _segment_reduce_cuda_lengths_offsets_backward_kernel(
    const Tensor& grad_contig,
    const Tensor& output_contig,
    const Tensor& data_contig,
    SegmentReductionType reduction,
<<<<<<< HEAD
    const Tensor& lengths_or_offsets_contig,
    int64_t axis,
    const c10::optional<Scalar>& initial) {
  axis = lengths_or_offsets_contig.dim() - 1;
  int64_t segment_count = is_offsets_like ?
                          lengths_or_offsets_contig.size(axis) - 1 :
                          lengths_or_offsets_contig.size(axis);
  int64_t lengths_stride_axis = lengths_or_offsets_contig.stride(axis);
=======
    const Tensor& lengths_contig,
    int64_t axis,
    const c10::optional<Scalar>& initial) {
  int64_t segment_count = lengths_contig.numel();
  auto output_shape = data_contig.sizes().vec();
  output_shape[axis] = segment_count;
>>>>>>> 17862ae8
  auto grad_input = at::zeros({data_contig.sizes()}, grad_contig.options());

  Tensor& offsets = lengths_or_offsets_contig;
  Tensor& lengths = lengths_or_offsets_contig;
  if (is_offsets_like) {
    lengths = lengths.diff();
  } else {
    // _get_complete_sum only supports 1D
    auto zeros_shape = offsets.sizes().vec();
    zeros_shape[axis] = 1;
    offsets = at::cat({at::zeros(zeros_shape, offsets.options()), offsets}, axis);
    offsets.cumsum_(axis);
  }

  // outer_offset is the size of the outer dimensions of output (before axis)
  // inner_offset is the size of the inner dimensions of output (after axis)
  int64_t outer_offset = 1, inner_offset = 1;
  for (int64_t d = 0; d < axis; d++) {
    outer_offset *= output_contig.size(d);
  }
  for (int64_t d = axis + 1; d < output_contig.dim(); d++) {
    inner_offset *= output_contig.size(d);
  }

  constexpr int threads_per_block = 256;
  int64_t num_blocks = (outer_offset * inner_offset * segment_count + threads_per_block - 1) / threads_per_block;

  num_blocks = std::max(num_blocks, (int64_t)1);

  auto data_stride_axis = data_contig.stride(axis);
  auto data_size_axis = data_contig.size(axis);
  auto output_stride_axis = output_contig.stride(axis);
  auto output_size_axis = output_contig.size(axis);
  auto offsets_stride_axis = offsets.stride(axis);

  AT_DISPATCH_INDEX_TYPES(
      lengths_or_offsets_contig.scalar_type(), "_segment_reduce_cuda_lengths_offsets_backward_kernel1", ([&] {
        const auto* lengths_data = lengths.data_ptr<index_t>();
        auto* offsets_data = offsets.data_ptr<index_t>();

        // TODO: Switch to TensorIterator for better maintainablility and
        // readability
        AT_DISPATCH_FLOATING_TYPES_AND2(
            kBFloat16,
            kHalf,
            data_contig.scalar_type(),
            "_segment_reduce_cpu",
            ([&]() {
              auto* output_data = output_contig.data_ptr<scalar_t>();
              auto* grad_data = grad_contig.data_ptr<scalar_t>();
              auto* grad_input_data = grad_input.data_ptr<scalar_t>();
              const auto* values_data = data_contig.data_ptr<scalar_t>();

              scalar_t initial_prod_value;
              if (initial.has_value()) {
                initial_prod_value = initial.value().to<scalar_t>();
              } else {
                initial_prod_value = 1;
              }

              segment_reduce_backward_kernel<scalar_t>
                  <<<num_blocks,
                     threads_per_block,
                     0,
                     at::cuda::getCurrentCUDAStream()>>>(
                      reduction,
                      grad_input_data,
                      grad_data,
                      output_data,
                      values_data,
                      lengths_data,
                      offsets_data,
                      segment_count,
<<<<<<< HEAD
                      lengths_stride_axis,
                      initial_prod_value,
                      outer_offset,
                      inner_offset,
                      data_stride_axis,
                      data_size_axis,
                      output_stride_axis,
                      output_size_axis,
                      offsets_stride_axis
                    );
=======
                      stride_count,
                      initial_prod_value);
>>>>>>> 17862ae8
              C10_CUDA_KERNEL_LAUNCH_CHECK();
            }));
      }));
  return grad_input;
}

template <bool is_offsets_like = false>
Tensor _segment_reduce_cuda_kernel(
    SegmentReductionType reduction,
    const Tensor& data,
    const Tensor& lengths_or_offsets,
    int64_t axis,
    const c10::optional<Scalar>& initial) {
  // data and lengths_or_offsets should be contiguous from the call to .contiguous in segment_reduce_kernel
  TORCH_CHECK(data.is_contiguous());
  TORCH_CHECK(lengths_or_offsets.is_contiguous());
  axis = lengths_or_offsets.dim() - 1;
  int64_t segment_count = is_offsets_like ? lengths_or_offsets.size(axis) - 1 : lengths_or_offsets.size(axis);
  int64_t lengths_stride_axis = lengths_or_offsets.stride(axis);
  auto output_shape = data.sizes().vec();
  output_shape[axis] = segment_count;
  auto output = at::empty(output_shape, data.options());


  Tensor& offsets = lengths_or_offsets;
  Tensor& lengths = lengths_or_offsets;
  if (is_offsets_like) {
    lengths = lengths.diff();
  } else {
    // _get_complete_sum only supports 1D
    auto zeros_shape = offsets.sizes().vec();
    zeros_shape[axis] = 1;
    offsets = at::cat({at::zeros(zeros_shape, offsets.options()), offsets}, axis);
    offsets.cumsum_(axis);
  }

  // outer_offset is the size of the outer dimensions of output (before axis)
  // inner_offset is the size of the inner dimensions of output (after axis)
  int64_t outer_offset = 1, inner_offset = 1;
  for (int64_t d = 0; d < axis; d++) {
    outer_offset *= output.size(d);
  }
  for (int64_t d = axis + 1; d < output.dim(); d++) {
    inner_offset *= output.size(d);
  }

  constexpr int threads_per_block = 256;
  // segment_count * stride_count is just output.numel() ?
  int64_t num_blocks = (output.numel() + threads_per_block - 1) / threads_per_block;

  num_blocks = std::max(num_blocks, (int64_t)1);

  auto data_stride_axis = data.stride(axis);
  auto data_size_axis = data.size(axis);
  auto output_stride_axis = output.stride(axis);
  auto output_size_axis = output.size(axis);
  auto offsets_stride_axis = offsets.stride(axis);

  AT_DISPATCH_INDEX_TYPES(
      lengths_or_offsets.scalar_type(), "_segment_reduce_cuda_kernel1", ([&] {
        auto* offsets_data_ptr = offsets.data_ptr<index_t>();
        auto* lengths_data_ptr = lengths.data_ptr<index_t>();
        AT_DISPATCH_FLOATING_TYPES_AND2(
            at::ScalarType::Half,
            at::ScalarType::BFloat16,
            data.scalar_type(),
            "segment_reduce_cuda",
            [&]() {
              auto* data_data_ptr = data.data_ptr<scalar_t>();
              auto* output_data_ptr = output.data_ptr<scalar_t>();

              // initialize starting value
              scalar_t initial_value;
              if (initial.has_value()) {
                initial_value = initial.value().to<scalar_t>();
              } else if (reduction == SegmentReductionType::MAX) {
                initial_value = -std::numeric_limits<scalar_t>::infinity();
              } else if (
                  reduction == SegmentReductionType::MEAN ||
                  reduction == SegmentReductionType::SUM) {
                initial_value = 0;
              } else if (reduction == SegmentReductionType::MIN) {
                initial_value = std::numeric_limits<scalar_t>::infinity();
              } else if (reduction == SegmentReductionType::PROD) {
                initial_value = 1;
              }

              if (output_shape.size() > 1) {
                segment_reduce_forward_kernel<scalar_t>
                    <<<num_blocks,
                       threads_per_block,
                       0,
                       at::cuda::getCurrentCUDAStream()>>>(
                        reduction,
                        output_data_ptr,
                        data_data_ptr,
                        lengths_data_ptr,
                        offsets_data_ptr,
                        segment_count,
                        lengths_stride_axis,
                        initial.has_value(),
                        initial_value,
                        outer_offset,
                        inner_offset,
                        data_stride_axis,
                        data_size_axis,
                        output_stride_axis,
                        output_size_axis,
                        offsets_stride_axis
                      );
                C10_CUDA_KERNEL_LAUNCH_CHECK();
              } else {
                if (reduction == SegmentReductionType::MAX) {
                  CustomMax max_op{};
                  CUB_WRAPPER(
                      cub::DeviceSegmentedReduce::Reduce,
                      data_data_ptr,
                      output_data_ptr,
                      segment_count,
                      offsets_data_ptr,
                      offsets_data_ptr + 1,
                      max_op,
                      initial_value,
                      at::cuda::getCurrentCUDAStream());
                } else if (reduction == SegmentReductionType::MEAN) {
                  CustomSum sum_op{};
                  CUB_WRAPPER(
                      cub::DeviceSegmentedReduce::Reduce,
                      data_data_ptr,
                      output_data_ptr,
                      segment_count,
                      offsets_data_ptr,
                      offsets_data_ptr + 1,
                      sum_op,
                      initial_value,
                      at::cuda::getCurrentCUDAStream());

                  post_sum_div_kernel<scalar_t>
                      <<<num_blocks,
                         threads_per_block,
                         0,
                         at::cuda::getCurrentCUDAStream()>>>(
                          output_data_ptr,
                          lengths_data_ptr,
                          segment_count,
                          initial.has_value(),
                          initial_value);
                  C10_CUDA_KERNEL_LAUNCH_CHECK();
                } else if (reduction == SegmentReductionType::MIN) {
                  CustomMin min_op{};
                  CUB_WRAPPER(
                      cub::DeviceSegmentedReduce::Reduce,
                      data_data_ptr,
                      output_data_ptr,
                      segment_count,
                      offsets_data_ptr,
                      offsets_data_ptr + 1,
                      min_op,
                      initial_value,
                      at::cuda::getCurrentCUDAStream());
                } else if (reduction == SegmentReductionType::SUM) {
                  CustomSum sum_op{};
                  CUB_WRAPPER(
                      cub::DeviceSegmentedReduce::Reduce,
                      data_data_ptr,
                      output_data_ptr,
                      segment_count,
                      offsets_data_ptr,
                      offsets_data_ptr + 1,
                      sum_op,
                      initial_value,
                      at::cuda::getCurrentCUDAStream());
                } else if (reduction == SegmentReductionType::PROD) {
                  CustomProd prod_op{};
                  CUB_WRAPPER(
                      cub::DeviceSegmentedReduce::Reduce,
                      data_data_ptr,
                      output_data_ptr,
                      segment_count,
                      offsets_data_ptr,
                      offsets_data_ptr + 1,
                      prod_op,
                      initial_value,
                      at::cuda::getCurrentCUDAStream());
                }
              }
            });
      }));

  return output;
}

REGISTER_DISPATCH(_segment_reduce_lengths_stub, &_segment_reduce_cuda_kernel);
REGISTER_DISPATCH(_segment_reduce_offsets_stub, &_segment_reduce_cuda_kernel<true>)
REGISTER_DISPATCH(
    _segment_reduce_lengths_backward_stub,
    &_segment_reduce_cuda_lengths_offsets_backward_kernel);
REGISTER_DISPATCH(
  _segment_reduce_offsets_backward_stub,
  &_segment_reduce_cuda_lengths_offsets_backward_kernel<true>);

} // namespace native
} // namespace at<|MERGE_RESOLUTION|>--- conflicted
+++ resolved
@@ -182,7 +182,6 @@
     const index_t* lengths_data,
     const index_t* lengths_cumsum_data,
     const int64_t segment_count,
-<<<<<<< HEAD
     const int64_t lengths_stride_axis,
     scalar_t initial_prod_value,
     const int64_t outer_offset,
@@ -192,10 +191,6 @@
     const int64_t output_stride_axis,
     const int64_t output_size_axis,
     const int64_t lengths_cumsum_stride_axis) {
-=======
-    const int64_t stride_count,
-    scalar_t initial_prod_value) {
->>>>>>> 17862ae8
   int64_t idx = blockIdx.x * blockDim.x + threadIdx.x;
   if (idx >= (outer_offset * segment_count * inner_offset)) {
     return;
@@ -279,38 +274,17 @@
         grad_input_data[data_index] = grad_val / values_data[data_index];
       }
     }
-  } else if (reduction == SegmentReductionType::PROD) {
-    const auto& grad_val = grad_data[output_index] * output_data[output_index];
-    for (int64_t j = offset_start; j < offset_end; ++j) {
-      int64_t starting_index = (j * stride_count) + lane_id;
-      if (at::_isnan(values_data[starting_index]) ||
-          values_data[starting_index] == 0) {
-        // explicitly compute exclusive prod
-        scalar_t exclusive_prod = initial_prod_value;
-        int64_t idx;
-        for (int64_t k = offset_start; k < offset_end; ++k) {
-          if (k != j) {
-            idx = (k * stride_count) + lane_id;
-            exclusive_prod *= values_data[idx];
-          }
-        }
-        grad_input_data[starting_index] = grad_data[output_index] * exclusive_prod;
-      } else {
-        grad_input_data[starting_index] = grad_val / values_data[starting_index];
-      }
-    }
   }
 }
 
 } // namespace
 
 template <bool is_offsets_like = false>
-Tensor _segment_reduce_cuda_lengths_offsets_backward_kernel(
+Tensor _segment_reduce_lengths_offsets_backward_cuda_kernel(
     const Tensor& grad_contig,
     const Tensor& output_contig,
     const Tensor& data_contig,
     SegmentReductionType reduction,
-<<<<<<< HEAD
     const Tensor& lengths_or_offsets_contig,
     int64_t axis,
     const c10::optional<Scalar>& initial) {
@@ -319,18 +293,10 @@
                           lengths_or_offsets_contig.size(axis) - 1 :
                           lengths_or_offsets_contig.size(axis);
   int64_t lengths_stride_axis = lengths_or_offsets_contig.stride(axis);
-=======
-    const Tensor& lengths_contig,
-    int64_t axis,
-    const c10::optional<Scalar>& initial) {
-  int64_t segment_count = lengths_contig.numel();
-  auto output_shape = data_contig.sizes().vec();
-  output_shape[axis] = segment_count;
->>>>>>> 17862ae8
   auto grad_input = at::zeros({data_contig.sizes()}, grad_contig.options());
 
-  Tensor& offsets = lengths_or_offsets_contig;
-  Tensor& lengths = lengths_or_offsets_contig;
+  auto offsets = lengths_or_offsets_contig;
+  auto lengths = lengths_or_offsets_contig;
   if (is_offsets_like) {
     lengths = lengths.diff();
   } else {
@@ -400,7 +366,6 @@
                       lengths_data,
                       offsets_data,
                       segment_count,
-<<<<<<< HEAD
                       lengths_stride_axis,
                       initial_prod_value,
                       outer_offset,
@@ -411,23 +376,43 @@
                       output_size_axis,
                       offsets_stride_axis
                     );
-=======
-                      stride_count,
-                      initial_prod_value);
->>>>>>> 17862ae8
               C10_CUDA_KERNEL_LAUNCH_CHECK();
             }));
       }));
   return grad_input;
 }
 
+Tensor _segment_reduce_lengths_backward_cuda_kernel(
+  const Tensor& grad_contig,
+  const Tensor& output_contig,
+  const Tensor& data_contig,
+  SegmentReductionType reduction,
+  const Tensor& lengths_contig,
+  int64_t axis,
+  const c10::optional<Scalar>& initial) {
+  return _segment_reduce_lengths_offsets_backward_cuda_kernel</*is_offsets_like=*/false>(
+    grad_contig, output_contig, data_contig, reduction, lengths_contig, axis, initial);
+}
+
+Tensor _segment_reduce_offsets_backward_cuda_kernel(
+  const Tensor& grad_contig,
+  const Tensor& output_contig,
+  const Tensor& data_contig,
+  SegmentReductionType reduction,
+  const Tensor& offsets_contig,
+  int64_t axis,
+  const c10::optional<Scalar>& initial) {
+  return _segment_reduce_lengths_offsets_backward_cuda_kernel</*is_offsets_like=*/true>(
+    grad_contig, output_contig, data_contig, reduction, offsets_contig, axis, initial);
+}
+
 template <bool is_offsets_like = false>
-Tensor _segment_reduce_cuda_kernel(
-    SegmentReductionType reduction,
-    const Tensor& data,
-    const Tensor& lengths_or_offsets,
-    int64_t axis,
-    const c10::optional<Scalar>& initial) {
+Tensor _segment_reduce_lengths_offsets_cuda_kernel(
+  SegmentReductionType reduction,
+  const Tensor& data,
+  const Tensor& lengths_or_offsets,
+  int64_t axis,
+  const c10::optional<Scalar>& initial) {
   // data and lengths_or_offsets should be contiguous from the call to .contiguous in segment_reduce_kernel
   TORCH_CHECK(data.is_contiguous());
   TORCH_CHECK(lengths_or_offsets.is_contiguous());
@@ -439,8 +424,8 @@
   auto output = at::empty(output_shape, data.options());
 
 
-  Tensor& offsets = lengths_or_offsets;
-  Tensor& lengths = lengths_or_offsets;
+  auto offsets = lengths_or_offsets;
+  auto lengths = lengths_or_offsets;
   if (is_offsets_like) {
     lengths = lengths.diff();
   } else {
@@ -607,14 +592,34 @@
   return output;
 }
 
-REGISTER_DISPATCH(_segment_reduce_lengths_stub, &_segment_reduce_cuda_kernel);
-REGISTER_DISPATCH(_segment_reduce_offsets_stub, &_segment_reduce_cuda_kernel<true>)
+Tensor _segment_reduce_lengths_cuda_kernel(
+  SegmentReductionType reduction,
+  const Tensor& data,
+  const Tensor& lengths,
+  int64_t axis,
+  const c10::optional<Scalar>& initial) {
+  return _segment_reduce_lengths_offsets_cuda_kernel</*is_offsets_like=*/false>(
+    reduction, data, lengths, axis, initial);
+}
+
+Tensor _segment_reduce_offsets_cuda_kernel(
+  SegmentReductionType reduction,
+  const Tensor& data,
+  const Tensor& offsets,
+  int64_t axis,
+  const c10::optional<Scalar>& initial) {
+  return _segment_reduce_lengths_offsets_cuda_kernel</*is_offsets_like=*/true>(
+    reduction, data, offsets, axis, initial);
+}
+
+REGISTER_DISPATCH(_segment_reduce_lengths_stub, &_segment_reduce_lengths_cuda_kernel);
+REGISTER_DISPATCH(_segment_reduce_offsets_stub, &_segment_reduce_offsets_cuda_kernel);
 REGISTER_DISPATCH(
     _segment_reduce_lengths_backward_stub,
-    &_segment_reduce_cuda_lengths_offsets_backward_kernel);
+    &_segment_reduce_lengths_backward_cuda_kernel);
 REGISTER_DISPATCH(
   _segment_reduce_offsets_backward_stub,
-  &_segment_reduce_cuda_lengths_offsets_backward_kernel<true>);
+  &_segment_reduce_offsets_backward_cuda_kernel);
 
 } // namespace native
 } // namespace at