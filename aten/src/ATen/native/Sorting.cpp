#include <ATen/ATen.h>
#include <ATen/MemoryOverlap.h>
#include <ATen/NamedTensorUtils.h>
#include <ATen/NumericUtils.h>
#include <ATen/Parallel.h>
#include <ATen/WrapDimUtils.h>
#include <ATen/native/Resize.h>
#include <ATen/native/Sorting.h>
#include <ATen/native/SortingUtils.h>
#include <ATen/native/ReduceOpsUtils.h>
#include <c10/util/irange.h>

#include <utility>

namespace at {
namespace meta {

using namespace native;

TORCH_META_FUNC(topk)
(const Tensor& self, int64_t k, int64_t dim_, bool largest, bool sorted) {
  int64_t dim = maybe_wrap_dim(dim_, self.dim(), /*wrap_scalar=*/true);
  TORCH_CHECK(
      k >= 0 && k <= (self.dim() > 0 ? self.size(dim) : 1),
      "selected index k out of range");
  int64_t sliceSize = self.dim() == 0 ? 1 : self.size(dim);
  TORCH_CHECK(k >= 0 && k <= sliceSize, "k not in range for dimension");

  // Build the output size, which is the dim being selected set to
  // size k
  DimVector topKSize(self.sizes().vec());
  if (topKSize.size() > 0) {
    topKSize[dim] = k;
  }
  set_output_raw_strided(0, topKSize, {}, self.options());
  set_output_raw_strided(1, topKSize, {}, self.options().dtype(at::kLong));
}

TORCH_META_FUNC2(sort, stable)
(const Tensor& self, c10::optional<bool> stable, int64_t dim, bool descending) {
  TORCH_INTERNAL_ASSERT(
      stable.has_value(),
      "sort(): c10::optional<bool> for stable has to have value.");
  maybe_wrap_dim(dim, self.dim());

  // See issue: https://github.com/pytorch/pytorch/issues/65863
  // Strides should be dense, so as not to allocate too much memory.
  // We either use 'self' strides, or infer dense strides from them.
  std::vector<int64_t> strides = (self.is_non_overlapping_and_dense())
      ? self.strides().vec()
      : at::infer_dense_strides(self.sizes(), self.strides());

  set_output_raw_strided(0, self.sizes(), strides, self.options(), {});
  set_output_raw_strided(1, self.sizes(), strides, self.options().dtype(kLong), {});
}

} // namespace meta

namespace native {

DEFINE_DISPATCH(sort_stub);
DEFINE_DISPATCH(topk_stub);

void _fill_indices(const TensorBase &indices, int64_t dim) {
  auto ndim = indices.dim();
  assert(0 <= dim && dim < ndim);
  auto dim_size = indices.size(dim);
  auto idx_dim = at::arange(0, dim_size, indices.options().dtype(at::kLong));
  auto idx_dim_sizes = std::vector<int64_t>(ndim, 1);
  auto idx_dim_strides = std::vector<int64_t>(ndim, 0);
  idx_dim_sizes[dim] = dim_size;
  idx_dim_strides[dim] = 1;
  auto idx_dim_restrided = idx_dim.as_strided(idx_dim_sizes, idx_dim_strides);
  OptionalTensorRef(indices)->copy_(idx_dim_restrided);
}

namespace {

/* Note from TH:
   I cut and pasted (slightly adapted) the quicksort code from
   Sedgewick's 1978 "Implementing Quicksort Programs" article
   http://www.csie.ntu.edu.tw/~b93076/p847-sedgewick.pdf

   It is the state of the art existing implementation. The macros
   are here to make as close a match as possible to the pseudocode of
   Program 2 p.851

   Note that other partition schemes exist, and are typically presented
   in textbook, but those are less efficient. See e.g.
   http://cs.stackexchange.com/questions/11458/quicksort-partitioning-hoare-vs-lomuto

   Julien, November 12th 2013
*/
template <typename scalar_t, typename Comp, typename Fn>
void quick_select_template(
    TensorAccessor<scalar_t, 1> arr,
    int64_t k,
    Comp gt_or_nan,
    Fn swap_fn) {
  // NOLINTNEXTLINE(cppcoreguidelines-init-variables)
  int64_t P, L, R, i, j;
  scalar_t piv;
  L = 0;
  R = arr.size(0) - 1;

  do {
    if (R <= L) // One element only
      return;

    if (R == L + 1) { // Two elements only
      if (gt_or_nan(arr[L], arr[R])) {
        swap_fn(L, R);
      }
      return;
    }

    // Use median of three for pivot choice
    P = L + (R - L) / 2;
    swap_fn(P, L + 1);
    if (gt_or_nan(arr[L + 1], arr[R])) {
      swap_fn(L + 1, R);
    }
    if (gt_or_nan(arr[L], arr[R])) {
      swap_fn(L, R);
    }
    if (gt_or_nan(arr[L + 1], arr[L])) {
      swap_fn(L + 1, L);
    }

    i = L + 1;
    j = R;
    piv = arr[L];
    do {
      do
        i++;
      while (gt_or_nan(piv, arr[i]));
      do
        j--;
      while (gt_or_nan(arr[j], piv));
      if (j < i)
        break;
      swap_fn(i, j);
    } while (true);
    swap_fn(L, j);

    // Re-set active partition
    if (j <= k)
      L = i;
    if (j >= k)
      R = j - 1;
  } while (true);
}

namespace {

QUANTILE_INTERPOLATION_MODE get_quantile_interpolation_mode(
    const c10::string_view interpolation) {
  if (interpolation == "linear") {
    return QUANTILE_INTERPOLATION_MODE::LINEAR;
  } else if (interpolation == "lower") {
    return QUANTILE_INTERPOLATION_MODE::LOWER;
  } else if (interpolation == "higher") {
    return QUANTILE_INTERPOLATION_MODE::HIGHER;
  } else if (interpolation == "midpoint") {
    return QUANTILE_INTERPOLATION_MODE::MIDPOINT;
  } else if (interpolation == "nearest") {
    return QUANTILE_INTERPOLATION_MODE::NEAREST;
  } else {
    TORCH_CHECK(
        false,
        "quantile() interpolation must be one of linear, lower, higher, midpoint or nearest, but got ",
        interpolation);
  }
}

void quantile_checks(const Tensor& self, const Tensor& q) {
  TORCH_CHECK(self.numel() > 0, "quantile() input tensor must be non-empty");
  TORCH_CHECK(q.dim() <= 1, "quantile() q must be a scalar or 1D tensor");
  TORCH_CHECK(
      self.scalar_type() == kFloat || self.scalar_type() == kDouble,
      "quantile() input tensor must be either float or double dtype");
  TORCH_CHECK(
      self.scalar_type() == q.scalar_type(),
      "quantile() q tensor must be same dtype as the input tensor");
  TORCH_CHECK(
      self.device() == q.device(),
      "quantile() q tensor must be on the same device as the input tensor");
}

std::vector<int64_t> quantile_output_shape(
    const optional<int64_t> original_dim,
    const Tensor& self,
    const Tensor& q,
    const bool keepdim,
    int64_t wrapped_dim) {
  // Compute output shape: q_size + reduced_size
  std::vector<int64_t> out_shape;
  if (original_dim && self.dim() > 0) {
    out_shape = self.sizes().vec();
    if (keepdim) {
      out_shape[wrapped_dim] = 1;
    } else {
      out_shape.erase(out_shape.begin() + wrapped_dim);
    }
  } else if (keepdim) {
    out_shape = std::vector<int64_t>(self.dim(), 1);
  }
  if (q.dim() > 0) {
    out_shape.insert(out_shape.begin(), q.numel());
  }

  return out_shape;
}

Tensor quantile_compute(
    const Tensor& self,
    const Tensor& q,
    const optional<int64_t> orginal_dim,
    const bool keepdim,
    const QUANTILE_INTERPOLATION_MODE& interpolation,
    const bool ignore_nan,
    int64_t wrapped_dim,
    std::vector<int64_t> out_shape) {
  // Checks that all q values are between 0 and 1, inclusive
  // NOTE: this check is only performed when running on the CPU to avoid
  // synchronizing an accelerator with the CPU
  if (self.device().is_cpu()) {
    TORCH_CHECK(
        q.ge(0).logical_and_(q.le(1)).all().item<bool>(),
        "quantile() q values must be in the range [0, 1]");
  }

  // Flatten input if no dim provided else move dim to reduce as last dimension.
  // Sort to efficiently query kth values.
  Tensor sorted;
  if (!orginal_dim) {
    sorted = std::get<0>(self.flatten().sort());
  } else if (wrapped_dim == self.dim() - 1) {
    sorted = std::get<0>(self.sort());
  } else {
    sorted = std::get<0>(self.unsqueeze(-1).transpose(wrapped_dim, -1).sort());
  }

  // Treat q as a 1D tensor for the following computations
  if (q.dim() == 0) {
    out_shape.insert(out_shape.begin(), q.numel());
  }

  // View input as reduced_size + size of dim to reduce
  std::vector<int64_t> in_shape(out_shape.size());
  std::copy(out_shape.begin() + 1, out_shape.end(), in_shape.begin());
  in_shape[in_shape.size() - 1] = sorted.size(-1);
  sorted = sorted.view(in_shape);

  // Ensure converting from int64_t to double won't overflow
  TORCH_CHECK(
      sorted.size(-1) <= std::pow(2, 24),
      "quantile() input tensor is too large");

  // Convert q in [0, 1] to ranks in [0, reduction_size)
  Tensor ranks;
  if (ignore_nan) {
    // For nanquantile, compute ranks based on number of non-nan values.
    // If all values are nan, set rank to 0 so the quantile computed is nan.
    ranks = q * (sorted.isnan().logical_not_().sum(-1, true) - 1);
    ranks.masked_fill_(ranks < 0, 0);
  } else {
    // For quantile, compute ranks based on reduction size. If there is nan
    // set rank to last index so the quantile computed will be nan.
    int64_t last_index = sorted.size(-1) - 1;
    std::vector<Tensor> tl =
        at::broadcast_tensors({q * last_index, sorted.isnan().any(-1, true)});
    ranks = at::masked_fill(tl[0], tl[1], last_index);
  }

  // adjust ranks based on the interpolation mode
  if (interpolation == QUANTILE_INTERPOLATION_MODE::LOWER) {
    ranks.floor_();
  } else if (interpolation == QUANTILE_INTERPOLATION_MODE::HIGHER) {
    ranks.ceil_();
  } else if (interpolation == QUANTILE_INTERPOLATION_MODE::NEAREST) {
    ranks.round_();
  }

  Tensor ranks_below = ranks.toType(kLong);
  Tensor values_below = sorted.gather(-1, ranks_below);

  // Actual interpolation is only needed for the liner and midpoint modes
  if (interpolation == QUANTILE_INTERPOLATION_MODE::LINEAR ||
      interpolation == QUANTILE_INTERPOLATION_MODE::MIDPOINT) {
    // calculate weights for linear and midpoint
    Tensor weights = interpolation == QUANTILE_INTERPOLATION_MODE::MIDPOINT
        ? at::full_like(ranks, 0.5)
        : ranks - ranks_below;

    // Interpolate to compute quantiles and store in values_below
    Tensor ranks_above = ranks.ceil_().toType(kLong);
    Tensor values_above = sorted.gather(-1, ranks_above);
    values_below.lerp_(values_above, weights);
  }

  if (q.dim() == 0) {
    // If q is scalar, remove last dim to match out shape
    values_below.squeeze_(-1);
  } else {
    // Move quantiles to first dim to match out shape
    values_below.unsqueeze_(0).transpose_(0, -1).squeeze_(-1);
  }

  return values_below;
}

} // namespace

void quantile_out_impl(
    Tensor& out,
    const Tensor& self,
    const Tensor& q,
    const optional<int64_t> original_dim,
    const bool keepdim,
    const QUANTILE_INTERPOLATION_MODE& interpolation,
    const bool ignore_nan) {
  quantile_checks(self, q);
  TORCH_CHECK(
      self.scalar_type() == out.scalar_type(),
      "quantile() out tensor must be same dtype as the input tensor");
  TORCH_CHECK(
      self.device() == out.device(),
      "quantile() out tensor must be on the same device as the input tensor");

  int64_t wrapped_dim = at::maybe_wrap_dim(original_dim.value_or(0), self.dim());

  auto out_shape = quantile_output_shape(original_dim, self, q, keepdim, wrapped_dim);
  resize_output(out, out_shape);

  auto quantile = quantile_compute(
      self, q, original_dim, keepdim, interpolation, ignore_nan, wrapped_dim, out_shape);
  out.copy_(quantile);
}

Tensor quantile_impl(
    const Tensor& self,
    const Tensor& q,
    const optional<int64_t> original_dim,
    const bool keepdim,
    const QUANTILE_INTERPOLATION_MODE& interpolation,
    const bool ignore_nan) {
  quantile_checks(self, q);

  int64_t wrapped_dim = at::maybe_wrap_dim(original_dim.value_or(0), self.dim());

  auto out_shape = quantile_output_shape(original_dim, self, q, keepdim, wrapped_dim);

  return quantile_compute(
      self, q, original_dim, keepdim, interpolation, ignore_nan, wrapped_dim, out_shape);
}

std::tuple<Tensor&, Tensor&> kthvalue_out_impl_cpu(
    Tensor& values,
    Tensor& indices,
    const Tensor& self,
    int64_t k,
    int64_t dim_,
    bool keepdim) {
  int64_t dim = maybe_wrap_dim(dim_, self.dim(), /*wrap_scalar=*/true);
  int64_t slicesize = self.dim() == 0 ? 1 : self.size(dim);
  zero_numel_check_dims(self, dim, "kthvalue()");

  TORCH_CHECK(k >= 1 && k <= slicesize,
              "kthvalue(): selected number k out of range for dimension ", dim);

  at::assert_no_overlap(self, values);

  _reduction_with_indices_allocate_or_resize_output(
      values, indices, self, dim_, keepdim);
  if (self.dim() == 0 && self.numel() == 1) {
    values.copy_(self);
    indices.zero_();
    return std::forward_as_tuple(values, indices);
  }
  auto tmp_values = self.clone(at::MemoryFormat::Contiguous);
  auto tmp_indices = at::empty(self.sizes(), self.options().dtype(kLong));

  auto tmp_values_stride = tmp_values.strides()[dim];
  auto tmp_indices_stride = tmp_indices.strides()[dim];
  auto sizes = self.sizes();

  TORCH_CHECK(indices.scalar_type() == kLong);

  auto iter = TensorIteratorConfig()
    .check_all_same_dtype(false)
    .resize_outputs(false)
    .declare_static_shape(sizes, /*squash_dims=*/dim)
    .add_output(tmp_values)
    .add_output(tmp_indices)
    .add_output(values)
    .add_output(indices)
    .build();

  AT_DISPATCH_ALL_TYPES_AND(ScalarType::BFloat16, self.scalar_type(), "kthvalue_cpu", [&] {
    auto loop = [&](char** data, const int64_t* strides, int64_t n) {
      for (const auto i : c10::irange(n)) {
        TensorAccessor<scalar_t, 1> tmp_values(
            reinterpret_cast<scalar_t*>(data[0] + i * strides[0]),
            &sizes[dim], &tmp_values_stride);
        TensorAccessor<int64_t, 1> tmp_indices(
            reinterpret_cast<int64_t*>(data[1] + i * strides[1]),
            &sizes[dim], &tmp_indices_stride);
        auto mode_value = reinterpret_cast<scalar_t*>(data[2] + i * strides[2]);
        auto mode_index = reinterpret_cast<int64_t*>(data[3] + i * strides[3]);

        for (const auto j : c10::irange(tmp_indices.size(0))) {
          tmp_indices[j] = j;
        }

        // we want NaN to be sorted as top for numpy compatibility
        quick_select_template(
          tmp_values,
          k - 1,
          [](scalar_t x, scalar_t y) -> bool {
            return (
              (_isnan<scalar_t>(x) && !_isnan<scalar_t>(y)) || (x > y));
          },
          [&](int64_t i, int64_t j) {
            std::swap(tmp_values[i], tmp_values[j]);
            std::swap(tmp_indices[i], tmp_indices[j]);
          });
        *mode_value = tmp_values[k - 1];
        *mode_index = tmp_indices[k - 1];
      }
    };

    int64_t grain_size = internal::GRAIN_SIZE / std::max(int64_t{1}, sizes[dim]);
    iter.for_each(loop, /*grain_size=*/grain_size);
  });

  if (!keepdim) {
    values.squeeze_(dim);
    indices.squeeze_(dim);
  }
  return std::forward_as_tuple(values, indices);
}

// Computes both the median and its index along dimension dim of the input
std::tuple<Tensor&, Tensor&> median_with_indices_impl(
    Tensor& values,
    Tensor& indices,
    const Tensor& self,
    int64_t dim,
    bool keepdim,
    bool ignore_nan) {
  dim = at::maybe_wrap_dim(dim, self.dim());

  int64_t size = self.dim() > 0 ? self.size(dim) : 1;
  zero_numel_check_dims(self, dim, "median()");

  checkDeviceType("median", {values, indices}, self.device().type());
  checkScalarType("median", {indices, "indices", 1}, kLong);
  checkSameType("median", {values, "values", 0}, {self, "self", 2});

  std::vector<int64_t> out_shape = self.sizes().vec();
  if (self.dim() > 0) {
    if (keepdim) {
      out_shape[dim] = 1;
    } else {
      out_shape.erase(out_shape.begin() + dim);
    }
  }

  resize_output(values, out_shape);
  resize_output(indices, out_shape);

  // Ensure #dim is the same for all tensors required for dim_apply
  Tensor in = self.dim() > 0 ? self : self.unsqueeze(0);
  Tensor vals = keepdim && self.dim() > 0 ? values : values.unsqueeze(dim);
  Tensor inds = keepdim && self.dim() > 0 ? indices : indices.unsqueeze(dim);

  // Make dim to reduce contiguous (stride=1)
  if (in.stride(dim) > 1) {
    in = in.unsqueeze(-1).transpose_(dim, -1).squeeze_(dim).contiguous();
    vals = vals.unsqueeze(-1).transpose_(dim, -1).squeeze_(dim);
    inds = inds.unsqueeze(-1).transpose_(dim, -1).squeeze_(dim);
    dim = in.dim() - 1;
  }

  auto sizes = in.sizes();
  auto iter = TensorIteratorConfig()
    .check_all_same_dtype(false)
    .resize_outputs(false)
    .declare_static_shape(sizes, /*squash_dims=*/dim)
    .add_output(vals)
    .add_output(inds)
    .add_input(in)
    .build();

  AT_DISPATCH_ALL_TYPES_AND(ScalarType::BFloat16, in.scalar_type(), "median_out", [&] {
    auto loop = [&](char** data, const int64_t* strides, int64_t n) {
      for (const auto i : c10::irange(n)) {
        auto valp = reinterpret_cast<scalar_t*>(data[0] + i * strides[0]);
        auto indp = reinterpret_cast<int64_t*>(data[1] + i * strides[1]);
        auto ip = reinterpret_cast<const scalar_t*>(data[2] + i * strides[2]);

        // For torch.median, search for NaN and return it if found
        if (!ignore_nan) {
          const scalar_t* nanp = std::find_if(ip, ip + size, _isnan<scalar_t>);
          if (nanp != ip + size) {
            *valp = *nanp;
            *indp = nanp - ip;
            continue;
          }
        }

        // Vector of indices for indirectly partitioning input around median
        std::vector<int64_t> idx(size);
        auto first = idx.begin();
        auto last = idx.end();
        std::iota(first, last, 0);

        // We partition the input around the median indirectly using the indices
        // vector so that nth points to the index of the median in the unmodified
        // input tensor.
        auto nth = first;
        if (!ignore_nan) {
          // If we got here, there are no nan values
          nth += (size - 1) / 2;
          std::nth_element(first, nth, last, [&ip](int64_t i, int64_t j) {
            return ip[i] < ip[j] || (ip[i] == ip[j] && i < j);
          });
        } else {
          // For torch.nanmedian, compute median of non-nan values only
          int64_t num_nan = std::count_if(ip, ip + size, _isnan<scalar_t>);
          nth += (size - num_nan - 1) / 2;
          std::nth_element(first, nth, last, [&ip](int64_t i, int64_t j) {
            return ip[i] < ip[j] || (ip[i] == ip[j] && i < j) ||
                (_isnan(ip[j]) && !_isnan(ip[i]));
          });
        }

        *valp = ip[*nth];
        *indp = *nth;
      }
    };
    int64_t grain_size = internal::GRAIN_SIZE / std::max(int64_t{1}, sizes[dim]);
    iter.for_each(loop, /*grain_size=*/grain_size);
  });

  return std::forward_as_tuple(values, indices);
}

// Computes the median of all values in the input
Tensor median_impl(const Tensor& self, bool ignore_nan) {
  NoNamesGuard guard;
  const int64_t size = self.numel();

  // Return nan for empty tensors
  if (size <= 0) {
    return at::full({}, std::numeric_limits<float>::quiet_NaN()).to(self.options());
  }

  // Clone the input tensor so we can partition it around the median value
  Tensor in = self.clone();
  Tensor out = at::empty({}, self.options());

  AT_DISPATCH_ALL_TYPES_AND(ScalarType::BFloat16, in.scalar_type(), "median_cpu", [&] {
    scalar_t* op = out.data_ptr<scalar_t>();
    scalar_t* first = in.data_ptr<scalar_t>();
    scalar_t* last = first + size;

    // For torch.median, if there are nan values return nan
    if (!ignore_nan && std::any_of(first, last, _isnan<scalar_t>)) {
      *op = std::numeric_limits<scalar_t>::quiet_NaN();
      return;
    }

    scalar_t* median = first;
    if (!ignore_nan) {
      // If we got here, there are no nan values
      median += (size - 1) / 2;
      std::nth_element(first, median, last);
    } else {
      // For torch.nanmedian, compute median of non-nan values only
      int64_t num_nan = std::count_if(first, last, _isnan<scalar_t>);
      median += (size - num_nan - 1) / 2;
      std::nth_element(first, median, last, [](scalar_t a, scalar_t b) {
        return a < b || (_isnan(b) && !_isnan(a));
      });
    }

    *op = *median;
  });

  return out;
}

} // namespace

Tensor& quantile_out(
    const Tensor& self,
    const Tensor& q,
    optional<int64_t> dim,
    bool keepdim,
    const c10::string_view interpolation,
    Tensor& out) {
  quantile_out_impl(
      out,
      self,
      q,
      dim,
      keepdim,
      get_quantile_interpolation_mode(interpolation),
      /*ignore_nan=*/false);
  return out;
}

Tensor& quantile_out(
    const Tensor& self,
    double q,
    optional<int64_t> dim,
    bool keepdim,
    const c10::string_view interpolation,
    Tensor& out) {
  TORCH_CHECK(
      q >= 0 && q <= 1, "quantile() q must be in the range [0, 1] but got ", q);
  return at::native::quantile_out(
      self,
      at::scalar_tensor(q, self.options()),
      dim,
      keepdim,
      interpolation,
      out);
}

Tensor quantile(
    const Tensor& self,
    const Tensor& q,
    optional<int64_t> dim,
    bool keepdim,
    const c10::string_view interpolation) {
  return quantile_impl(
      self,
      q,
      dim,
      keepdim,
      get_quantile_interpolation_mode(interpolation),
      /*ignore_nan=*/false);
}

Tensor quantile(
    const Tensor& self,
    double q,
    optional<int64_t> dim,
    bool keepdim,
    const c10::string_view interpolation) {
  TORCH_CHECK(
      q >= 0 && q <= 1, "quantile() q must be in the range [0, 1] but got ", q);
  return at::native::quantile(
      self, at::scalar_tensor(q, self.options()), dim, keepdim, interpolation);
}

Tensor& nanquantile_out(
    const Tensor& self,
    const Tensor& q,
    optional<int64_t> dim,
    bool keepdim,
    const c10::string_view interpolation,
    Tensor& out) {
  quantile_out_impl(
      out,
      self,
      q,
      dim,
      keepdim,
      get_quantile_interpolation_mode(interpolation),
      /*ignore_nan=*/true);
  return out;
}

Tensor& nanquantile_out(
    const Tensor& self,
    double q,
    optional<int64_t> dim,
    bool keepdim,
    const c10::string_view interpolation,
    Tensor& out) {
  TORCH_CHECK(
      q >= 0 && q <= 1, "quantile() q must be in the range [0, 1] but got ", q);
  return at::native::nanquantile_out(
      self,
      at::scalar_tensor(q, self.options()),
      dim,
      keepdim,
      interpolation,
      out);
}

Tensor nanquantile(
    const Tensor& self,
    const Tensor& q,
    optional<int64_t> dim,
    bool keepdim,
    const c10::string_view interpolation) {
  return quantile_impl(
      self,
      q,
      dim,
      keepdim,
      get_quantile_interpolation_mode(interpolation),
      /*ignore_nan=*/true);
}

Tensor nanquantile(
    const Tensor& self,
    double q,
    optional<int64_t> dim,
    bool keepdim,
    const c10::string_view interpolation) {
  TORCH_CHECK(
      q >= 0 && q <= 1, "quantile() q must be in the range [0, 1] but got ", q);
  return at::native::nanquantile(
      self, at::scalar_tensor(q, self.options()), dim, keepdim, interpolation);
}

std::tuple<Tensor&, Tensor&> kthvalue_out_cpu(
    const Tensor& self,
    int64_t k,
    int64_t dim,
    bool keepdim,
    Tensor& values,
    Tensor& indices) {
  auto result = [&]() {
    NoNamesGuard guard;
    return kthvalue_out_impl_cpu(values, indices, self, k, dim, keepdim);
  }();
  namedinference::propagate_names_for_reduction(values, self, dim, keepdim);
  namedinference::propagate_names_for_reduction(indices, self, dim, keepdim);
  return result;
}

std::tuple<Tensor&, Tensor&> kthvalue_out(
    const Tensor& self,
    int64_t k,
    Dimname dim,
    bool keepdim,
    Tensor& values,
    Tensor& indices) {
  return at::kthvalue_out(
      values, indices, self, k, dimname_to_position(self, dim), keepdim);
}

std::tuple<Tensor, Tensor> kthvalue(
    const Tensor& self,
    int64_t k,
    int64_t dim,
    bool keepdim) {
  Tensor values = at::empty({0}, self.options());
  Tensor indices = at::empty({0}, self.options().dtype(kLong));
  at::kthvalue_out(values, indices, self, k, dim, keepdim);
  return std::make_tuple(values, indices);
}

std::tuple<Tensor, Tensor> kthvalue(
    const Tensor& self,
    int64_t k,
    Dimname dim,
    bool keepdim) {
  return at::kthvalue(self, k, dimname_to_position(self, dim), keepdim);
}

TORCH_IMPL_FUNC(topk_out_cpu)
   (const Tensor& self,
    int64_t k,
    int64_t dim_,
    bool largest,
    bool sorted,
    const Tensor& values,
    const Tensor& indices) {
  int64_t dim = maybe_wrap_dim(dim_, self.dim(), /*wrap_scalar=*/true);
  TORCH_CHECK(
      k >= 0 && k <= (self.dim() > 0 ? self.size(dim) : 1),
      "selected index k out of range");

  if (self.dim() == 0 && self.numel() == 1) {
    values.copy_(self);
    indices.zero_();
  } else {
    topk_stub(kCPU, values, indices, self, k, dim, largest, sorted);
  }
}

std::tuple<Tensor&, Tensor&> median_out_cpu(
    const Tensor& self,
    int64_t dim,
    bool keepdim,
    Tensor& values,
    Tensor& indices) {
  auto result = [&]() {
    NoNamesGuard guard;
    return median_with_indices_impl(
        values, indices, self, dim, keepdim, /*ignore_nan=*/false);
  }();
  namedinference::propagate_names_for_reduction(values, self, dim, keepdim);
  namedinference::propagate_names_for_reduction(indices, self, dim, keepdim);
  return result;
}

std::tuple<Tensor&, Tensor&> median_out(
    const Tensor& self,
    Dimname dim,
    bool keepdim,
    Tensor& values,
    Tensor& indices) {
  return at::median_out(
      values, indices, self, dimname_to_position(self, dim), keepdim);
}

std::tuple<Tensor, Tensor> median(
    const Tensor& self,
    int64_t dim,
    bool keepdim) {
  Tensor values = at::empty({0}, self.options());
  Tensor indices = at::empty({0}, self.options().dtype(kLong));
  at::median_out(values, indices, self, dim, keepdim);
  return std::make_tuple(values, indices);
}

std::tuple<Tensor, Tensor> median(
    const Tensor& self,
    Dimname dim,
    bool keepdim) {
  return at::median(self, dimname_to_position(self, dim), keepdim);
}

Tensor median_cpu(const Tensor& self) {
  return median_impl(self, /*ignore_nan=*/false);
}

std::tuple<Tensor&, Tensor&> nanmedian_out_cpu(
    const Tensor& self,
    int64_t dim,
    bool keepdim,
    Tensor& values,
    Tensor& indices) {
  auto result = [&]() {
    NoNamesGuard guard;
    return median_with_indices_impl(
        values, indices, self, dim, keepdim, /*ignore_nan=*/true);
  }();
  namedinference::propagate_names_for_reduction(values, self, dim, keepdim);
  namedinference::propagate_names_for_reduction(indices, self, dim, keepdim);
  return result;
}

std::tuple<Tensor&, Tensor&> nanmedian_out(
    const Tensor& self,
    Dimname dim,
    bool keepdim,
    Tensor& values,
    Tensor& indices) {
  return at::nanmedian_out(
      values, indices, self, dimname_to_position(self, dim), keepdim);
}

std::tuple<Tensor, Tensor> nanmedian(
    const Tensor& self,
    int64_t dim,
    bool keepdim) {
  Tensor values = at::empty({0}, self.options());
  Tensor indices = at::empty({0}, self.options().dtype(kLong));
  at::nanmedian_out(values, indices, self, dim, keepdim);
  return std::make_tuple(values, indices);
}

std::tuple<Tensor, Tensor> nanmedian(
    const Tensor& self,
    Dimname dim,
    bool keepdim) {
  return at::nanmedian(self, dimname_to_position(self, dim), keepdim);
}

Tensor nanmedian_cpu(const Tensor& self) {
  return median_impl(self, /*ignore_nan=*/true);
}

<<<<<<< HEAD
std::tuple<Tensor&, Tensor&> sort_out_cpu_stable(const Tensor& self,
    c10::optional<bool> stable,
    int64_t dim,
    bool descending,
    Tensor& values,
    Tensor& indices) {
  TORCH_INTERNAL_ASSERT(stable.has_value(), "sort_out(): c10::optional<bool> for stable has to have value.");
  values.resize_(self.sizes());
  indices.resize_(self.sizes());

=======
TORCH_IMPL_FUNC(sort_stable_out)
(const Tensor& self,
 c10::optional<bool> stable,
 int64_t dim,
 bool descending,
 const Tensor& values,
 const Tensor& indices) {
  values.copy_(self);
>>>>>>> 78acc741
  // check if self is scalar
  if (self.dim() == 0 && self.numel() == 1) {
    values.copy_(self);
    indices.zero_();
  } else {
    dim = maybe_wrap_dim(dim, self.dim());
    sort_stub(self.device().type(), self, values, indices, dim, descending, stable.value());
  }
<<<<<<< HEAD

  if (self.scalar_type() == kBFloat16) {
    Tensor values_acc = self.toType(kFloat);
    sort_stub(kCPU, values_acc, indices, dim, descending, stable.value());
    values.copy_(values_acc);
  } else {
    values.copy_(self);
    sort_stub(kCPU, values, indices, dim, descending, stable.value());
  }

  return std::forward_as_tuple(values, indices);
=======
>>>>>>> 78acc741
}

std::tuple<Tensor&, Tensor&> sort_out(
    const Tensor& self,
    int64_t dim,
    bool descending,
    Tensor& values,
    Tensor& indices) {
  return at::sort_out(values, indices, self, false, dim, descending);
}

std::tuple<Tensor, Tensor> sort(
    const Tensor& self,
    int64_t dim,
    bool descending) {
  return at::sort(self, false, dim, descending);
}

Tensor& msort_out(const Tensor& self, Tensor& values) {
  Tensor indices = at::empty({0}, self.options().dtype(kLong));
  at::sort_out(values, indices, self, 0, false);
  return values;
}

Tensor msort(const Tensor& self) {
  return std::get<0>(at::sort(self, 0, false));
}

Tensor argsort(const Tensor & self, int64_t dim, bool descending) {
  return std::get<1>(at::sort(self, dim, descending));
}


} // namespace native
} // namespace at<|MERGE_RESOLUTION|>--- conflicted
+++ resolved
@@ -881,18 +881,6 @@
   return median_impl(self, /*ignore_nan=*/true);
 }
 
-<<<<<<< HEAD
-std::tuple<Tensor&, Tensor&> sort_out_cpu_stable(const Tensor& self,
-    c10::optional<bool> stable,
-    int64_t dim,
-    bool descending,
-    Tensor& values,
-    Tensor& indices) {
-  TORCH_INTERNAL_ASSERT(stable.has_value(), "sort_out(): c10::optional<bool> for stable has to have value.");
-  values.resize_(self.sizes());
-  indices.resize_(self.sizes());
-
-=======
 TORCH_IMPL_FUNC(sort_stable_out)
 (const Tensor& self,
  c10::optional<bool> stable,
@@ -900,30 +888,21 @@
  bool descending,
  const Tensor& values,
  const Tensor& indices) {
-  values.copy_(self);
->>>>>>> 78acc741
   // check if self is scalar
   if (self.dim() == 0 && self.numel() == 1) {
     values.copy_(self);
     indices.zero_();
   } else {
-    dim = maybe_wrap_dim(dim, self.dim());
-    sort_stub(self.device().type(), self, values, indices, dim, descending, stable.value());
-  }
-<<<<<<< HEAD
-
-  if (self.scalar_type() == kBFloat16) {
-    Tensor values_acc = self.toType(kFloat);
-    sort_stub(kCPU, values_acc, indices, dim, descending, stable.value());
-    values.copy_(values_acc);
-  } else {
-    values.copy_(self);
-    sort_stub(kCPU, values, indices, dim, descending, stable.value());
-  }
-
-  return std::forward_as_tuple(values, indices);
-=======
->>>>>>> 78acc741
+    // compare on acc type for reduced precision
+    if (self.scalar_type() == kBFloat16) {
+      Tensor values_acc = self.toType(kFloat);
+      sort_stub(self.device().type(), self, values_acc, indices, dim, descending, stable.value());
+      values.copy_(values_acc);
+    } else {
+      values.copy_(self);
+      sort_stub(self.device().type(), self, values, indices, dim, descending, stable.value());
+    }
+  }
 }
 
 std::tuple<Tensor&, Tensor&> sort_out(
