# Owner(s): ["module: dataloader"]

import copy
import itertools
import os
import os.path
import pickle
import random
import sys
import tempfile
import warnings
from functools import partial
from typing import (
    Any,
    Awaitable,
    Dict,
    Generic,
    Iterator,
    List,
    NamedTuple,
    Optional,
    Set,
    Tuple,
    Type,
    TypeVar,
    Union,
)
from unittest import skipIf

import numpy as np

import torch
import torch.utils.data.backward_compatibility
import torch.utils.data.datapipes as dp
import torch.utils.data.graph
import torch.utils.data.graph_settings
from torch.testing._internal.common_utils import TestCase, run_tests, suppress_warnings
from torch.utils.data import (
    DataLoader,
    DataChunk,
    IterDataPipe,
    MapDataPipe,
    RandomSampler,
    argument_validation,
    runtime_validation,
    runtime_validation_disabled,
)
from torch.utils.data.graph import traverse
from torch.utils.data.datapipes.utils.common import StreamWrapper
from torch.utils.data.datapipes.utils.decoder import (
    basichandlers as decoder_basichandlers,
)
from torch.utils.data.datapipes.utils.snapshot import (
    simple_fast_forward_graph
)
from torch.utils.data.datapipes.dataframe import CaptureDataFrame
from torch.utils.data.datapipes.dataframe import dataframe_wrapper as df_wrapper

try:
    import dill

    # XXX: By default, dill writes the Pickler dispatch table to inject its
    # own logic there. This globally affects the behavior of the standard library
    # pickler for any user who transitively depends on this module!
    # Undo this extension to avoid altering the behavior of the pickler globally.
    dill.extend(use_dill=False)
    HAS_DILL = True
except ImportError:
    HAS_DILL = False
skipIfNoDill = skipIf(not HAS_DILL, "no dill")

try:
    import pandas  # type: ignore[import] # noqa: F401 F403

    HAS_PANDAS = True
except ImportError:
    HAS_PANDAS = False
skipIfNoDataFrames = skipIf(not HAS_PANDAS, "no dataframes (pandas)")

skipTyping = skipIf(True, "TODO: Fix typing bug")
T_co = TypeVar("T_co", covariant=True)


def create_temp_dir_and_files():
    # The temp dir and files within it will be released and deleted in tearDown().
    # Adding `noqa: P201` to avoid mypy's warning on not releasing the dir handle within this function.
    temp_dir = tempfile.TemporaryDirectory()  # noqa: P201
    temp_dir_path = temp_dir.name
    with tempfile.NamedTemporaryFile(dir=temp_dir_path, delete=False, suffix='.txt') as f:
        temp_file1_name = f.name
    with tempfile.NamedTemporaryFile(dir=temp_dir_path, delete=False, suffix='.byte') as f:
        temp_file2_name = f.name
    with tempfile.NamedTemporaryFile(dir=temp_dir_path, delete=False, suffix='.empty') as f:
        temp_file3_name = f.name

    with open(temp_file1_name, 'w') as f1:
        f1.write('0123456789abcdef')
    with open(temp_file2_name, 'wb') as f2:
        f2.write(b"0123456789abcdef")

    temp_sub_dir = tempfile.TemporaryDirectory(dir=temp_dir_path)  # noqa: P201
    temp_sub_dir_path = temp_sub_dir.name
    with tempfile.NamedTemporaryFile(dir=temp_sub_dir_path, delete=False, suffix='.txt') as f:
        temp_sub_file1_name = f.name
    with tempfile.NamedTemporaryFile(dir=temp_sub_dir_path, delete=False, suffix='.byte') as f:
        temp_sub_file2_name = f.name

    with open(temp_sub_file1_name, 'w') as f1:
        f1.write('0123456789abcdef')
    with open(temp_sub_file2_name, 'wb') as f2:
        f2.write(b"0123456789abcdef")

    return [(temp_dir, temp_file1_name, temp_file2_name, temp_file3_name),
            (temp_sub_dir, temp_sub_file1_name, temp_sub_file2_name)]


def reset_after_n_next_calls(datapipe: Union[IterDataPipe[T_co], MapDataPipe[T_co]],
                             n: int) -> Tuple[List[T_co], List[T_co]]:
    """
    Given a DataPipe and integer n, iterate the DataPipe for n elements and store the elements into a list
    Then, reset the DataPipe and return a tuple of two lists
        1. A list of elements yielded before the reset
        2. A list of all elements of the DataPipe after the reset
    """
    it = iter(datapipe)
    res_before_reset = []
    for _ in range(n):
        res_before_reset.append(next(it))
    return res_before_reset, list(datapipe)


def odd_or_even(x: int) -> int:
    return x % 2


class TestDataChunk(TestCase):
    def setUp(self):
        self.elements = list(range(10))
        random.shuffle(self.elements)
        self.chunk: DataChunk[int] = DataChunk(self.elements)

    def test_getitem(self):
        for i in range(10):
            self.assertEqual(self.elements[i], self.chunk[i])

    def test_iter(self):
        for ele, dc in zip(self.elements, iter(self.chunk)):
            self.assertEqual(ele, dc)

    def test_len(self):
        self.assertEqual(len(self.elements), len(self.chunk))

    def test_as_string(self):
        self.assertEqual(str(self.chunk), str(self.elements))

        batch = [self.elements] * 3
        chunks: List[DataChunk[int]] = [DataChunk(self.elements)] * 3
        self.assertEqual(str(batch), str(chunks))

    def test_sort(self):
        chunk: DataChunk[int] = DataChunk(self.elements)
        chunk.sort()
        self.assertTrue(isinstance(chunk, DataChunk))
        for i, d in enumerate(chunk):
            self.assertEqual(i, d)

    def test_reverse(self):
        chunk: DataChunk[int] = DataChunk(self.elements)
        chunk.reverse()
        self.assertTrue(isinstance(chunk, DataChunk))
        for i in range(10):
            self.assertEqual(chunk[i], self.elements[9 - i])

    def test_random_shuffle(self):
        elements = list(range(10))
        chunk: DataChunk[int] = DataChunk(elements)

        rng = random.Random(0)
        rng.shuffle(chunk)

        rng = random.Random(0)
        rng.shuffle(elements)

        self.assertEqual(chunk, elements)


class TestStreamWrapper(TestCase):
    class _FakeFD:
        def __init__(self, filepath):
            self.filepath = filepath
            self.opened = False
            self.closed = False

        def open(self):
            self.opened = True

        def read(self):
            if self.opened:
                return "".join(self)
            else:
                raise IOError("Cannot read from un-opened file descriptor")

        def __iter__(self):
            for i in range(5):
                yield str(i)

        def close(self):
            if self.opened:
                self.opened = False
                self.closed = True

        def __repr__(self):
            return "FakeFD"

    def test_dir(self):
        fd = TestStreamWrapper._FakeFD("")
        wrap_fd = StreamWrapper(fd)

        s = set(dir(wrap_fd))
        for api in ['open', 'read', 'close']:
            self.assertTrue(api in s)

    def test_api(self):
        fd = TestStreamWrapper._FakeFD("")
        wrap_fd = StreamWrapper(fd)

        self.assertFalse(fd.opened)
        self.assertFalse(fd.closed)
        with self.assertRaisesRegex(IOError, "Cannot read from"):
            wrap_fd.read()

        wrap_fd.open()
        self.assertTrue(fd.opened)
        self.assertEqual("01234", wrap_fd.read())

        del wrap_fd
        self.assertFalse(fd.opened)
        self.assertTrue(fd.closed)

    def test_pickle(self):
        with tempfile.TemporaryFile() as f:
            with self.assertRaises(TypeError) as ctx1:
                pickle.dumps(f)

            wrap_f = StreamWrapper(f)
            with self.assertRaises(TypeError) as ctx2:
                pickle.dumps(wrap_f)

            # Same exception when pickle
            self.assertEqual(str(ctx1.exception), str(ctx2.exception))

        fd = TestStreamWrapper._FakeFD("")
        wrap_fd = StreamWrapper(fd)
        _ = pickle.loads(pickle.dumps(wrap_fd))

    def test_repr(self):
        fd = TestStreamWrapper._FakeFD("")
        wrap_fd = StreamWrapper(fd)
        self.assertEqual(str(wrap_fd), "StreamWrapper<FakeFD>")

        with tempfile.TemporaryFile() as f:
            wrap_f = StreamWrapper(f)
            self.assertEqual(str(wrap_f), "StreamWrapper<" + str(f) + ">")


class TestIterableDataPipeBasic(TestCase):
    def setUp(self):
        ret = create_temp_dir_and_files()
        self.temp_dir = ret[0][0]
        self.temp_files = ret[0][1:]
        self.temp_sub_dir = ret[1][0]
        self.temp_sub_files = ret[1][1:]

    def tearDown(self):
        try:
            self.temp_sub_dir.cleanup()
            self.temp_dir.cleanup()
        except Exception as e:
            warnings.warn("TestIterableDatasetBasic was not able to cleanup temp dir due to {}".format(str(e)))

    def test_listdirfiles_iterable_datapipe(self):
        temp_dir = self.temp_dir.name
        datapipe: IterDataPipe = dp.iter.FileLister(temp_dir, '')

        count = 0
        for pathname in datapipe:
            count = count + 1
            self.assertTrue(pathname in self.temp_files)
        self.assertEqual(count, len(self.temp_files))

        count = 0
        datapipe = dp.iter.FileLister(temp_dir, '', recursive=True)
        for pathname in datapipe:
            count = count + 1
            self.assertTrue((pathname in self.temp_files) or (pathname in self.temp_sub_files))
        self.assertEqual(count, len(self.temp_files) + len(self.temp_sub_files))

        temp_files = self.temp_files
        datapipe = dp.iter.FileLister([temp_dir, *temp_files])
        count = 0
        for pathname in datapipe:
            count += 1
            self.assertTrue(pathname in self.temp_files)
        self.assertEqual(count, 2 * len(self.temp_files))

        # test functional API
        datapipe = datapipe.list_files()
        count = 0
        for pathname in datapipe:
            count += 1
            self.assertTrue(pathname in self.temp_files)
        self.assertEqual(count, 2 * len(self.temp_files))

    def test_listdirfilesdeterministic_iterable_datapipe(self):
        temp_dir = self.temp_dir.name

        datapipe = dp.iter.FileLister(temp_dir, '')
        # The output order should be always the same.
        self.assertEqual(list(datapipe), list(datapipe))

        datapipe = dp.iter.FileLister(temp_dir, '', recursive=True)
        # The output order should be always the same.
        self.assertEqual(list(datapipe), list(datapipe))

    def test_openfilesfromdisk_iterable_datapipe(self):
        # test import datapipe class directly
        from torch.utils.data.datapipes.iter import (
            FileLister,
            FileOpener,
        )

        temp_dir = self.temp_dir.name
        datapipe1 = FileLister(temp_dir, '')
        datapipe2 = FileOpener(datapipe1, mode='b')

        count = 0
        for rec in datapipe2:
            count = count + 1
            self.assertTrue(rec[0] in self.temp_files)
            with open(rec[0], 'rb') as f:
                self.assertEqual(rec[1].read(), f.read())
                rec[1].close()
        self.assertEqual(count, len(self.temp_files))

        # functional API
        datapipe3 = datapipe1.open_files(mode='b')

        count = 0
        for rec in datapipe3:
            count = count + 1
            self.assertTrue(rec[0] in self.temp_files)
            with open(rec[0], 'rb') as f:
                self.assertEqual(rec[1].read(), f.read())
                rec[1].close()
        self.assertEqual(count, len(self.temp_files))

        # __len__ Test
        with self.assertRaises(TypeError):
            len(datapipe3)

    def test_routeddecoder_iterable_datapipe(self):
        temp_dir = self.temp_dir.name
        temp_pngfile_pathname = os.path.join(temp_dir, "test_png.png")
        png_data = np.array([[[1., 0., 0.], [1., 0., 0.]], [[1., 0., 0.], [1., 0., 0.]]], dtype=np.single)
        np.save(temp_pngfile_pathname, png_data)
        datapipe1 = dp.iter.FileLister(temp_dir, ['*.png', '*.txt'])
        datapipe2 = dp.iter.FileOpener(datapipe1, mode='b')

        def _png_decoder(extension, data):
            if extension != 'png':
                return None
            return np.load(data)

        def _helper(prior_dp, dp, channel_first=False):
            # Byte stream is not closed
            for inp in prior_dp:
                self.assertFalse(inp[1].closed)
            for inp, rec in zip(prior_dp, dp):
                ext = os.path.splitext(rec[0])[1]
                if ext == '.png':
                    expected = np.array([[[1., 0., 0.], [1., 0., 0.]], [[1., 0., 0.], [1., 0., 0.]]], dtype=np.single)
                    if channel_first:
                        expected = expected.transpose(2, 0, 1)
                    self.assertEqual(rec[1], expected)
                else:
                    with open(rec[0], 'rb') as f:
                        self.assertEqual(rec[1], f.read().decode('utf-8'))
                # Corresponding byte stream is closed by Decoder
                self.assertTrue(inp[1].closed)

        cached = list(datapipe2)
        with warnings.catch_warnings(record=True) as wa:
            datapipe3 = dp.iter.RoutedDecoder(cached, _png_decoder)
        datapipe3.add_handler(decoder_basichandlers)
        _helper(cached, datapipe3)

        cached = list(datapipe2)
        with warnings.catch_warnings(record=True) as wa:
            datapipe4 = dp.iter.RoutedDecoder(cached, decoder_basichandlers)
        datapipe4.add_handler(_png_decoder)
        _helper(cached, datapipe4, channel_first=True)

    def test_groupby_iterable_datapipe(self):
        file_list = ["a.png", "b.png", "c.json", "a.json", "c.png", "b.json", "d.png",
                     "d.json", "e.png", "f.json", "g.png", "f.png", "g.json", "e.json",
                     "h.txt", "h.json"]

        import io

        datapipe1 = dp.iter.IterableWrapper([(filename, io.BytesIO(b'12345abcde')) for filename in file_list])

        def group_fn(data):
            filepath, _ = data
            return os.path.basename(filepath).split(".")[0]

        datapipe2 = dp.iter.Grouper(datapipe1, group_key_fn=group_fn, group_size=2)

        def order_fn(data):
            data.sort(key=lambda f: f[0], reverse=True)
            return data

        datapipe3 = dp.iter.Mapper(datapipe2, fn=order_fn)  # type: ignore[var-annotated]

        expected_result = [
            ("a.png", "a.json"), ("c.png", "c.json"), ("b.png", "b.json"), ("d.png", "d.json"),
            ("f.png", "f.json"), ("g.png", "g.json"), ("e.png", "e.json"), ("h.txt", "h.json")]

        count = 0
        for rec, expected in zip(datapipe3, expected_result):
            count = count + 1
            self.assertEqual(os.path.basename(rec[0][0]), expected[0])
            self.assertEqual(os.path.basename(rec[1][0]), expected[1])
            for i in [0, 1]:
                self.assertEqual(rec[i][1].read(), b'12345abcde')
                rec[i][1].close()
        self.assertEqual(count, 8)

    def test_demux_mux_datapipe(self):
        numbers = NumbersDataset(10)
        n1, n2 = numbers.demux(2, lambda x: x % 2)
        self.assertEqual([0, 2, 4, 6, 8], list(n1))
        self.assertEqual([1, 3, 5, 7, 9], list(n2))

        # Functional Test: demux and mux works sequentially as expected
        numbers = NumbersDataset(10)
        n1, n2, n3 = numbers.demux(3, lambda x: x % 3)
        n = n1.mux(n2, n3)
        self.assertEqual(list(range(9)), list(n))

        # Functional Test: Uneven DataPipes
        source_numbers = list(range(0, 10)) + [10, 12]
        numbers_dp = dp.iter.IterableWrapper(source_numbers)
        n1, n2 = numbers_dp.demux(2, lambda x: x % 2)
        self.assertEqual([0, 2, 4, 6, 8, 10, 12], list(n1))
        self.assertEqual([1, 3, 5, 7, 9], list(n2))
        n = n1.mux(n2)
        self.assertEqual(list(range(10)), list(n))

    @suppress_warnings  # Suppress warning for lambda fn
    def test_map_with_col_file_handle_datapipe(self):
        temp_dir = self.temp_dir.name
        datapipe1 = dp.iter.FileLister(temp_dir, '')
        datapipe2 = dp.iter.FileOpener(datapipe1)

        def _helper(datapipe):
            dp1 = datapipe.map(lambda x: x.read(), input_col=1)
            dp2 = datapipe.map(lambda x: (x[0], x[1].read()))
            self.assertEqual(list(dp1), list(dp2))

        # tuple
        _helper(datapipe2)
        # list
        datapipe3 = datapipe2.map(lambda x: list(x))
        _helper(datapipe3)


@skipIfNoDataFrames
class TestCaptureDataFrame(TestCase):
    def get_new_df(self):
        return df_wrapper.create_dataframe([[1, 2]], columns=['a', 'b'])

    def compare_capture_and_eager(self, operations):
        cdf = CaptureDataFrame()
        cdf = operations(cdf)
        df = self.get_new_df()
        cdf = cdf.apply_ops(df)

        df = self.get_new_df()
        df = operations(df)

        self.assertTrue(df.equals(cdf))

    def test_basic_capture(self):
        def operations(df):
            df['c'] = df.b + df['a'] * 7
            # somehow swallows pandas UserWarning when `df.c = df.b + df['a'] * 7`
            return df

        self.compare_capture_and_eager(operations)


@skipIf(True, "Fix DataFramePipes Tests")
class TestDataFramesPipes(TestCase):
    """
        Most of test will fail if pandas instaled, but no dill available.
        Need to rework them to avoid multiple skips.
    """

    def _get_datapipe(self, range=10, dataframe_size=7):
        return NumbersDataset(range) \
            .map(lambda i: (i, i % 3))

    def _get_dataframes_pipe(self, range=10, dataframe_size=7):
        return NumbersDataset(range) \
            .map(lambda i: (i, i % 3)) \
            ._to_dataframes_pipe(
            columns=['i', 'j'],
            dataframe_size=dataframe_size)

    @skipIfNoDataFrames
    @skipIfNoDill  # TODO(VitalyFedyunin): Decouple tests from dill by avoiding lambdas in map
    def test_capture(self):
        dp_numbers = self._get_datapipe().map(lambda x: (x[0], x[1], x[1] + 3 * x[0]))
        df_numbers = self._get_dataframes_pipe()
        df_numbers['k'] = df_numbers['j'] + df_numbers.i * 3
        self.assertEqual(list(dp_numbers), list(df_numbers))

    @skipIfNoDataFrames
    @skipIfNoDill
    def test_shuffle(self):
        #  With non-zero (but extremely low) probability (when shuffle do nothing),
        #  this test fails, so feel free to restart
        df_numbers = self._get_dataframes_pipe(range=1000).shuffle()
        dp_numbers = self._get_datapipe(range=1000)
        df_result = [tuple(item) for item in df_numbers]
        self.assertNotEqual(list(dp_numbers), df_result)
        self.assertEqual(list(dp_numbers), sorted(df_result))

    @skipIfNoDataFrames
    @skipIfNoDill
    def test_batch(self):
        df_numbers = self._get_dataframes_pipe(range=100).batch(8)
        df_numbers_list = list(df_numbers)
        last_batch = df_numbers_list[-1]
        self.assertEqual(4, len(last_batch))
        unpacked_batch = [tuple(row) for row in last_batch]
        self.assertEqual([(96, 0), (97, 1), (98, 2), (99, 0)], unpacked_batch)

    @skipIfNoDataFrames
    @skipIfNoDill
    def test_unbatch(self):
        df_numbers = self._get_dataframes_pipe(range=100).batch(8).batch(3)
        dp_numbers = self._get_datapipe(range=100)
        self.assertEqual(list(dp_numbers), list(df_numbers.unbatch(2)))

    @skipIfNoDataFrames
    @skipIfNoDill
    def test_filter(self):
        df_numbers = self._get_dataframes_pipe(range=10).filter(lambda x: x.i > 5)
        self.assertEqual([(6, 0), (7, 1), (8, 2), (9, 0)], list(df_numbers))


class IDP_NoLen(IterDataPipe):
    def __init__(self, input_dp):
        super().__init__()
        self.input_dp = input_dp

    # Prevent in-place modification
    def __iter__(self):
        input_dp = self.input_dp if isinstance(self.input_dp, IterDataPipe) else copy.deepcopy(self.input_dp)
        for i in input_dp:
            yield i


def _fake_fn(data):
    return data


def _fake_add(constant, data):
    return constant + data


def _fake_filter_fn(data):
    return True


def _simple_filter_fn(data):
    return data >= 5

def _fake_filter_fn_constant(constant, data):
    return data >= constant


def _mul_10(x):
    return x * 10


def _mod_3_test(x):
    return x % 3 == 1


def _worker_init_fn(worker_id):
    info = torch.utils.data.get_worker_info()
    num_workers = info.num_workers
    datapipe = info.dataset
    torch.utils.data.graph_settings.apply_sharding(datapipe, num_workers, worker_id)


class TestFunctionalIterDataPipe(TestCase):

    def _serialization_test_helper(self, datapipe, use_dill):
        if use_dill:
            serialized_dp = dill.dumps(datapipe)
            deserialized_dp = dill.loads(serialized_dp)
        else:
            serialized_dp = pickle.dumps(datapipe)
            deserialized_dp = pickle.loads(serialized_dp)
        try:
            self.assertEqual(list(datapipe), list(deserialized_dp))
        except AssertionError as e:
            print(f"{datapipe} is failing.")
            raise e

    def _serialization_test_for_single_dp(self, dp, use_dill=False):
        # 1. Testing for serialization before any iteration starts
        self._serialization_test_helper(dp, use_dill)
        # 2. Testing for serialization after DataPipe is partially read
        it = iter(dp)
        _ = next(it)
        self._serialization_test_helper(dp, use_dill)
        # 3. Testing for serialization after DataPipe is fully read
        it = iter(dp)
        _ = list(it)
        self._serialization_test_helper(dp, use_dill)

    def _serialization_test_for_dp_with_children(self, dp1, dp2, use_dill=False):
        # 1. Testing for serialization before any iteration starts
        self._serialization_test_helper(dp1, use_dill)
        self._serialization_test_helper(dp2, use_dill)

        # 2. Testing for serialization after DataPipe is partially read
        it1, it2 = iter(dp1), iter(dp2)
        _, _ = next(it1), next(it2)
        # Catch `fork`, `demux` "some child DataPipes are not exhausted" warning
        with warnings.catch_warnings(record=True) as wa:
            self._serialization_test_helper(dp1, use_dill)
            self._serialization_test_helper(dp2, use_dill)

        # 2.5. Testing for serialization after one child DataPipe is fully read
        #      (Only for DataPipes with children DataPipes)
        it1 = iter(dp1)
        _ = list(it1)  # fully read one child
        # Catch `fork`, `demux` "some child DataPipes are not exhausted" warning
        with warnings.catch_warnings(record=True) as wa:
            self._serialization_test_helper(dp1, use_dill)
            self._serialization_test_helper(dp2, use_dill)

        # 3. Testing for serialization after DataPipe is fully read
        it2 = iter(dp2)
        _ = list(it2)  # fully read the other child
        self._serialization_test_helper(dp1, use_dill)
        self._serialization_test_helper(dp2, use_dill)

    def test_serializable(self):
        picklable_datapipes: List = [
            (dp.iter.Batcher, None, (3, True,), {}),
            (dp.iter.Collator, None, (_fake_fn,), {}),
            (dp.iter.Concater, None, (dp.iter.IterableWrapper(range(5)),), {}),
            (dp.iter.Demultiplexer, None, (2, _simple_filter_fn), {}),
            (dp.iter.FileLister, ".", (), {}),
            (dp.iter.FileOpener, None, (), {}),
            (dp.iter.Filter, None, (_fake_filter_fn,), {}),
            (dp.iter.Filter, None, (partial(_fake_filter_fn_constant, 5),), {}),
            (dp.iter.Forker, None, (2,), {}),
            (dp.iter.Grouper, None, (_fake_filter_fn,), {"group_size": 2}),
            (dp.iter.IterableWrapper, range(10), (), {}),
            (dp.iter.Mapper, None, (_fake_fn,), {}),
            (dp.iter.Mapper, None, (partial(_fake_add, 1),), {}),
            (dp.iter.Multiplexer, None, (dp.iter.IterableWrapper(range(10)),), {}),
            (dp.iter.Sampler, None, (), {}),
            (dp.iter.Shuffler, dp.iter.IterableWrapper([0] * 10), (), {}),
            (dp.iter.StreamReader, None, (), {}),
            (dp.iter.UnBatcher, None, (0,), {}),
            (dp.iter.Zipper, None, (dp.iter.IterableWrapper(range(10)),), {}),
        ]
        # Skipping comparison for these DataPipes
        dp_skip_comparison = {dp.iter.FileOpener, dp.iter.StreamReader}
        # These DataPipes produce multiple DataPipes as outputs and those should be compared
        dp_compare_children = {dp.iter.Demultiplexer, dp.iter.Forker}

        for dpipe, custom_input, dp_args, dp_kwargs in picklable_datapipes:
            if custom_input is None:
                custom_input = dp.iter.IterableWrapper(range(10))
            if dpipe in dp_skip_comparison:  # Merely make sure they are picklable and loadable (no value comparison)
                datapipe = dpipe(custom_input, *dp_args, **dp_kwargs)  # type: ignore[call-arg]
                serialized_dp = pickle.dumps(datapipe)
                _ = pickle.loads(serialized_dp)
            elif dpipe in dp_compare_children:  # DataPipes that have children
                dp1, dp2 = dpipe(custom_input, *dp_args, **dp_kwargs)  # type: ignore[call-arg]
                self._serialization_test_for_dp_with_children(dp1, dp2)
            else:  # Single DataPipe that requires comparison
                datapipe = dpipe(custom_input, *dp_args, **dp_kwargs)  # type: ignore[call-arg]
                self._serialization_test_for_single_dp(datapipe)

    def test_serializable_with_dill(self):
        """Only for DataPipes that take in a function as argument"""
        input_dp = dp.iter.IterableWrapper(range(10))
        unpicklable_datapipes: List[Tuple[Type[IterDataPipe], Tuple, Dict[str, Any]]] = [
            (dp.iter.Collator, (lambda x: x,), {}),
            (dp.iter.Demultiplexer, (2, lambda x: x % 2,), {}),
            (dp.iter.Filter, (lambda x: x >= 5,), {}),
            (dp.iter.Grouper, (lambda x: x >= 5,), {}),
            (dp.iter.Mapper, (lambda x: x,), {}),
        ]
        dp_compare_children = {dp.iter.Demultiplexer}
        if HAS_DILL:
            for dpipe, dp_args, dp_kwargs in unpicklable_datapipes:
                if dpipe in dp_compare_children:
                    dp1, dp2 = dpipe(input_dp, *dp_args, **dp_kwargs)  # type: ignore[call-arg]
                    self._serialization_test_for_dp_with_children(dp1, dp2, use_dill=True)
                else:
                    datapipe = dpipe(input_dp, *dp_args, **dp_kwargs)  # type: ignore[call-arg]
                    self._serialization_test_for_single_dp(datapipe, use_dill=True)
        else:
            for dpipe, dp_args, dp_kwargs in unpicklable_datapipes:
                with warnings.catch_warnings(record=True) as wa:
                    datapipe = dpipe(input_dp, *dp_args, **dp_kwargs)  # type: ignore[call-arg]
                    self.assertEqual(len(wa), 1)
                    self.assertRegex(str(wa[0].message), r"^Lambda function is not supported for pickle")
                    with self.assertRaises(AttributeError):
                        p = pickle.dumps(datapipe)

    def test_iterable_wrapper_datapipe(self):

        input_ls = list(range(10))
        input_dp = dp.iter.IterableWrapper(input_ls)

        # Functional Test: values are unchanged and in the same order
        self.assertEqual(input_ls, list(input_dp))

        # Functional Test: deep copy by default when an iterator is initialized (first element is read)
        it = iter(input_dp)
        self.assertEqual(0, next(it))  # The deep copy only happens when the first element is read
        input_ls.append(50)
        self.assertEqual(list(range(1, 10)), list(it))

        # Functional Test: shallow copy
        input_ls2 = [1, 2, 3]
        input_dp_shallow = dp.iter.IterableWrapper(input_ls2, deepcopy=False)
        input_ls2.append(10)
        self.assertEqual([1, 2, 3, 10], list(input_dp_shallow))

        # Reset Test: reset the DataPipe
        input_ls = list(range(10))
        input_dp = dp.iter.IterableWrapper(input_ls)
        n_elements_before_reset = 5
        res_before_reset, res_after_reset = reset_after_n_next_calls(input_dp, n_elements_before_reset)
        self.assertEqual(input_ls[:n_elements_before_reset], res_before_reset)
        self.assertEqual(input_ls, res_after_reset)

        # __len__ Test: inherits length from sequence
        self.assertEqual(len(input_ls), len(input_dp))

    def test_concat_iterdatapipe(self):
        input_dp1 = dp.iter.IterableWrapper(range(10))
        input_dp2 = dp.iter.IterableWrapper(range(5))

        # Functional Test: Raises exception for empty input
        with self.assertRaisesRegex(ValueError, r"Expected at least one DataPipe"):
            dp.iter.Concater()

        # Functional Test: Raises exception for non-IterDataPipe input
        with self.assertRaisesRegex(TypeError, r"Expected all inputs to be `IterDataPipe`"):
            dp.iter.Concater(input_dp1, ())  # type: ignore[arg-type]

        # Functional Test: Concatenate DataPipes as expected
        concat_dp = input_dp1.concat(input_dp2)
        self.assertEqual(len(concat_dp), 15)
        self.assertEqual(list(concat_dp), list(range(10)) + list(range(5)))

        # Reset Test: reset the DataPipe
        n_elements_before_reset = 5
        res_before_reset, res_after_reset = reset_after_n_next_calls(concat_dp, n_elements_before_reset)
        self.assertEqual(list(range(5)), res_before_reset)
        self.assertEqual(list(range(10)) + list(range(5)), res_after_reset)

        # __len__ Test: inherits length from source DataPipe
        input_dp_nl = IDP_NoLen(range(5))
        concat_dp = input_dp1.concat(input_dp_nl)
        with self.assertRaisesRegex(TypeError, r"instance doesn't have valid length$"):
            len(concat_dp)

        self.assertEqual(list(concat_dp), list(range(10)) + list(range(5)))

    def test_fork_iterdatapipe(self):
        input_dp = dp.iter.IterableWrapper(range(10))

        with self.assertRaises(ValueError):
            input_dp.fork(num_instances=0)

        dp0 = input_dp.fork(num_instances=1)
        self.assertEqual(dp0, input_dp)

        # Functional Test: making sure all child DataPipe shares the same reference
        dp1, dp2, dp3 = input_dp.fork(num_instances=3)
        self.assertTrue(all(n1 is n2 and n1 is n3 for n1, n2, n3 in zip(dp1, dp2, dp3)))

        # Functional Test: one child DataPipe yields all value at a time
        output1, output2, output3 = list(dp1), list(dp2), list(dp3)
        self.assertEqual(list(range(10)), output1)
        self.assertEqual(list(range(10)), output2)
        self.assertEqual(list(range(10)), output3)

        # Functional Test: two child DataPipes yield value together
        dp1, dp2 = input_dp.fork(num_instances=2)
        output = []
        for n1, n2 in zip(dp1, dp2):
            output.append((n1, n2))
        self.assertEqual([(i, i) for i in range(10)], output)

        # Functional Test: one child DataPipe yields all value first, but buffer_size = 5 being too small
        dp1, dp2 = input_dp.fork(num_instances=2, buffer_size=5)
        it1 = iter(dp1)
        for _ in range(5):
            next(it1)
        with self.assertRaises(BufferError):
            next(it1)
        with self.assertRaises(BufferError):
            list(dp2)

        # Functional Test: one child DataPipe yields all value first with unlimited buffer
        with warnings.catch_warnings(record=True) as wa:
            dp1, dp2 = input_dp.fork(num_instances=2, buffer_size=-1)
            self.assertEqual(len(wa), 1)
            self.assertRegex(str(wa[0].message), r"Unlimited buffer size is set")
        l1, l2 = list(dp1), list(dp2)
        for d1, d2 in zip(l1, l2):
            self.assertEqual(d1, d2)

        # Functional Test: two child DataPipes yield value together with buffer size 1
        dp1, dp2 = input_dp.fork(num_instances=2, buffer_size=1)
        output = []
        for n1, n2 in zip(dp1, dp2):
            output.append((n1, n2))
        self.assertEqual([(i, i) for i in range(10)], output)

        # Functional Test: make sure logic related to slowest_ptr is working properly
        dp1, dp2, dp3 = input_dp.fork(num_instances=3)
        output1, output2, output3 = [], [], []
        for i, (n1, n2) in enumerate(zip(dp1, dp2)):
            output1.append(n1)
            output2.append(n2)
            if i == 4:  # yield all of dp3 when halfway through dp1, dp2
                output3 = list(dp3)
                break
        self.assertEqual(list(range(5)), output1)
        self.assertEqual(list(range(5)), output2)
        self.assertEqual(list(range(10)), output3)

        # Reset Test: DataPipe resets when a new iterator is created, even if this datapipe hasn't been read
        dp1, dp2 = input_dp.fork(num_instances=2)
        _ = iter(dp1)
        output2 = []
        with self.assertRaisesRegex(RuntimeError, r"iterator has been invalidated"):
            for i, n2 in enumerate(dp2):
                output2.append(n2)
                if i == 4:
                    with warnings.catch_warnings(record=True) as wa:
                        _ = iter(dp1)  # This will reset all child DataPipes
                        self.assertEqual(len(wa), 1)
                        self.assertRegex(str(wa[0].message), r"child DataPipes are not exhausted")
        self.assertEqual(list(range(5)), output2)

        # Reset Test: DataPipe resets when some of it has been read
        dp1, dp2 = input_dp.fork(num_instances=2)
        output1, output2 = [], []
        for i, (n1, n2) in enumerate(zip(dp1, dp2)):
            output1.append(n1)
            output2.append(n2)
            if i == 4:
                with warnings.catch_warnings(record=True) as wa:
                    _ = iter(dp1)  # Reset both all child DataPipe
                    self.assertEqual(len(wa), 1)
                    self.assertRegex(str(wa[0].message), r"Some child DataPipes are not exhausted")
                break
        with warnings.catch_warnings(record=True) as wa:
            for i, (n1, n2) in enumerate(zip(dp1, dp2)):
                output1.append(n1)
                output2.append(n2)
            self.assertEqual(len(wa), 1)
            self.assertRegex(str(wa[0].message), r"child DataPipes are not exhausted")
        self.assertEqual(list(range(5)) + list(range(10)), output1)
        self.assertEqual(list(range(5)) + list(range(10)), output2)

        # Reset Test: DataPipe reset, even when some other child DataPipes are not read
        dp1, dp2, dp3 = input_dp.fork(num_instances=3)
        output1, output2 = list(dp1), list(dp2)
        self.assertEqual(list(range(10)), output1)
        self.assertEqual(list(range(10)), output2)
        with warnings.catch_warnings(record=True) as wa:
            self.assertEqual(list(range(10)), list(dp1))  # Resets even though dp3 has not been read
            self.assertEqual(len(wa), 1)
            self.assertRegex(str(wa[0].message), r"Some child DataPipes are not exhausted")
        output3 = []
        for i, n3 in enumerate(dp3):
            output3.append(n3)
            if i == 4:
                with warnings.catch_warnings(record=True) as wa:
                    output1 = list(dp1)  # Resets even though dp3 is only partially read
                    self.assertEqual(len(wa), 1)
                    self.assertRegex(str(wa[0].message), r"Some child DataPipes are not exhausted")
                self.assertEqual(list(range(5)), output3)
                self.assertEqual(list(range(10)), output1)
                break
        self.assertEqual(list(range(10)), list(dp3))  # dp3 has to read from the start again

        # __len__ Test: Each DataPipe inherits the source datapipe's length
        dp1, dp2, dp3 = input_dp.fork(num_instances=3)
        self.assertEqual(len(input_dp), len(dp1))
        self.assertEqual(len(input_dp), len(dp2))
        self.assertEqual(len(input_dp), len(dp3))

        # Pickle Test:
        dp1, dp2, dp3 = input_dp.fork(num_instances=3)
        traverse(dp1)  # This should not raise any error
        for _ in zip(dp1, dp2, dp3):
            pass
        traverse(dp2)  # This should not raise any error either

    def test_mux_iterdatapipe(self):

        # Functional Test: Elements are yielded one at a time from each DataPipe, until they are all exhausted
        input_dp1 = dp.iter.IterableWrapper(range(4))
        input_dp2 = dp.iter.IterableWrapper(range(4, 8))
        input_dp3 = dp.iter.IterableWrapper(range(8, 12))
        output_dp = input_dp1.mux(input_dp2, input_dp3)
        expected_output = [0, 4, 8, 1, 5, 9, 2, 6, 10, 3, 7, 11]
        self.assertEqual(len(expected_output), len(output_dp))
        self.assertEqual(expected_output, list(output_dp))

        # Functional Test: Uneven input Data Pipes
        input_dp1 = dp.iter.IterableWrapper([1, 2, 3, 4])
        input_dp2 = dp.iter.IterableWrapper([10])
        input_dp3 = dp.iter.IterableWrapper([100, 200, 300])
        output_dp = input_dp1.mux(input_dp2, input_dp3)
        expected_output = [1, 10, 100]
        self.assertEqual(len(expected_output), len(output_dp))
        self.assertEqual(expected_output, list(output_dp))

        # Functional Test: Empty Data Pipe
        input_dp1 = dp.iter.IterableWrapper([0, 1, 2, 3])
        input_dp2 = dp.iter.IterableWrapper([])
        output_dp = input_dp1.mux(input_dp2)
        self.assertEqual(len(input_dp2), len(output_dp))
        self.assertEqual(list(input_dp2), list(output_dp))

        # __len__ Test: raises TypeError when __len__ is called and an input doesn't have __len__
        input_dp1 = dp.iter.IterableWrapper(range(10))
        input_dp_no_len = IDP_NoLen(range(10))
        output_dp = input_dp1.mux(input_dp_no_len)
        with self.assertRaises(TypeError):
            len(output_dp)

    def test_demux_iterdatapipe(self):
        input_dp = dp.iter.IterableWrapper(range(10))

        with self.assertRaises(ValueError):
            input_dp.demux(num_instances=0, classifier_fn=lambda x: 0)

        # Functional Test: split into 2 DataPipes and output them one at a time
        dp1, dp2 = input_dp.demux(num_instances=2, classifier_fn=lambda x: x % 2)
        output1, output2 = list(dp1), list(dp2)
        self.assertEqual(list(range(0, 10, 2)), output1)
        self.assertEqual(list(range(1, 10, 2)), output2)

        # Functional Test: split into 2 DataPipes and output them together
        dp1, dp2 = input_dp.demux(num_instances=2, classifier_fn=lambda x: x % 2)
        output = []
        for n1, n2 in zip(dp1, dp2):
            output.append((n1, n2))
        self.assertEqual([(i, i + 1) for i in range(0, 10, 2)], output)

        # Functional Test: values of the same classification are lumped together, and buffer_size = 3 being too small
        dp1, dp2 = input_dp.demux(num_instances=2, classifier_fn=lambda x: 0 if x >= 5 else 1, buffer_size=4)
        it1 = iter(dp1)
        with self.assertRaises(BufferError):
            next(it1)  # Buffer raises because first 5 elements all belong to the a different child
        with self.assertRaises(BufferError):
            list(dp2)

        # Functional Test: values of the same classification are lumped together, and buffer_size = 5 is just enough
        dp1, dp2 = input_dp.demux(num_instances=2, classifier_fn=lambda x: 0 if x >= 5 else 1, buffer_size=5)
        output1, output2 = list(dp1), list(dp2)
        self.assertEqual(list(range(5, 10)), output1)
        self.assertEqual(list(range(0, 5)), output2)

        # Functional Test: values of the same classification are lumped together, and unlimited buffer
        with warnings.catch_warnings(record=True) as wa:
            dp1, dp2 = input_dp.demux(
                num_instances=2,
                classifier_fn=lambda x: 0 if x >= 5 else 1,
                buffer_size=-1
            )
            exp_l = 1 if HAS_DILL else 2
            self.assertEqual(len(wa), exp_l)
            self.assertRegex(str(wa[-1].message), r"Unlimited buffer size is set")
        output1, output2 = list(dp1), list(dp2)
        self.assertEqual(list(range(5, 10)), output1)
        self.assertEqual(list(range(0, 5)), output2)

        # Functional Test: classifier returns a value outside of [0, num_instance - 1]
        dp0 = input_dp.demux(num_instances=1, classifier_fn=lambda x: x % 2)
        it = iter(dp0[0])
        with self.assertRaises(ValueError):
            next(it)
            next(it)

        # Reset Test: DataPipe resets when a new iterator is created, even if this datapipe hasn't been read
        dp1, dp2 = input_dp.demux(num_instances=2, classifier_fn=lambda x: x % 2)
        _ = iter(dp1)
        output2 = []
        with self.assertRaisesRegex(RuntimeError, r"iterator has been invalidated"):
            for i, n2 in enumerate(dp2):
                output2.append(n2)
                if i == 4:
                    with warnings.catch_warnings(record=True) as wa:
                        _ = iter(dp1)  # This will reset all child DataPipes
                        self.assertEqual(len(wa), 1)
                        self.assertRegex(str(wa[0].message), r"child DataPipes are not exhausted")
        self.assertEqual(list(range(1, 10, 2)), output2)

        # Reset Test: DataPipe resets when some of it has been read
        dp1, dp2 = input_dp.demux(num_instances=2, classifier_fn=lambda x: x % 2)
        output1, output2 = [], []
        for n1, n2 in zip(dp1, dp2):
            output1.append(n1)
            output2.append(n2)
            if n1 == 4:
                break
        with warnings.catch_warnings(record=True) as wa:
            i1 = iter(dp1)  # Reset all child DataPipes
            self.assertEqual(len(wa), 1)
            self.assertRegex(str(wa[0].message), r"Some child DataPipes are not exhausted")
            for n1, n2 in zip(dp1, dp2):
                output1.append(n1)
                output2.append(n2)
            self.assertEqual([0, 2, 4] + list(range(0, 10, 2)), output1)
            self.assertEqual([1, 3, 5] + list(range(1, 10, 2)), output2)
            self.assertEqual(len(wa), 1)
            self.assertRegex(str(wa[0].message), r"child DataPipes are not exhausted")

        # Reset Test: DataPipe reset, even when not all child DataPipes are exhausted
        dp1, dp2 = input_dp.demux(num_instances=2, classifier_fn=lambda x: x % 2)
        output1 = list(dp1)
        self.assertEqual(list(range(0, 10, 2)), output1)
        with warnings.catch_warnings(record=True) as wa:
            self.assertEqual(list(range(0, 10, 2)), list(dp1))  # Reset even when dp2 is not read
            self.assertEqual(len(wa), 1)
            self.assertRegex(str(wa[0].message), r"Some child DataPipes are not exhausted")
        output2 = []
        for i, n2 in enumerate(dp2):
            output2.append(n2)
            if i == 1:
                self.assertEqual(list(range(1, 5, 2)), output2)
                with warnings.catch_warnings(record=True) as wa:
                    self.assertEqual(list(range(0, 10, 2)), list(dp1))  # Can reset even when dp2 is partially read
                    self.assertEqual(len(wa), 1)
                    self.assertRegex(str(wa[0].message), r"Some child DataPipes are not exhausted")
                break
        output2 = list(dp2)  # output2 has to read from beginning again
        self.assertEqual(list(range(1, 10, 2)), output2)

        # Functional Test: drop_none = True
        dp1, dp2 = input_dp.demux(num_instances=2, classifier_fn=lambda x: x % 2 if x % 5 != 0 else None,
                                  drop_none=True)
        self.assertEqual([2, 4, 6, 8], list(dp1))
        self.assertEqual([1, 3, 7, 9], list(dp2))

        # Functional Test: drop_none = False
        dp1, dp2 = input_dp.demux(num_instances=2, classifier_fn=lambda x: x % 2 if x % 5 != 0 else None,
                                  drop_none=False)
        it1 = iter(dp1)
        with self.assertRaises(ValueError):
            next(it1)

        # __len__ Test: __len__ not implemented
        dp1, dp2 = input_dp.demux(num_instances=2, classifier_fn=lambda x: x % 2)
        with self.assertRaises(TypeError):
            len(dp1)  # It is not implemented as we do not know length for each child in advance
        with self.assertRaises(TypeError):
            len(dp2)

        # Pickle Test:
        dp1, dp2 = input_dp.demux(num_instances=2, classifier_fn=odd_or_even)
        traverse(dp1)  # This should not raise any error
        for _ in zip(dp1, dp2):
            pass
        traverse(dp2)  # This should not raise any error either

    def test_map_iterdatapipe(self):
        target_length = 10
        input_dp = dp.iter.IterableWrapper(range(target_length))

        def fn(item, dtype=torch.float, *, sum=False):
            data = torch.tensor(item, dtype=dtype)
            return data if not sum else data.sum()

        # Functional Test: apply to each element correctly
        map_dp = input_dp.map(fn)
        self.assertEqual(target_length, len(map_dp))
        for x, y in zip(map_dp, range(target_length)):
            self.assertEqual(x, torch.tensor(y, dtype=torch.float))

        # Functional Test: works with partial function
        map_dp = input_dp.map(partial(fn, dtype=torch.int, sum=True))
        for x, y in zip(map_dp, range(target_length)):
            self.assertEqual(x, torch.tensor(y, dtype=torch.int).sum())

        # __len__ Test: inherits length from source DataPipe
        self.assertEqual(target_length, len(map_dp))

        input_dp_nl = IDP_NoLen(range(target_length))
        map_dp_nl = input_dp_nl.map(lambda x: x)
        for x, y in zip(map_dp_nl, range(target_length)):
            self.assertEqual(x, torch.tensor(y, dtype=torch.float))

        # __len__ Test: inherits length from source DataPipe - raises error when invalid
        with self.assertRaisesRegex(TypeError, r"instance doesn't have valid length$"):
            len(map_dp_nl)

        # Reset Test: DataPipe resets properly
        n_elements_before_reset = 5
        res_before_reset, res_after_reset = reset_after_n_next_calls(map_dp, n_elements_before_reset)
        self.assertEqual(list(range(n_elements_before_reset)), res_before_reset)
        self.assertEqual(list(range(10)), res_after_reset)

    @suppress_warnings  # Suppress warning for lambda fn
    def test_map_tuple_list_with_col_iterdatapipe(self):
        def fn_11(d):
            return -d

        def fn_1n(d):
            return -d, d

        def fn_n1(d0, d1):
            return d0 + d1

        def fn_nn(d0, d1):
            return -d0, -d1, d0 + d1

        def _helper(ref_fn, fn, input_col=None, output_col=None):
            for constr in (list, tuple):
                datapipe = dp.iter.IterableWrapper([constr((0, 1, 2)), constr((3, 4, 5)), constr((6, 7, 8))])
                res_dp = datapipe.map(fn, input_col, output_col)
                ref_dp = datapipe.map(ref_fn)
                self.assertEqual(list(res_dp), list(ref_dp))
                # Reset
                self.assertEqual(list(res_dp), list(ref_dp))

        # Replacing with one input column and default output column
        _helper(lambda data: (data[0], -data[1], data[2]), fn_11, 1)
        _helper(lambda data: (data[0], (-data[1], data[1]), data[2]), fn_1n, 1)
        # The index of input column is out of range
        with self.assertRaises(IndexError):
            _helper(None, fn_1n, 3)
        # Unmatched input columns with fn arguments
        with self.assertRaises(TypeError):
            _helper(None, fn_n1, 1)
        # Replacing with multiple input columns and default output column (the left-most input column)
        _helper(lambda data: (data[1], data[2] + data[0]), fn_n1, [2, 0])
        _helper(lambda data: (data[0], (-data[2], -data[1], data[2] + data[1])), fn_nn, [2, 1])

        # output_col can only be specified when input_col is not None
        with self.assertRaises(ValueError):
            _helper(None, fn_n1, None, 1)
        # output_col can only be single-element list or tuple
        with self.assertRaises(ValueError):
            _helper(None, fn_n1, None, [0, 1])
        # Single-element list as output_col
        _helper(lambda data: (-data[1], data[1], data[2]), fn_11, 1, [0])
        # Replacing with one input column and single specified output column
        _helper(lambda data: (-data[1], data[1], data[2]), fn_11, 1, 0)
        _helper(lambda data: (data[0], data[1], (-data[1], data[1])), fn_1n, 1, 2)
        # The index of output column is out of range
        with self.assertRaises(IndexError):
            _helper(None, fn_1n, 1, 3)
        _helper(lambda data: (data[0], data[0] + data[2], data[2]), fn_n1, [0, 2], 1)
        _helper(lambda data: ((-data[1], -data[2], data[1] + data[2]), data[1], data[2]), fn_nn, [1, 2], 0)

        # Appending the output at the end
        _helper(lambda data: (*data, -data[1]), fn_11, 1, -1)
        _helper(lambda data: (*data, (-data[1], data[1])), fn_1n, 1, -1)
        _helper(lambda data: (*data, data[0] + data[2]), fn_n1, [0, 2], -1)
        _helper(lambda data: (*data, (-data[1], -data[2], data[1] + data[2])), fn_nn, [1, 2], -1)

    @suppress_warnings  # Suppress warning for lambda fn
    def test_map_dict_with_col_iterdatapipe(self):
        def fn_11(d):
            return -d

        def fn_1n(d):
            return -d, d

        def fn_n1(d0, d1):
            return d0 + d1

        def fn_nn(d0, d1):
            return -d0, -d1, d0 + d1

        # Prevent modification in-place to support resetting
        def _dict_update(data, newdata, remove_idx=None):
            _data = dict(data)
            _data.update(newdata)
            if remove_idx:
                for idx in remove_idx:
                    del _data[idx]
            return _data

        def _helper(ref_fn, fn, input_col=None, output_col=None):
            datapipe = dp.iter.IterableWrapper(
                [{"x": 0, "y": 1, "z": 2},
                 {"x": 3, "y": 4, "z": 5},
                 {"x": 6, "y": 7, "z": 8}]
            )
            res_dp = datapipe.map(fn, input_col, output_col)
            ref_dp = datapipe.map(ref_fn)
            self.assertEqual(list(res_dp), list(ref_dp))
            # Reset
            self.assertEqual(list(res_dp), list(ref_dp))

        # Replacing with one input column and default output column
        _helper(lambda data: _dict_update(data, {"y": -data["y"]}), fn_11, "y")
        _helper(lambda data: _dict_update(data, {"y": (-data["y"], data["y"])}), fn_1n, "y")
        # The key of input column is not in dict
        with self.assertRaises(KeyError):
            _helper(None, fn_1n, "a")
        # Unmatched input columns with fn arguments
        with self.assertRaises(TypeError):
            _helper(None, fn_n1, "y")
        # Replacing with multiple input columns and default output column (the left-most input column)
        _helper(lambda data: _dict_update(data, {"z": data["x"] + data["z"]}, ["x"]), fn_n1, ["z", "x"])
        _helper(lambda data: _dict_update(
            data, {"z": (-data["z"], -data["y"], data["y"] + data["z"])}, ["y"]), fn_nn, ["z", "y"])

        # output_col can only be specified when input_col is not None
        with self.assertRaises(ValueError):
            _helper(None, fn_n1, None, "x")
        # output_col can only be single-element list or tuple
        with self.assertRaises(ValueError):
            _helper(None, fn_n1, None, ["x", "y"])
        # Single-element list as output_col
        _helper(lambda data: _dict_update(data, {"x": -data["y"]}), fn_11, "y", ["x"])
        # Replacing with one input column and single specified output column
        _helper(lambda data: _dict_update(data, {"x": -data["y"]}), fn_11, "y", "x")
        _helper(lambda data: _dict_update(data, {"z": (-data["y"], data["y"])}), fn_1n, "y", "z")
        _helper(lambda data: _dict_update(data, {"y": data["x"] + data["z"]}), fn_n1, ["x", "z"], "y")
        _helper(lambda data: _dict_update(
            data, {"x": (-data["y"], -data["z"], data["y"] + data["z"])}), fn_nn, ["y", "z"], "x")

        # Adding new key to dict for the output
        _helper(lambda data: _dict_update(data, {"a": -data["y"]}), fn_11, "y", "a")
        _helper(lambda data: _dict_update(data, {"a": (-data["y"], data["y"])}), fn_1n, "y", "a")
        _helper(lambda data: _dict_update(data, {"a": data["x"] + data["z"]}), fn_n1, ["x", "z"], "a")
        _helper(lambda data: _dict_update(
            data, {"a": (-data["y"], -data["z"], data["y"] + data["z"])}), fn_nn, ["y", "z"], "a")

    def test_collate_iterdatapipe(self):
        arrs = [[1, 2, 3], [4, 5, 6], [7, 8, 9]]
        input_dp = dp.iter.IterableWrapper(arrs)

        def _collate_fn(batch, default_type=torch.float):
            return torch.tensor(sum(batch), dtype=default_type)

        # Functional Test: defaults to the default collate function when a custom one is not specified
        collate_dp = input_dp.collate()
        for x, y in zip(arrs, collate_dp):
            self.assertEqual(torch.tensor(x), y)

        # Functional Test: custom collate function
        collate_dp = input_dp.collate(collate_fn=_collate_fn)
        for x, y in zip(arrs, collate_dp):
            self.assertEqual(torch.tensor(sum(x), dtype=torch.float), y)

        # Functional Test: custom, partial collate function
        collate_dp = input_dp.collate(partial(_collate_fn, default_type=torch.int))
        for x, y in zip(arrs, collate_dp):
            self.assertEqual(torch.tensor(sum(x), dtype=torch.int), y)

        # Reset Test: reset the DataPipe and results are still correct
        n_elements_before_reset = 1
        res_before_reset, res_after_reset = reset_after_n_next_calls(collate_dp, n_elements_before_reset)
        self.assertEqual([torch.tensor(6, dtype=torch.int)], res_before_reset)
        for x, y in zip(arrs, res_after_reset):
            self.assertEqual(torch.tensor(sum(x), dtype=torch.int), y)

        # __len__ Test: __len__ is inherited
        self.assertEqual(len(input_dp), len(collate_dp))

        # __len__ Test: verify that it has no valid __len__ when the source doesn't have it
        input_dp_nl = IDP_NoLen(arrs)
        collate_dp_nl = input_dp_nl.collate()
        with self.assertRaisesRegex(TypeError, r"instance doesn't have valid length$"):
            len(collate_dp_nl)
        for x, y in zip(arrs, collate_dp_nl):
            self.assertEqual(torch.tensor(x), y)

    def test_batch_iterdatapipe(self):
        arrs = list(range(10))
        input_dp = dp.iter.IterableWrapper(arrs)

        # Functional Test: raise error when input argument `batch_size = 0`
        with self.assertRaises(AssertionError):
            input_dp.batch(batch_size=0)

        # Functional Test: by default, do not drop the last batch
        bs = 3
        batch_dp = input_dp.batch(batch_size=bs)
        self.assertEqual(len(batch_dp), 4)
        for i, batch in enumerate(batch_dp):
            self.assertEqual(len(batch), 1 if i == 3 else bs)
            self.assertEqual(batch, arrs[i * bs: i * bs + len(batch)])

        # Functional Test: Drop the last batch when specified
        bs = 4
        batch_dp = input_dp.batch(batch_size=bs, drop_last=True)
        for i, batch in enumerate(batch_dp):
            self.assertEqual(batch, arrs[i * bs: i * bs + len(batch)])

        # __len__ test: verifying that the overall length and of each batch is correct
        for i, batch in enumerate(batch_dp):
            self.assertEqual(len(batch), bs)

        # __len__ Test: the length is missing if the source DataPipe doesn't have length
        self.assertEqual(len(batch_dp), 2)
        input_dp_nl = IDP_NoLen(range(10))
        batch_dp_nl = input_dp_nl.batch(batch_size=2)
        with self.assertRaisesRegex(TypeError, r"instance doesn't have valid length$"):
            len(batch_dp_nl)

        # Reset Test: Ensures that the DataPipe can properly reset
        n_elements_before_reset = 1
        res_before_reset, res_after_reset = reset_after_n_next_calls(batch_dp, n_elements_before_reset)
        self.assertEqual([[0, 1, 2, 3]], res_before_reset)
        self.assertEqual([[0, 1, 2, 3], [4, 5, 6, 7]], res_after_reset)

    def test_unbatch_iterdatapipe(self):
        target_length = 6
        prebatch_dp = dp.iter.IterableWrapper(range(target_length))

        # Functional Test: Unbatch DataPipe should be the same as pre-batch DataPipe
        input_dp = prebatch_dp.batch(3)
        unbatch_dp = input_dp.unbatch()
        self.assertEqual(len(list(unbatch_dp)), target_length)  # __len__ is as expected
        for i, res in zip(range(target_length), unbatch_dp):
            self.assertEqual(i, res)

        # Functional Test: unbatch works for an input with nested levels
        input_dp = dp.iter.IterableWrapper([[0, 1, 2], [3, 4, 5]])
        unbatch_dp = input_dp.unbatch()
        self.assertEqual(len(list(unbatch_dp)), target_length)
        for i, res in zip(range(target_length), unbatch_dp):
            self.assertEqual(i, res)

        input_dp = dp.iter.IterableWrapper([[[0, 1], [2, 3]], [[4, 5], [6, 7]]])

        # Functional Test: unbatch works for an input with nested levels
        unbatch_dp = input_dp.unbatch()
        expected_dp = [[0, 1], [2, 3], [4, 5], [6, 7]]
        self.assertEqual(len(list(unbatch_dp)), 4)
        for j, res in zip(expected_dp, unbatch_dp):
            self.assertEqual(j, res)

        # Functional Test: unbatching multiple levels at the same time
        unbatch_dp = input_dp.unbatch(unbatch_level=2)
        expected_dp2 = [0, 1, 2, 3, 4, 5, 6, 7]
        self.assertEqual(len(list(unbatch_dp)), 8)
        for i, res in zip(expected_dp2, unbatch_dp):
            self.assertEqual(i, res)

        # Functional Test: unbatching all levels at the same time
        unbatch_dp = input_dp.unbatch(unbatch_level=-1)
        self.assertEqual(len(list(unbatch_dp)), 8)
        for i, res in zip(expected_dp2, unbatch_dp):
            self.assertEqual(i, res)

        # Functional Test: raises error when input unbatch_level is less than -1
        input_dp = dp.iter.IterableWrapper([[0, 1, 2], [3, 4, 5]])
        with self.assertRaises(ValueError):
            unbatch_dp = input_dp.unbatch(unbatch_level=-2)
            for i in unbatch_dp:
                print(i)

        # Functional Test: raises error when input unbatch_level is too high
        with self.assertRaises(IndexError):
            unbatch_dp = input_dp.unbatch(unbatch_level=5)
            for i in unbatch_dp:
                print(i)

        # Reset Test: unbatch_dp resets properly
        input_dp = dp.iter.IterableWrapper([[0, 1, 2], [3, 4, 5]])
        unbatch_dp = input_dp.unbatch(unbatch_level=-1)
        n_elements_before_reset = 3
        res_before_reset, res_after_reset = reset_after_n_next_calls(unbatch_dp, n_elements_before_reset)
        self.assertEqual([0, 1, 2], res_before_reset)
        self.assertEqual([0, 1, 2, 3, 4, 5], res_after_reset)

    def test_filter_datapipe(self):
        input_ds = dp.iter.IterableWrapper(range(10))

        def _filter_fn(data, val):
            return data >= val

        # Functional Test: filter works with partial function
        filter_dp = input_ds.filter(partial(_filter_fn, val=5))
        self.assertEqual(list(filter_dp), list(range(5, 10)))

        def _non_bool_fn(data):
            return 1

        # Functional Test: filter function must return bool
        filter_dp = input_ds.filter(filter_fn=_non_bool_fn)
        with self.assertRaises(ValueError):
            temp = list(filter_dp)

        # Funtional Test: Specify input_col
        tuple_input_ds = dp.iter.IterableWrapper([(d - 1, d, d + 1) for d in range(10)])

        # Single input_col
        input_col_1_dp = tuple_input_ds.filter(partial(_filter_fn, val=5), input_col=1)
        self.assertEqual(list(input_col_1_dp), [(d - 1, d, d + 1) for d in range(5, 10)])

        # Multiple input_col
        def _mul_filter_fn(a, b):
            return a + b < 10

        input_col_2_dp = tuple_input_ds.filter(_mul_filter_fn, input_col=[0, 2])
        self.assertEqual(list(input_col_2_dp), [(d - 1, d, d + 1) for d in range(5)])

        # __len__ Test: DataPipe has no valid len
        with self.assertRaisesRegex(TypeError, r"has no len"):
            len(filter_dp)

        # Reset Test: DataPipe resets correctly
        filter_dp = input_ds.filter(partial(_filter_fn, val=5))
        n_elements_before_reset = 3
        res_before_reset, res_after_reset = reset_after_n_next_calls(filter_dp, n_elements_before_reset)
        self.assertEqual(list(range(5, 10))[:n_elements_before_reset], res_before_reset)
        self.assertEqual(list(range(5, 10)), res_after_reset)

    def test_sampler_iterdatapipe(self):
        input_dp = dp.iter.IterableWrapper(range(10))
        # Default SequentialSampler
        sampled_dp = dp.iter.Sampler(input_dp)  # type: ignore[var-annotated]
        self.assertEqual(len(sampled_dp), 10)
        for i, x in enumerate(sampled_dp):
            self.assertEqual(x, i)

        # RandomSampler
        random_sampled_dp = dp.iter.Sampler(input_dp, sampler=RandomSampler, sampler_kwargs={
            'replacement': True})  # type: ignore[var-annotated] # noqa: B950

        # Requires `__len__` to build SamplerDataPipe
        input_dp_nolen = IDP_NoLen(range(10))
        with self.assertRaises(AssertionError):
            sampled_dp = dp.iter.Sampler(input_dp_nolen)

    def test_stream_reader_iterdatapipe(self):
        from io import StringIO

        input_dp = dp.iter.IterableWrapper([("f1", StringIO("abcde")), ("f2", StringIO("bcdef"))])
        expected_res = ["abcde", "bcdef"]

        # Functional Test: Read full chunk
        dp1 = input_dp.read_from_stream()
        self.assertEqual([d[1] for d in dp1], expected_res)

        # Functional Test: Read full chunk
        dp2 = input_dp.read_from_stream(chunk=1)
        self.assertEqual([d[1] for d in dp2], [c for s in expected_res for c in s])

        # `__len__` Test
        with self.assertRaises(TypeError):
            len(dp1)

    def test_shuffle_iterdatapipe(self):
        exp = list(range(100))
        input_ds = dp.iter.IterableWrapper(exp)

        with self.assertRaises(AssertionError):
            shuffle_dp = input_ds.shuffle(buffer_size=0)

        def _create_dp(buffer_size):
            input_ds = dp.iter.IterableWrapper(list(range(100)))
            return input_ds.shuffle(buffer_size=bs).sharding_filter()

        for bs in (5, 20, 33):
            shuffle_dp = _create_dp(bs)
            self.assertEqual(len(shuffle_dp), len(exp))

            torch.manual_seed(123)
            res = list(shuffle_dp)
            self.assertEqual(sorted(res), exp)

            # Test Deterministic
            for num_workers, pw in itertools.product((0, 1, 2), (True, False)):
                if num_workers == 0 and pw:
                    continue

                mp_ctx = "spawn" if num_workers > 0 else None
                dl = DataLoader(
                    shuffle_dp,
                    num_workers=num_workers,
                    shuffle=True,
                    multiprocessing_context=mp_ctx,
                    worker_init_fn=_worker_init_fn,
                    persistent_workers=pw
                )

                # No seed
                dl_res_ns = list(dl)
                self.assertEqual(len(dl_res_ns), len(exp))
                self.assertEqual(sorted(dl_res_ns), sorted(exp))

                # Same seeds
                dl_res = []
                for epoch in range(2):
                    torch.manual_seed(123)
                    dl_res.append(list(dl))
                self.assertEqual(dl_res[0], dl_res[1])

                # Different seeds
                torch.manual_seed(321)
                dl_res.append(list(dl))

                self.assertEqual(len(dl_res[0]), len(dl_res[2]))
                self.assertNotEqual(dl_res[0], dl_res[2])
                self.assertEqual(sorted(dl_res[0]), sorted(dl_res[2]))


        shuffle_dp_nl = IDP_NoLen(range(20)).shuffle(buffer_size=5)
        with self.assertRaisesRegex(TypeError, r"instance doesn't have valid length$"):
            len(shuffle_dp_nl)

        # Test: deactivate shuffling via set_shuffle
        unshuffled_dp = input_ds.shuffle().set_shuffle(False)
        self.assertEqual(list(unshuffled_dp), list(input_ds))

    def test_zip_iterdatapipe(self):

        # Functional Test: raises TypeError when an input is not of type `IterDataPipe`
        with self.assertRaises(TypeError):
            dp.iter.Zipper(dp.iter.IterableWrapper(range(10)), list(range(10)))  # type: ignore[arg-type]

        # Functional Test: raises TypeError when an input does not have valid length
        zipped_dp = dp.iter.Zipper(dp.iter.IterableWrapper(
            range(10)), IDP_NoLen(range(5)))  # type: ignore[var-annotated]
        with self.assertRaisesRegex(TypeError, r"instance doesn't have valid length$"):
            len(zipped_dp)

        # Functional Test: zips the results properly
        exp = list((i, i) for i in range(5))
        self.assertEqual(list(zipped_dp), exp)

        # Functional Test: zips the inputs properly even when lengths are different (zips to the shortest)
        zipped_dp = dp.iter.Zipper(dp.iter.IterableWrapper(range(10)), dp.iter.IterableWrapper(range(5)))

        # __len__ Test: length matches the length of the shortest input
        self.assertEqual(len(zipped_dp), 5)

        # Reset Test:
        n_elements_before_reset = 3
        res_before_reset, res_after_reset = reset_after_n_next_calls(zipped_dp, n_elements_before_reset)
        self.assertEqual(list((i, i) for i in range(5))[:n_elements_before_reset], res_before_reset)
        self.assertEqual(list((i, i) for i in range(5)), res_after_reset)


class TestFunctionalMapDataPipe(TestCase):

    def _serialization_test_helper(self, datapipe, use_dill):
        if use_dill:
            serialized_dp = dill.dumps(datapipe)
            deserialized_dp = dill.loads(serialized_dp)
        else:
            serialized_dp = pickle.dumps(datapipe)
            deserialized_dp = pickle.loads(serialized_dp)
        try:
            self.assertEqual(list(datapipe), list(deserialized_dp))
        except AssertionError as e:
            print(f"{datapipe} is failing.")
            raise e

    def _serialization_test_for_single_dp(self, dp, use_dill=False):
        # 1. Testing for serialization before any iteration starts
        self._serialization_test_helper(dp, use_dill)
        # 2. Testing for serialization after DataPipe is partially read
        it = iter(dp)
        _ = next(it)
        self._serialization_test_helper(dp, use_dill)
        # 3. Testing for serialization after DataPipe is fully read
        _ = list(it)
        self._serialization_test_helper(dp, use_dill)

    def test_serializable(self):
        picklable_datapipes: List = [
            (dp.map.Batcher, None, (2,), {}),
            (dp.map.Concater, None, (dp.map.SequenceWrapper(range(10)),), {}),
            (dp.map.Mapper, None, (), {}),
            (dp.map.Mapper, None, (_fake_fn,), {}),
            (dp.map.Mapper, None, (partial(_fake_add, 1),), {}),
            (dp.map.SequenceWrapper, range(10), (), {}),
            (dp.map.Shuffler, dp.map.SequenceWrapper([0] * 5), (), {}),
            (dp.map.Zipper, None, (dp.map.SequenceWrapper(range(10)),), {}),
        ]
        for dpipe, custom_input, dp_args, dp_kwargs in picklable_datapipes:
            if custom_input is None:
                custom_input = dp.map.SequenceWrapper(range(10))
            datapipe = dpipe(custom_input, *dp_args, **dp_kwargs)  # type: ignore[call-arg]
            self._serialization_test_for_single_dp(datapipe)

    def test_serializable_with_dill(self):
        """Only for DataPipes that take in a function as argument"""
        input_dp = dp.map.SequenceWrapper(range(10))
        unpicklable_datapipes: List[
            Tuple[Type[MapDataPipe], Tuple, Dict[str, Any]]
        ] = [
            (dp.map.Mapper, (lambda x: x,), {}),
        ]
        if HAS_DILL:
            for dpipe, dp_args, dp_kwargs in unpicklable_datapipes:
                _ = dill.dumps(dpipe(input_dp, *dp_args, **dp_kwargs))  # type: ignore[call-arg]
        else:
            for dpipe, dp_args, dp_kwargs in unpicklable_datapipes:
                with warnings.catch_warnings(record=True) as wa:
                    datapipe = dpipe(input_dp, *dp_args, **dp_kwargs)  # type: ignore[call-arg]
                    self.assertEqual(len(wa), 1)
                    self.assertRegex(
                        str(wa[0].message), r"^Lambda function is not supported for pickle"
                    )
                    with self.assertRaises(AttributeError):
                        p = pickle.dumps(datapipe)

    def test_sequence_wrapper_datapipe(self):
        seq = list(range(10))
        input_dp = dp.map.SequenceWrapper(seq)

        # Functional Test: all elements are equal in the same order
        self.assertEqual(seq, list(input_dp))

        # Functional Test: confirm deepcopy works by default
        seq.append(11)
        self.assertEqual(list(range(10)), list(input_dp))  # input_dp shouldn't have 11

        # Functional Test: non-deepcopy version is working
        seq2 = [1, 2, 3]
        input_dp_non_deep = dp.map.SequenceWrapper(seq2, deepcopy=False)
        seq2.append(4)
        self.assertEqual(list(seq2), list(input_dp_non_deep))  # should have 4

        # Reset Test: reset the DataPipe
        seq = list(range(10))
        n_elements_before_reset = 5
        res_before_reset, res_after_reset = reset_after_n_next_calls(input_dp, n_elements_before_reset)
        self.assertEqual(list(range(5)), res_before_reset)
        self.assertEqual(seq, res_after_reset)

        # __len__ Test: inherits length from sequence
        self.assertEqual(len(seq), len(input_dp))

    def test_concat_mapdatapipe(self):
        input_dp1 = dp.map.SequenceWrapper(range(10))
        input_dp2 = dp.map.SequenceWrapper(range(5))

        with self.assertRaisesRegex(ValueError, r"Expected at least one DataPipe"):
            dp.map.Concater()

        with self.assertRaisesRegex(TypeError, r"Expected all inputs to be `MapDataPipe`"):
            dp.map.Concater(input_dp1, ())  # type: ignore[arg-type]

        concat_dp = input_dp1.concat(input_dp2)
        self.assertEqual(len(concat_dp), 15)
        for index in range(15):
            self.assertEqual(concat_dp[index], (list(range(10)) + list(range(5)))[index])
        self.assertEqual(list(concat_dp), list(range(10)) + list(range(5)))

    def test_zip_mapdatapipe(self):
        input_dp1 = dp.map.SequenceWrapper(range(10))
        input_dp2 = dp.map.SequenceWrapper(range(5))
        input_dp3 = dp.map.SequenceWrapper(range(15))

        # Functional Test: requires at least one input DataPipe
        with self.assertRaisesRegex(ValueError, r"Expected at least one DataPipe"):
            dp.map.Zipper()

        # Functional Test: all inputs must be MapDataPipes
        with self.assertRaisesRegex(TypeError, r"Expected all inputs to be `MapDataPipe`"):
            dp.map.Zipper(input_dp1, ())  # type: ignore[arg-type]

        # Functional Test: Zip the elements up as a tuples
        zip_dp = input_dp1.zip(input_dp2, input_dp3)
        self.assertEqual([(i, i, i) for i in range(5)], [zip_dp[i] for i in range(5)])

        # Functional Test: Raise IndexError when index equal or exceed the length of the shortest DataPipe
        with self.assertRaisesRegex(IndexError, r"out of range"):
            input_dp1.zip(input_dp2, input_dp3)[5]

        # __len__ Test: returns the length of the shortest DataPipe
        zip_dp = input_dp1.zip(input_dp2, input_dp3)
        self.assertEqual(5, len(zip_dp))

    def test_shuffler_mapdatapipe(self):
        input_dp1 = dp.map.SequenceWrapper(range(10))
        input_dp2 = dp.map.SequenceWrapper({'a': 1, 'b': 2, 'c': 3, 'd': 4, 'e': 5})

        # Functional Test: Assumes 0-index when indices is not given
        shuffler_dp = input_dp1.shuffle()
        self.assertEqual(set(range(10)), set(shuffler_dp))

        # Functional Test: Custom indices are working
        shuffler_dp = dp.map.Shuffler(input_dp2, indices=['a', 'b', 'c', 'd', 'e'])
        self.assertEqual(set(range(1, 6)), set(shuffler_dp))

        # # Reset Test:
        shuffler_dp = input_dp1.shuffle()
        n_elements_before_reset = 5
        res_before_reset, res_after_reset = reset_after_n_next_calls(shuffler_dp, n_elements_before_reset)
        self.assertEqual(5, len(res_before_reset))
        for x in res_before_reset:
            self.assertTrue(x in set(range(10)))
        self.assertEqual(set(range(10)), set(res_after_reset))

        # __len__ Test: returns the length of the input DataPipe
        shuffler_dp = input_dp1.shuffle()
        self.assertEqual(10, len(shuffler_dp))

    def test_map_mapdatapipe(self):
        arr = range(10)
        input_dp = dp.map.SequenceWrapper(arr)

        def fn(item, dtype=torch.float, *, sum=False):
            data = torch.tensor(item, dtype=dtype)
            return data if not sum else data.sum()

        map_dp = input_dp.map(fn)
        self.assertEqual(len(input_dp), len(map_dp))
        for index in arr:
            self.assertEqual(
                map_dp[index], torch.tensor(input_dp[index], dtype=torch.float)
            )

        map_dp = input_dp.map(partial(fn, dtype=torch.int, sum=True))
        self.assertEqual(len(input_dp), len(map_dp))
        for index in arr:
            self.assertEqual(
                map_dp[index], torch.tensor(input_dp[index], dtype=torch.int).sum()
            )

    def test_batch_mapdatapipe(self):
        arr = list(range(13))
        input_dp = dp.map.SequenceWrapper(arr)

        # Functional Test: batches top level by default
        batch_dp = dp.map.Batcher(input_dp, batch_size=2)
        self.assertEqual([[0, 1], [2, 3], [4, 5], [6, 7], [8, 9], [10, 11], [12]], list(batch_dp))

        # Functional Test: drop_last on command
        batch_dp = dp.map.Batcher(input_dp, batch_size=2, drop_last=True)
        self.assertEqual([[0, 1], [2, 3], [4, 5], [6, 7], [8, 9], [10, 11]], list(batch_dp))

        # Functional Test: nested batching
        batch_dp_2 = batch_dp.batch(batch_size=3)
        self.assertEqual([[[0, 1], [2, 3], [4, 5]], [[6, 7], [8, 9], [10, 11]]], list(batch_dp_2))

        # Reset Test:
        n_elements_before_reset = 3
        res_before_reset, res_after_reset = reset_after_n_next_calls(batch_dp, n_elements_before_reset)
        self.assertEqual([[0, 1], [2, 3], [4, 5]], res_before_reset)
        self.assertEqual([[0, 1], [2, 3], [4, 5], [6, 7], [8, 9], [10, 11]], res_after_reset)

        # __len__ Test:
        self.assertEqual(6, len(batch_dp))
        self.assertEqual(2, len(batch_dp_2))


# Metaclass conflict for Python 3.6
# Multiple inheritance with NamedTuple is not supported for Python 3.9
_generic_namedtuple_allowed = sys.version_info >= (3, 7) and sys.version_info < (3, 9)
if _generic_namedtuple_allowed:
    class InvalidData(Generic[T_co], NamedTuple):
        name: str
        data: T_co


class TestTyping(TestCase):
    def test_isinstance(self):
        class A(IterDataPipe):
            pass

        class B(IterDataPipe):
            pass

        a = A()
        self.assertTrue(isinstance(a, A))
        self.assertFalse(isinstance(a, B))

    def test_protocol(self):
        try:
            from typing import Protocol  # type: ignore[attr-defined]
        except ImportError:
            from typing import _Protocol  # type: ignore[attr-defined]
            Protocol = _Protocol

        class P(Protocol):
            pass

        class A(IterDataPipe[P]):
            pass

    @skipTyping
    def test_subtype(self):
        from torch.utils.data.datapipes._typing import issubtype

        basic_type = (int, str, bool, float, complex,
                      list, tuple, dict, set, T_co)
        for t in basic_type:
            self.assertTrue(issubtype(t, t))
            self.assertTrue(issubtype(t, Any))
            if t == T_co:
                self.assertTrue(issubtype(Any, t))
            else:
                self.assertFalse(issubtype(Any, t))
        for t1, t2 in itertools.product(basic_type, basic_type):
            if t1 == t2 or t2 == T_co:
                self.assertTrue(issubtype(t1, t2))
            else:
                self.assertFalse(issubtype(t1, t2))

        T = TypeVar('T', int, str)
        S = TypeVar('S', bool, Union[str, int], Tuple[int, T])  # type: ignore[valid-type]
        types = ((int, Optional[int]),
                 (List, Union[int, list]),
                 (Tuple[int, str], S),
                 (Tuple[int, str], tuple),
                 (T, S),
                 (S, T_co),
                 (T, Union[S, Set]))
        for sub, par in types:
            self.assertTrue(issubtype(sub, par))
            self.assertFalse(issubtype(par, sub))

        subscriptable_types = {
            List: 1,
            Tuple: 2,  # use 2 parameters
            Set: 1,
            Dict: 2,
        }
        for subscript_type, n in subscriptable_types.items():
            for ts in itertools.combinations(types, n):
                subs, pars = zip(*ts)
                sub = subscript_type[subs]  # type: ignore[index]
                par = subscript_type[pars]  # type: ignore[index]
                self.assertTrue(issubtype(sub, par))
                self.assertFalse(issubtype(par, sub))
                # Non-recursive check
                self.assertTrue(issubtype(par, sub, recursive=False))

    @skipTyping
    def test_issubinstance(self):
        from torch.utils.data.datapipes._typing import issubinstance

        basic_data = (1, '1', True, 1., complex(1., 0.))
        basic_type = (int, str, bool, float, complex)
        S = TypeVar('S', bool, Union[str, int])
        for d in basic_data:
            self.assertTrue(issubinstance(d, Any))
            self.assertTrue(issubinstance(d, T_co))
            if type(d) in (bool, int, str):
                self.assertTrue(issubinstance(d, S))
            else:
                self.assertFalse(issubinstance(d, S))
            for t in basic_type:
                if type(d) == t:
                    self.assertTrue(issubinstance(d, t))
                else:
                    self.assertFalse(issubinstance(d, t))
        # list/set
        dt = (([1, '1', 2], List), (set({1, '1', 2}), Set))
        for d, t in dt:
            self.assertTrue(issubinstance(d, t))
            self.assertTrue(issubinstance(d, t[T_co]))  # type: ignore[index]
            self.assertFalse(issubinstance(d, t[int]))  # type: ignore[index]

        # dict
        d = dict({'1': 1, '2': 2.})
        self.assertTrue(issubinstance(d, Dict))
        self.assertTrue(issubinstance(d, Dict[str, T_co]))
        self.assertFalse(issubinstance(d, Dict[str, int]))

        # tuple
        d = (1, '1', 2)
        self.assertTrue(issubinstance(d, Tuple))
        self.assertTrue(issubinstance(d, Tuple[int, str, T_co]))
        self.assertFalse(issubinstance(d, Tuple[int, Any]))
        self.assertFalse(issubinstance(d, Tuple[int, int, int]))

    # Static checking annotation
    @skipTyping
    def test_compile_time(self):
        with self.assertRaisesRegex(TypeError, r"Expected 'Iterator' as the return"):
            class InvalidDP1(IterDataPipe[int]):
                def __iter__(self) -> str:  # type: ignore[misc, override]
                    yield 0

        with self.assertRaisesRegex(TypeError, r"Expected return type of '__iter__'"):
            class InvalidDP2(IterDataPipe[Tuple]):
                def __iter__(self) -> Iterator[int]:  # type: ignore[override]
                    yield 0

        with self.assertRaisesRegex(TypeError, r"Expected return type of '__iter__'"):
            class InvalidDP3(IterDataPipe[Tuple[int, str]]):
                def __iter__(self) -> Iterator[tuple]:  # type: ignore[override]
                    yield (0,)

        if _generic_namedtuple_allowed:
            with self.assertRaisesRegex(TypeError, r"is not supported by Python typing"):
                class InvalidDP4(IterDataPipe["InvalidData[int]"]):  # type: ignore[type-arg, misc]
                    pass

        class DP1(IterDataPipe[Tuple[int, str]]):
            def __init__(self, length):
                self.length = length

            def __iter__(self) -> Iterator[Tuple[int, str]]:
                for d in range(self.length):
                    yield d, str(d)

        self.assertTrue(issubclass(DP1, IterDataPipe))
        dp1 = DP1(10)
        self.assertTrue(DP1.type.issubtype(dp1.type) and dp1.type.issubtype(DP1.type))  # type: ignore[attr-defined]
        dp1_ = DP1(5)
        self.assertEqual(dp1.type, dp1_.type)

        with self.assertRaisesRegex(TypeError, r"is not a generic class"):
            class InvalidDP5(DP1[tuple]):  # type: ignore[type-arg]
                def __iter__(self) -> Iterator[tuple]:  # type: ignore[override]
                    yield (0,)

        class DP2(IterDataPipe[T_co]):
            def __iter__(self) -> Iterator[T_co]:
                for d in range(10):
                    yield d  # type: ignore[misc]

        self.assertTrue(issubclass(DP2, IterDataPipe))
        dp2 = DP2()  # type: ignore[var-annotated]
        self.assertTrue(DP2.type.issubtype(dp2.type) and dp2.type.issubtype(DP2.type))  # type: ignore[attr-defined]
        dp2_ = DP2()  # type: ignore[var-annotated]
        self.assertEqual(dp2.type, dp2_.type)

        class DP3(IterDataPipe[Tuple[T_co, str]]):
            r""" DataPipe without fixed type with __init__ function"""

            def __init__(self, datasource):
                self.datasource = datasource

            def __iter__(self) -> Iterator[Tuple[T_co, str]]:
                for d in self.datasource:
                    yield d, str(d)

        self.assertTrue(issubclass(DP3, IterDataPipe))
        dp3 = DP3(range(10))  # type: ignore[var-annotated]
        self.assertTrue(DP3.type.issubtype(dp3.type) and dp3.type.issubtype(DP3.type))  # type: ignore[attr-defined]
        dp3_ = DP3(5)  # type: ignore[var-annotated]
        self.assertEqual(dp3.type, dp3_.type)

        class DP4(IterDataPipe[tuple]):
            r""" DataPipe without __iter__ annotation"""

            def __iter__(self):
                raise NotImplementedError

        self.assertTrue(issubclass(DP4, IterDataPipe))
        dp4 = DP4()
        self.assertTrue(dp4.type.param == tuple)

        class DP5(IterDataPipe):
            r""" DataPipe without type annotation"""

            def __iter__(self) -> Iterator[str]:
                raise NotImplementedError

        self.assertTrue(issubclass(DP5, IterDataPipe))
        dp5 = DP5()
        from torch.utils.data.datapipes._typing import issubtype
        self.assertTrue(issubtype(dp5.type.param, Any) and issubtype(Any, dp5.type.param))

        class DP6(IterDataPipe[int]):
            r""" DataPipe with plain Iterator"""

            def __iter__(self) -> Iterator:
                raise NotImplementedError

        self.assertTrue(issubclass(DP6, IterDataPipe))
        dp6 = DP6()
        self.assertTrue(dp6.type.param == int)

        class DP7(IterDataPipe[Awaitable[T_co]]):
            r""" DataPipe with abstract base class"""

        self.assertTrue(issubclass(DP7, IterDataPipe))
        self.assertTrue(DP7.type.param == Awaitable[T_co])  # type: ignore[attr-defined]

        class DP8(DP7[str]):
            r""" DataPipe subclass from a DataPipe with abc type"""

        self.assertTrue(issubclass(DP8, IterDataPipe))
        self.assertTrue(DP8.type.param == Awaitable[str])  # type: ignore[attr-defined]

    @skipTyping
    def test_construct_time(self):
        class DP0(IterDataPipe[Tuple]):
            @argument_validation
            def __init__(self, dp: IterDataPipe):
                self.dp = dp

            def __iter__(self) -> Iterator[Tuple]:
                for d in self.dp:
                    yield d, str(d)

        class DP1(IterDataPipe[int]):
            @argument_validation
            def __init__(self, dp: IterDataPipe[Tuple[int, str]]):
                self.dp = dp

            def __iter__(self) -> Iterator[int]:
                for a, b in self.dp:
                    yield a

        # Non-DataPipe input with DataPipe hint
        datasource = [(1, '1'), (2, '2'), (3, '3')]
        with self.assertRaisesRegex(TypeError, r"Expected argument 'dp' as a IterDataPipe"):
            dp0 = DP0(datasource)

        dp0 = DP0(dp.iter.IterableWrapper(range(10)))
        with self.assertRaisesRegex(TypeError, r"Expected type of argument 'dp' as a subtype"):
            dp1 = DP1(dp0)

    @skipTyping
    def test_runtime(self):
        class DP(IterDataPipe[Tuple[int, T_co]]):
            def __init__(self, datasource):
                self.ds = datasource

            @runtime_validation
            def __iter__(self) -> Iterator[Tuple[int, T_co]]:
                for d in self.ds:
                    yield d

        dss = ([(1, '1'), (2, '2')],
               [(1, 1), (2, '2')])
        for ds in dss:
            dp0 = DP(ds)  # type: ignore[var-annotated]
            self.assertEqual(list(dp0), ds)
            # Reset __iter__
            self.assertEqual(list(dp0), ds)

        dss = ([(1, 1), ('2', 2)],  # type: ignore[assignment, list-item]
               [[1, '1'], [2, '2']],  # type: ignore[list-item]
               [1, '1', 2, '2'])
        for ds in dss:
            dp0 = DP(ds)
            with self.assertRaisesRegex(RuntimeError, r"Expected an instance as subtype"):
                list(dp0)

            with runtime_validation_disabled():
                self.assertEqual(list(dp0), ds)
                with runtime_validation_disabled():
                    self.assertEqual(list(dp0), ds)

            with self.assertRaisesRegex(RuntimeError, r"Expected an instance as subtype"):
                list(dp0)

    @skipTyping
    def test_reinforce(self):
        T = TypeVar('T', int, str)

        class DP(IterDataPipe[T]):
            def __init__(self, ds):
                self.ds = ds

            @runtime_validation
            def __iter__(self) -> Iterator[T]:
                for d in self.ds:
                    yield d

        ds = list(range(10))
        # Valid type reinforcement
        dp0 = DP(ds).reinforce_type(int)
        self.assertTrue(dp0.type, int)
        self.assertEqual(list(dp0), ds)

        # Invalid type
        with self.assertRaisesRegex(TypeError, r"'expected_type' must be a type"):
            dp1 = DP(ds).reinforce_type(1)

        # Type is not subtype
        with self.assertRaisesRegex(TypeError, r"Expected 'expected_type' as subtype of"):
            dp2 = DP(ds).reinforce_type(float)

        # Invalid data at runtime
        dp3 = DP(ds).reinforce_type(str)
        with self.assertRaisesRegex(RuntimeError, r"Expected an instance as subtype"):
            list(dp3)

        # Context Manager to disable the runtime validation
        with runtime_validation_disabled():
            self.assertEqual(list(d for d in dp3), ds)


class NumbersDataset(IterDataPipe):
    def __init__(self, size=10):
        self.size = size

    def __iter__(self):
        for i in range(self.size):
            yield i


class TestGraph(TestCase):
    @skipIfNoDill
    def test_simple_traverse(self):
        numbers_dp = NumbersDataset(size=50)
        mapped_dp = numbers_dp.map(lambda x: x * 10)
        graph = torch.utils.data.graph.traverse(mapped_dp)
        expected: Dict[Any, Any] = {mapped_dp: {numbers_dp: {}}}
        self.assertEqual(expected, graph)

    @skipIfNoDill
    def test_traverse_forked(self):
        numbers_dp = NumbersDataset(size=50)
        dp0, dp1, dp2 = numbers_dp.fork(num_instances=3)
        dp0_upd = dp0.map(lambda x: x * 10)
        dp1_upd = dp1.filter(lambda x: x % 3 == 1)
        combined_dp = dp0_upd.mux(dp1_upd, dp2)
        graph = torch.utils.data.graph.traverse(combined_dp)
        expected = {combined_dp: {dp0_upd: {dp0: {dp0.main_datapipe: {dp0.main_datapipe.main_datapipe: {}}}},
                                  dp1_upd: {dp1: {dp1.main_datapipe: {dp1.main_datapipe.main_datapipe: {}}}},
                                  dp2: {dp2.main_datapipe: {dp2.main_datapipe.main_datapipe: {}}}}}
        self.assertEqual(expected, graph)

    def test_traverse_mapdatapipe(self):
        source_dp = dp.map.SequenceWrapper(range(10))
        map_dp = source_dp.map(partial(_fake_add, 1))
        graph = torch.utils.data.graph.traverse(map_dp)
        expected: Dict[Any, Any] = {map_dp: {source_dp: {}}}
        self.assertEqual(expected, graph)

    def test_traverse_mixdatapipe(self):
        source_map_dp = dp.map.SequenceWrapper(range(10))
        iter_dp = dp.iter.IterableWrapper(source_map_dp)
        graph = torch.utils.data.graph.traverse(iter_dp)
        expected: Dict[Any, Any] = {iter_dp: {source_map_dp: {}}}
        self.assertEqual(expected, graph)


def unbatch(x):
    return x[0]


class TestSerialization(TestCase):
    @skipIfNoDill
    def test_spawn_lambdas_iter(self):
        idp = dp.iter.IterableWrapper(range(3)).map(lambda x: x + 1)
        dl = DataLoader(idp, num_workers=2, shuffle=True,
                        multiprocessing_context='spawn', collate_fn=unbatch, batch_size=1)
        result = list(dl)
        self.assertEqual([1, 1, 2, 2, 3, 3], sorted(result))

    @skipIfNoDill
    def test_spawn_lambdas_map(self):
        mdp = dp.map.SequenceWrapper(range(6)).map(lambda x: x + 1)
        dl = DataLoader(mdp, num_workers=2, shuffle=True,
                        multiprocessing_context='spawn', collate_fn=unbatch, batch_size=1)
        result = list(dl)
        self.assertEqual([1, 2, 3, 4, 5, 6], sorted(result))


class TestCircularSerialization(TestCase):
    class CustomIterDataPipe(IterDataPipe):

        @staticmethod
        def add_one(x):
            return x + 1

        @classmethod
        def classify(cls, x):
            return 0

        def add_v(self, x):
            return x + self.v

        def __init__(self, fn, source_dp=None):
            self.fn = fn
            self.source_dp = source_dp if source_dp else dp.iter.IterableWrapper([1, 2, 4])
            self._dp = self.source_dp.map(self.add_one).map(self.add_v).demux(2, self.classify)[0]
            self.v = 1

        def __iter__(self):
            yield from self._dp

    def test_circular_serialization_with_pickle(self):
        from torch.utils.data.datapipes.iter.combining import _ChildDataPipe, _DemultiplexerIterDataPipe

        def _get_name(datapipe):
            return datapipe.__name__

        # Test for circular reference issue with pickle
        source_dp = TestCircularSerialization.CustomIterDataPipe(fn=_fake_fn)
        self.assertTrue(list(source_dp) ==
                        list(pickle.loads(pickle.dumps(TestCircularSerialization.CustomIterDataPipe(fn=_fake_fn)))))
        res1 = traverse(source_dp, only_datapipe=True)
        res2 = traverse(source_dp, only_datapipe=False)
        expected_str1 = str({source_dp:
                            {_get_name(dp.iter.IterableWrapper): {},
                                _get_name(_ChildDataPipe):
                                    {_get_name(_DemultiplexerIterDataPipe):
                                        {_get_name(dp.iter.Mapper):
                                            {_get_name(dp.iter.Mapper):
                                                {_get_name(dp.iter.IterableWrapper): {}}}}}}}
                            ).replace("'", "")
        expected_str2 = str({source_dp:
                            {_get_name(dp.iter.IterableWrapper): {},
                                _get_name(_ChildDataPipe):
                                    {_get_name(_DemultiplexerIterDataPipe):
                                        {_get_name(dp.iter.Mapper):
                                            {_get_name(dp.iter.Mapper):
                                                {_get_name(dp.iter.IterableWrapper): {}},
                                             _get_name(dp.iter.IterableWrapper): {}}}}}}
                            ).replace("'", "")
        # For simplicity, compare the resulting string instead of trying to recreate the object
        self.assertEqual(expected_str1, str(res1))
        self.assertEqual(expected_str2, str(res2))

        dp1 = TestCircularSerialization.CustomIterDataPipe(fn=_fake_fn)
        dp2 = TestCircularSerialization.CustomIterDataPipe(fn=_fake_fn, source_dp=dp1)
        self.assertTrue(list(dp2) == list(pickle.loads(pickle.dumps(dp2))))
        res3 = traverse(dp2, only_datapipe=True)
        res4 = traverse(dp2, only_datapipe=False)
        self.assertTrue(str(dp2) in str(res3))  # Quick check to ensure the result isn't blank
        self.assertTrue(str(dp2) in str(res4))

    class LambdaIterDataPipe(CustomIterDataPipe):

        def __init__(self, fn, source_dp=None):
            super().__init__(fn, source_dp)
            self.container = [lambda x: x + 1, ]
            self.lambda_fn = lambda x: x + 1
            self._dp = self.source_dp.map(self.add_one).map(self.lambda_fn).map(self.add_v).demux(2, self.classify)[0]

    @skipIfNoDill
    def test_circular_serialization_with_dill(self):
        from torch.utils.data.datapipes.iter.combining import _ChildDataPipe, _DemultiplexerIterDataPipe

        def _get_name(datapipe):
            return datapipe.__name__

        # Test for circular reference issue with dill
        self.assertTrue(list(TestCircularSerialization.LambdaIterDataPipe(lambda x: x + 1)) ==
                        list(dill.loads(dill.dumps(TestCircularSerialization.LambdaIterDataPipe(lambda x: x + 1)))))
        source_dp = TestCircularSerialization.LambdaIterDataPipe(fn=_fake_fn)
        res1 = traverse(source_dp, only_datapipe=True)
        res2 = traverse(source_dp, only_datapipe=False)
        expected_str1 = str({source_dp:
                            {_get_name(dp.iter.IterableWrapper): {},
                             _get_name(_ChildDataPipe):
                                 {_get_name(_DemultiplexerIterDataPipe):
                                     {_get_name(dp.iter.Mapper):
                                         {_get_name(dp.iter.Mapper):
                                             {_get_name(dp.iter.Mapper):
                                                 {_get_name(dp.iter.IterableWrapper): {}}}}}}}}
                            ).replace("'", "")
        expected_str2 = str({source_dp:
                            {_get_name(dp.iter.IterableWrapper): {},
                                _get_name(_ChildDataPipe):
                                    {_get_name(_DemultiplexerIterDataPipe):
                                        {_get_name(dp.iter.Mapper):
                                            {_get_name(dp.iter.Mapper):
                                                {_get_name(dp.iter.Mapper):
                                                    {_get_name(dp.iter.IterableWrapper): {}}},
                                             _get_name(dp.iter.IterableWrapper): {}}}}}}
                            ).replace("'", "")
        # For simplicity, compare the resulting string instead of trying to recreate the object
        self.assertEqual(expected_str1, str(res1))
        self.assertEqual(expected_str2, str(res2))

        dp1 = TestCircularSerialization.LambdaIterDataPipe(fn=_fake_fn)
        dp2 = TestCircularSerialization.LambdaIterDataPipe(fn=_fake_fn, source_dp=dp1)
        self.assertTrue(list(dp2) == list(dill.loads(dill.dumps(dp2))))
        res3 = traverse(dp2, only_datapipe=True)
        res4 = traverse(dp2, only_datapipe=False)
        self.assertTrue(str(dp2) in str(res3))  # Quick check to ensure the result isn't blank
        self.assertTrue(str(dp2) in str(res4))


class TestSharding(TestCase):

    def _get_pipeline(self):
        numbers_dp = NumbersDataset(size=10)
        dp0, dp1 = numbers_dp.fork(num_instances=2)
        dp0_upd = dp0.map(_mul_10)
        dp1_upd = dp1.filter(_mod_3_test)
        combined_dp = dp0_upd.mux(dp1_upd)
        return combined_dp

    def _get_dill_pipeline(self):
        numbers_dp = NumbersDataset(size=10)
        dp0, dp1 = numbers_dp.fork(num_instances=2)
        dp0_upd = dp0.map(lambda x: x * 10)
        dp1_upd = dp1.filter(lambda x: x % 3 == 1)
        combined_dp = dp0_upd.mux(dp1_upd)
        return combined_dp

    def test_simple_sharding(self):
        sharded_dp = self._get_pipeline().sharding_filter()
        torch.utils.data.graph_settings.apply_sharding(sharded_dp, 3, 1)
        items = list(sharded_dp)
        self.assertEqual([1, 20], items)

        all_items = [0, 1, 10, 4, 20, 7]
        items = []
        for i in range(3):
            sharded_dp = self._get_pipeline().sharding_filter()
            torch.utils.data.graph_settings.apply_sharding(sharded_dp, 3, i)
            items += list(sharded_dp)
        self.assertEqual(sorted(all_items), sorted(items))

    def test_sharding_length(self):
        numbers_dp = dp.iter.IterableWrapper(range(13))
        sharded_dp0 = numbers_dp.sharding_filter()
        torch.utils.data.graph_settings.apply_sharding(sharded_dp0, 3, 0)
        sharded_dp1 = numbers_dp.sharding_filter()
        torch.utils.data.graph_settings.apply_sharding(sharded_dp1, 3, 1)
        sharded_dp2 = numbers_dp.sharding_filter()
        torch.utils.data.graph_settings.apply_sharding(sharded_dp2, 3, 2)
        self.assertEqual(13, len(numbers_dp))
        self.assertEqual(5, len(sharded_dp0))
        self.assertEqual(4, len(sharded_dp1))
        self.assertEqual(4, len(sharded_dp2))

        numbers_dp = dp.iter.IterableWrapper(range(1))
        sharded_dp0 = numbers_dp.sharding_filter()
        torch.utils.data.graph_settings.apply_sharding(sharded_dp0, 2, 0)
        sharded_dp1 = numbers_dp.sharding_filter()
        torch.utils.data.graph_settings.apply_sharding(sharded_dp1, 2, 1)
        self.assertEqual(1, len(sharded_dp0))
        self.assertEqual(0, len(sharded_dp1))

    def test_old_dataloader(self):
        dp0 = self._get_pipeline()
        expected = list(dp0)

        dp0 = self._get_pipeline().sharding_filter()
        dl = DataLoader(dp0, batch_size=1, shuffle=False, num_workers=2,
                        worker_init_fn=torch.utils.data.backward_compatibility.worker_init_fn)
        items = []
        for i in dl:
            items.append(i)

        self.assertEqual(sorted(expected), sorted(items))


class TestIterDataPipeSingletonConstraint(TestCase):

    r"""
    Each `IterDataPipe` can only have one active iterator. Whenever a new iterator is created, older
    iterators are invalidated. These tests aim to ensure `IterDataPipe` follows this behavior.
    """

    def _check_single_iterator_invalidation_logic(self, source_dp: IterDataPipe):
        r"""
        Given a IterDataPipe, verifies that the iterator can be read, reset, and the creation of
        a second iterator invalidates the first one.
        """
        it1 = iter(source_dp)
        self.assertEqual(list(range(10)), list(it1))
        it1 = iter(source_dp)
        self.assertEqual(list(range(10)), list(it1))  # A fresh iterator can be read in full again
        it1 = iter(source_dp)
        self.assertEqual(0, next(it1))
        it2 = iter(source_dp)  # This should invalidate `it1`
        self.assertEqual(0, next(it2))  # Should read from the beginning again
        with self.assertRaisesRegex(RuntimeError, "This iterator has been invalidated"):
            next(it1)


    def test_iterdatapipe_singleton_generator(self):
        r"""
        Testing for the case where IterDataPipe's `__iter__` is a generator function.
        """

        # Functional Test: Check if invalidation logic is correct
        source_dp: IterDataPipe = dp.iter.IterableWrapper(range(10))
        self._check_single_iterator_invalidation_logic(source_dp)

        # Functional Test: extend the test to a pipeline
        dps = source_dp.map(_fake_fn).filter(_fake_filter_fn)
        self._check_single_iterator_invalidation_logic(dps)

        # Functional Test: multiple simultaneous references to the same DataPipe fails
        with self.assertRaisesRegex(RuntimeError, "This iterator has been invalidated"):
            for _ in zip(source_dp, source_dp):
                pass

        # Function Test: sequential references work
        for _ in zip(list(source_dp), list(source_dp)):
            pass

    def test_iterdatapipe_singleton_self_next(self):
        r"""
        Testing for the case where IterDataPipe's `__iter__` returns `self` and there is a `__next__` method
        Note that the following DataPipe by is singleton by default (because `__iter__` returns `self`).
        """
        class _CustomIterDP_Self(IterDataPipe):
            def __init__(self, iterable):
                self.source = iterable
                self.iterable = iter(iterable)

            def __iter__(self):
                self.reset()
                return self

            def __next__(self):
                return next(self.iterable)

            def reset(self):
                self.iterable = iter(self.source)

        # Functional Test: Check that every `__iter__` call returns the same object
        source_dp = _CustomIterDP_Self(range(10))
        res = list(source_dp)
        it = iter(source_dp)
        self.assertEqual(res, list(it))

        # Functional Test: Check if invalidation logic is correct
        source_dp = _CustomIterDP_Self(range(10))
        self._check_single_iterator_invalidation_logic(source_dp)
        self.assertEqual(1, next(source_dp))  # `source_dp` is still valid and can be read

        # Functional Test: extend the test to a pipeline
        source_dp = _CustomIterDP_Self(dp.iter.IterableWrapper(range(10)).map(_fake_fn).filter(_fake_filter_fn))
        self._check_single_iterator_invalidation_logic(source_dp)
        self.assertEqual(1, next(source_dp))  # `source_dp` is still valid and can be read

        # Functional Test: multiple simultaneous references to the same DataPipe fails
        with self.assertRaisesRegex(RuntimeError, "This iterator has been invalidated"):
            for _ in zip(source_dp, source_dp):
                pass

    def test_iterdatapipe_singleton_new_object(self):
        r"""
        Testing for the case where IterDataPipe's `__iter__` isn't a generator nor returns `self`,
        and there isn't a `__next__` method.
        """
        class _CustomIterDP(IterDataPipe):
            def __init__(self, iterable):
                self.iterable = iter(iterable)

            def __iter__(self):  # Note that this doesn't reset
                return self.iterable  # Intentionally not returning `self`

        # Functional Test: Check if invalidation logic is correct
        source_dp = _CustomIterDP(range(10))
        it1 = iter(source_dp)
        self.assertEqual(0, next(it1))
        it2 = iter(source_dp)
        self.assertEqual(1, next(it2))
        with self.assertRaisesRegex(RuntimeError, "This iterator has been invalidated"):
            next(it1)

        # Functional Test: extend the test to a pipeline
        source_dp = _CustomIterDP(dp.iter.IterableWrapper(range(10)).map(_fake_fn).filter(_fake_filter_fn))
        it1 = iter(source_dp)
        self.assertEqual(0, next(it1))
        it2 = iter(source_dp)
        self.assertEqual(1, next(it2))
        with self.assertRaisesRegex(RuntimeError, "This iterator has been invalidated"):
            next(it1)

        # Functional Test: multiple simultaneous references to the same DataPipe fails
        with self.assertRaisesRegex(RuntimeError, "This iterator has been invalidated"):
            for _ in zip(source_dp, source_dp):
                pass

    def test_iterdatapipe_singleton_buggy(self):
        r"""
        Buggy test case case where IterDataPipe's `__iter__` returns a new object, but also has
        a `__next__` method.
        """
        class _CustomIterDP(IterDataPipe):
            def __init__(self, iterable):
                self.source = iterable
                self.iterable = iter(iterable)

            def __iter__(self):
                return iter(self.source)  # Intentionally not returning `self`

            def __next__(self):
                return next(self.iterable)

        # Functional Test: Check if invalidation logic is correct
        source_dp = _CustomIterDP(range(10))
        self._check_single_iterator_invalidation_logic(source_dp)
        self.assertEqual(0, next(source_dp))  # `__next__` is unrelated with `__iter__`

        # Functional Test: Special case to show `__next__` is unrelated with `__iter__`
        source_dp = _CustomIterDP(range(10))
        self.assertEqual(0, next(source_dp))
        it1 = iter(source_dp)
        self.assertEqual(0, next(it1))
        self.assertEqual(1, next(source_dp))
        it2 = iter(source_dp)  # invalidates both `it1`
        with self.assertRaisesRegex(RuntimeError, "This iterator has been invalidated"):
            next(it1)
        self.assertEqual(2, next(source_dp))  # not impacted by the creation of `it2`
        self.assertEqual(list(range(10)), list(it2))  # `it2` still works because it is a new object

    def test_iterdatapipe_singleton_constraint_multiple_outputs(self):
        r"""
        Testing for the case where IterDataPipe has multiple child DataPipes as outputs.
        """
        # Functional Test: all previous related iterators should be invalidated when a new iterator
        #                  is created from a ChildDataPipe
        source_dp: IterDataPipe = dp.iter.IterableWrapper(range(10))
        cdp1, cdp2 = source_dp.fork(num_instances=2)
        it1, it2 = iter(cdp1), iter(cdp2)
        self.assertEqual(list(range(10)), list(it1))
        self.assertEqual(list(range(10)), list(it2))
        it1, it2 = iter(cdp1), iter(cdp2)
        with warnings.catch_warnings(record=True) as wa:
            it3 = iter(cdp1)  # This should invalidate `it1` and `it2`
            self.assertEqual(len(wa), 1)
            self.assertRegex(str(wa[0].message), r"child DataPipes are not exhausted")
        with self.assertRaisesRegex(RuntimeError, "This iterator has been invalidated"):
            next(it1)
        with self.assertRaisesRegex(RuntimeError, "This iterator has been invalidated"):
            next(it2)
        self.assertEqual(0, next(it3))
        # The next line should not invalidate anything, as there was no new iterator created
        # for `cdp2` after `it2` was invalidated
        it4 = iter(cdp2)
        self.assertEqual(1, next(it3))  # An error shouldn't be raised here
        self.assertEqual(list(range(10)), list(it4))

        # Functional Test: invalidation when a new iterator is created from `source_dp`
        source_dp = dp.iter.IterableWrapper(range(10))
        cdp1, cdp2 = source_dp.fork(num_instances=2)
        it1, it2 = iter(cdp1), iter(cdp2)
        self.assertEqual(list(range(10)), list(it1))
        self.assertEqual(list(range(10)), list(it2))
        it1, it2 = iter(cdp1), iter(cdp2)
        self.assertEqual(0, next(it1))
        self.assertEqual(0, next(it2))
        it3 = iter(source_dp)  # note that a new iterator is created from `source_dp`
        self.assertEqual(0, next(it3))  # `it3` should invalidate `it1` and `it2` since they both use `source_dp`
        with self.assertRaisesRegex(RuntimeError, "This iterator has been invalidated"):
            next(it1)
        self.assertEqual(1, next(it3))

        # Function Test: Extending test to pipeline
        source_dp = dp.iter.IterableWrapper(range(10)).map(_fake_fn).filter(_fake_filter_fn)
        cdp1, cdp2 = source_dp.fork(num_instances=2)
        it1, it2 = iter(cdp1), iter(cdp2)
        self.assertEqual(list(range(10)), list(it1))
        self.assertEqual(list(range(10)), list(it2))
        it1, it2 = iter(cdp1), iter(cdp2)
        with warnings.catch_warnings(record=True) as wa:
            it3 = iter(cdp1)  # This should invalidate `it1` and `it2`
            self.assertEqual(len(wa), 1)
            self.assertRegex(str(wa[0].message), r"child DataPipes are not exhausted")
        with self.assertRaisesRegex(RuntimeError, "This iterator has been invalidated"):
            next(it1)
        with self.assertRaisesRegex(RuntimeError, "This iterator has been invalidated"):
            next(it2)
        with warnings.catch_warnings(record=True) as wa:
            it1, it2 = iter(cdp1), iter(cdp2)
            self.assertEqual(len(wa), 1)
            self.assertRegex(str(wa[0].message), r"child DataPipes are not exhausted")
        self.assertEqual(0, next(it1))
        self.assertEqual(0, next(it2))
        it3 = iter(source_dp)  # note that a new iterator is created from `source_dp`
        self.assertEqual(0, next(it3))  # `it3` should invalidate `it1` and `it2` since they both use `source_dp`
        with self.assertRaisesRegex(RuntimeError, "This iterator has been invalidated"):
            next(it1)
        self.assertEqual(1, next(it3))

class TestIterDataPipeCountSampleYielded(TestCase):

    def _yield_count_test_helper(self, datapipe, n_expected_samples):

        # Functional Test: Check if number of samples yielded is as expected
        res = list(datapipe)
        self.assertEqual(len(res), datapipe._number_of_samples_yielded)

        # Functional Test: Check for reset behavior and if iterator also works
        it = iter(datapipe)  # reset the DataPipe
        res = list(it)
        self.assertEqual(len(res), datapipe._number_of_samples_yielded)

        # Functional Test: Check if the count is correct when DataPipe is partially read
        it = iter(datapipe)
        res = []
        for i, value in enumerate(it):
            res.append(value)
            if i == n_expected_samples - 1:
                break
        self.assertEqual(n_expected_samples, datapipe._number_of_samples_yielded)

    def test_iterdatapipe_sample_yielded_generator_function(self):
        # Functional Test: `__iter__` is a generator function
        datapipe: IterDataPipe = dp.iter.IterableWrapper(range(10))
        self._yield_count_test_helper(datapipe, n_expected_samples=5)

    def test_iterdatapipe_sample_yielded_generator_function_exception(self):
        # Functional Test: `__iter__` is a custom generator function with exception
        class _CustomGeneratorFnDataPipe(IterDataPipe):
            # This class's `__iter__` has a Runtime Error
            def __iter__(self):
                yield 0
                yield 1
                yield 2
                raise RuntimeError("Custom test error after yielding 3 elements")
                yield 3

        # Functional Test: Ensure the count is correct even when exception is raised
        datapipe: IterDataPipe = _CustomGeneratorFnDataPipe()
        with self.assertRaisesRegex(RuntimeError, "Custom test error after yielding 3 elements"):
            list(datapipe)
        self.assertEqual(3, datapipe._number_of_samples_yielded)

        # Functional Test: Check for reset behavior and if iterator also works
        it = iter(datapipe)  # reset the DataPipe
        with self.assertRaisesRegex(RuntimeError, "Custom test error after yielding 3 elements"):
            list(it)
        self.assertEqual(3, datapipe._number_of_samples_yielded)

    def test_iterdatapipe_sample_yielded_return_self(self):
        class _CustomGeneratorDataPipe(IterDataPipe):
            # This class's `__iter__` is not a generator function
            def __init__(self):
                self.source = iter(range(10))

            def __iter__(self):
                return self.source

            def reset(self):
                self.source = iter(range(10))

        datapipe: IterDataPipe = _CustomGeneratorDataPipe()
        self._yield_count_test_helper(datapipe, n_expected_samples=5)

    def test_iterdatapipe_sample_yielded_next(self):
        class _CustomNextDataPipe(IterDataPipe):
            # This class's `__iter__` returns `self` and has a `__next__`
            def __init__(self):
                self.source = iter(range(10))

            def __iter__(self):
                return self

            def __next__(self):
                return next(self.source)

            def reset(self):
                self.source = iter(range(10))

        datapipe: IterDataPipe = _CustomNextDataPipe()
        self._yield_count_test_helper(datapipe, n_expected_samples=5)

    def test_iterdatapipe_sample_yielded_next_exception(self):
        class _CustomNextDataPipe(IterDataPipe):
            # This class's `__iter__` returns `self` and has a `__next__`
            def __init__(self):
                self.source = iter(range(10))
                self.count = 0

            def __iter__(self):
                return self


            def __next__(self):
                if self.count == 3:
                    raise RuntimeError("Custom test error after yielding 3 elements")
                self.count += 1
                return next(self.source)


            def reset(self):
                self.count = 0
                self.source = iter(range(10))

<<<<<<< HEAD

            datapipe: IterDataPipe = _CustomNextDataPipe()
            with self.assertRaisesRegex(RuntimeError, "Custom test error after yielding 3 elements"):
                list(datapipe)
            self.assertEqual(3, datapipe._number_of_samples_yielded)

            # Functional Test: Check for reset and iterator version
            it = iter(datapipe)  # reset the DataPipe
            with self.assertRaisesRegex(RuntimeError, "Custom test error after yielding 3 elements"):
                list(it)
            self.assertEqual(3, datapipe._number_of_samples_yielded)

# class TestIterDataPipeFastForward(TestCase):
#
#     def test_iterable_wrapper_fast_forward(self):
#         datapipe = dp.iter.IterableWrapper(range(10))
#         res = list(datapipe)
#
#         # Test Case: fast forward works with list
#         n_elements = 5
#         datapipe.fast_forward(n_elements)
#         self.assertEqual(res[n_elements:], list(datapipe))
#
#         # Test Case: fast forward works with iterator
#         datapipe.fast_forward(n_elements)
#         it = iter(datapipe)
#         self.assertEqual(res[n_elements:], list(it))
#         with self.assertRaises(StopIteration):
#             next(it)
#
#     def test_mapper_fast_forward(self):
#         datapipe = dp.iter.IterableWrapper(range(10))
#         datapipe = datapipe.map(lambda x: x + 1)
#         res = list(datapipe)
#
#         # Test Case: fast forward works with list
#         n_elements = 5
#         datapipe.fast_forward(n_elements)
#         print(res)
#         print(list(datapipe))
#         # self.assertEqual(res[n_elements:], list(datapipe))
#
#         # Test Case: fast forward works with iterator
#         datapipe.fast_forward(n_elements)
#         it = iter(datapipe)
#         # self.assertEqual(res[n_elements:], list(it))
#         # with self.assertRaises(StopIteration):
#         #     next(it)


# class TestIterDataPipeFastForwardWithBuffer(TestCase):
#
#
#     def test_shuffler_fast_forward(self):
#         datapipe = dp.iter.IterableWrapper(range(10))
#         datapipe = datapipe.shuffle()
#         datapipe.set_seed(0)
#         res = list(datapipe)
#
#         # Test Case: fast forward works with list
#         n_elements = 5
#         # TODO: Must set seed (or restore seed) before fast-forwarding, is this fine?
#         #       In a real example, `self._rng` should be restored but what we want to save is the initial seed,
#         #       because fast_forward is starting from the beginning again. We can potentially add an instance variable
#         #       to remember the last initial seed, only for the purpose of fast-forwarding.
#         datapipe.set_seed(0)
#         datapipe.fast_forward(n_elements)
#         self.assertEqual(res[n_elements:], list(datapipe))
#
#         # Test Case: fast forward works with iterator
#         datapipe.set_seed(0)
#         datapipe.fast_forward(n_elements)
#         it = iter(datapipe)
#         self.assertEqual(res[n_elements:], list(it))
#         with self.assertRaises(StopIteration):
#             next(it)
#
#         # TODO: Add more complicated examples where buffer is small (less than overall data size)?
#
#     def test_mux_fast_forward(self):
#         pass
#
#     def test_grouper_fast_forward(self):
#         pass


class TestIterDataPipeGraphFastForward(TestCase):

    @staticmethod
    def _set_seed_graph(datapipe, seed):
        r"""
        Given a DataPipe, create a graph and traverse through the graph to `set_seed` for every
        DataPipe that can be set.
        """
        to_do = [traverse(datapipe)]
        while to_do:
            curr = to_do.pop()
            for node, children in curr.items():
                if hasattr(node, "set_seed"):
                    node.set_seed(seed)
                to_do.append(children)

    def _fast_forward_graph_test_helper(self, datapipe, fast_forward_fn, n_iterations=5, seed=None):
        res = list(datapipe)

        # TODO: `Shuffler` needs to `set_seed` before fast-forwarding
        #       This will not be necessary once shuffle restores buffer (as well as RNG)
        if seed is not None:
            self._set_seed_graph(datapipe, seed)
        # Test Case: fast forward works with list
        fast_forward_fn(datapipe, n_iterations)
        print(f"Expected result: {res[n_iterations:]}")
        self.assertEqual(res[n_iterations:], list(datapipe))

        if seed is not None:
            self._set_seed_graph(datapipe, seed)
        # Test Case: fast forward works with iterator
        fast_forward_fn(datapipe, n_iterations)
        it = iter(datapipe)
        print(f"Expected result: {res[n_iterations:]}")
        self.assertEqual(res[n_iterations:], list(it))
        with self.assertRaises(StopIteration):
            next(it)

    def test_simple_fast_forward_graph(self):
        seed = 0
        graph1 = dp.iter.IterableWrapper(range(10))
        self._fast_forward_graph_test_helper(graph1, simple_fast_forward_graph)

        graph2 = dp.iter.IterableWrapper(range(10)).map(_mul_10)
        self._fast_forward_graph_test_helper(graph2, simple_fast_forward_graph)

        graph3 = dp.iter.IterableWrapper(range(10)).map(_mul_10).shuffle()
        self._set_seed_graph(graph3, seed)
        self._fast_forward_graph_test_helper(graph3, simple_fast_forward_graph, seed=seed)

        graph4 = dp.iter.IterableWrapper(range(10)).map(_mul_10).shuffle().map(_mul_10)
        self._set_seed_graph(graph4, seed)
        self._fast_forward_graph_test_helper(graph4, simple_fast_forward_graph, seed=seed)

    # def test_iterable_wrapper_fast_forward(self):
    #     datapipe = dp.iter.IterableWrapper(range(10))
    #     res = list(datapipe)
    #
    #     # Test Case: fast forward works with list
    #     n_elements = 5
    #     datapipe.fast_forward(n_elements)
    #     self.assertEqual(res[n_elements:], list(datapipe))
    #
    #     # Test Case: fast forward works with iterator
    #     datapipe.fast_forward(n_elements)
    #     it = iter(datapipe)
    #     self.assertEqual(res[n_elements:], list(it))
    #     with self.assertRaises(StopIteration):
    #         next(it)

=======
        # Functional Test: Ensure the count is correct even when exception is raised
        datapipe: IterDataPipe = _CustomNextDataPipe()
        with self.assertRaisesRegex(RuntimeError, "Custom test error after yielding 3 elements"):
            list(datapipe)
        self.assertEqual(3, datapipe._number_of_samples_yielded)

        # Functional Test: Check for reset behavior and if iterator also works
        it = iter(datapipe)  # reset the DataPipe
        with self.assertRaisesRegex(RuntimeError, "Custom test error after yielding 3 elements"):
            list(it)
        self.assertEqual(3, datapipe._number_of_samples_yielded)
>>>>>>> f60e4f30

if __name__ == '__main__':
    run_tests()<|MERGE_RESOLUTION|>--- conflicted
+++ resolved
@@ -2684,30 +2684,27 @@
             def __iter__(self):
                 return self
 
-
             def __next__(self):
                 if self.count == 3:
                     raise RuntimeError("Custom test error after yielding 3 elements")
                 self.count += 1
                 return next(self.source)
 
-
             def reset(self):
                 self.count = 0
                 self.source = iter(range(10))
 
-<<<<<<< HEAD
-
-            datapipe: IterDataPipe = _CustomNextDataPipe()
-            with self.assertRaisesRegex(RuntimeError, "Custom test error after yielding 3 elements"):
-                list(datapipe)
-            self.assertEqual(3, datapipe._number_of_samples_yielded)
-
-            # Functional Test: Check for reset and iterator version
-            it = iter(datapipe)  # reset the DataPipe
-            with self.assertRaisesRegex(RuntimeError, "Custom test error after yielding 3 elements"):
-                list(it)
-            self.assertEqual(3, datapipe._number_of_samples_yielded)
+        # Functional Test: Ensure the count is correct even when exception is raised
+        datapipe: IterDataPipe = _CustomNextDataPipe()
+        with self.assertRaisesRegex(RuntimeError, "Custom test error after yielding 3 elements"):
+            list(datapipe)
+        self.assertEqual(3, datapipe._number_of_samples_yielded)
+
+        # Functional Test: Check for reset behavior and if iterator also works
+        it = iter(datapipe)  # reset the DataPipe
+        with self.assertRaisesRegex(RuntimeError, "Custom test error after yielding 3 elements"):
+            list(it)
+        self.assertEqual(3, datapipe._number_of_samples_yielded)
 
 # class TestIterDataPipeFastForward(TestCase):
 #
@@ -2853,19 +2850,5 @@
     #     with self.assertRaises(StopIteration):
     #         next(it)
 
-=======
-        # Functional Test: Ensure the count is correct even when exception is raised
-        datapipe: IterDataPipe = _CustomNextDataPipe()
-        with self.assertRaisesRegex(RuntimeError, "Custom test error after yielding 3 elements"):
-            list(datapipe)
-        self.assertEqual(3, datapipe._number_of_samples_yielded)
-
-        # Functional Test: Check for reset behavior and if iterator also works
-        it = iter(datapipe)  # reset the DataPipe
-        with self.assertRaisesRegex(RuntimeError, "Custom test error after yielding 3 elements"):
-            list(it)
-        self.assertEqual(3, datapipe._number_of_samples_yielded)
->>>>>>> f60e4f30
-
 if __name__ == '__main__':
     run_tests()