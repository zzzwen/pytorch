--- conflicted
+++ resolved
@@ -5,12 +5,8 @@
 from tools.codegen.api.types import (ArgName, BaseCType, Binding, ArrayRefCType,
                                      ConstRefCType, OptionalCType, NamedCType,
                                      tensorT, scalarT, intArrayRefT, dimnameListT,
-<<<<<<< HEAD
-                                     optionalTensorRefT, optionalScalarRefT)
-=======
                                      optionalTensorRefT, optionalScalarRefT,
                                      optionalIntArrayRefT, iTensorListRefT)
->>>>>>> 640c1be9
 
 from tools.codegen.api import cpp
 from tools.codegen.utils import assert_never
@@ -42,6 +38,8 @@
             return NamedCType(binds, BaseCType(optionalTensorRefT))
         elif t.elem == BaseType(BaseTy.Scalar):
             return NamedCType(binds, BaseCType(optionalScalarRefT))
+        elif isinstance(t.elem, ListType) and str(t.elem.elem) == 'int':
+            return NamedCType(binds, BaseCType(optionalIntArrayRefT))
         elem = argumenttype_type(t.elem, mutable=mutable, binds=binds)
         return NamedCType(binds, OptionalCType(elem.type))
     elif isinstance(t, ListType):
